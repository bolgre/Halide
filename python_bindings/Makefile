--- conflicted
+++ resolved
@@ -77,16 +77,7 @@
 	@mkdir -p $(@D)
 	@$(CXX) $(CCFLAGS) -c $< -o $@
 
-<<<<<<< HEAD
-$(BIN)/%_generator.o: $(ROOT_DIR)/correctness/%_generator.cpp $(HALIDE_DISTRIB_PATH)/include/Halide.h
-	@echo Building $@...
-	@mkdir -p $(@D)
-	@$(CXX) $(CCFLAGS) -c $< -o $@
-
-$(BIN)/PyStubImpl.o: $(ROOT_DIR)/stub/PyStubImpl.cpp $(HALIDE_DISTRIB_PATH)/include/Halide.h
-=======
 $(BIN)/%_generator.o: $(ROOT_DIR)/correctness/generators/%_generator.cpp $(HALIDE_DISTRIB_PATH)/include/Halide.h
->>>>>>> c9d7b5a9
 	@echo Building $@...
 	@mkdir -p $(@D)
 	@$(CXX) $(CCFLAGS) -c $< -o $@
@@ -121,51 +112,25 @@
 	@mkdir -p $(@D)
 	@$(CXX) $(CCFLAGS) -c $< -o $@
 
-<<<<<<< HEAD
 # Compile all the C++ generators:
-$(BIN)/%.gen: $(HALIDE_DISTRIB_PATH)/tools/GenGen.cpp $(BIN)/%_generator.o $(LIBHALIDE)
-=======
-# Compile the generators:
 $(BIN)/%.generator: $(HALIDE_DISTRIB_PATH)/tools/GenGen.cpp $(BIN)/%_generator.o $(LIBHALIDE)
->>>>>>> c9d7b5a9
 	@echo Building $@...
 	@mkdir -p $(@D)
 	@$(CXX) $(CCFLAGS) $(LDFLAGS) $^ -o $@
 
-<<<<<<< HEAD
 # Generate a runtime:
 $(BIN)/runtime_generator.py:
-=======
-# Special generator for generating a runtime:
-$(BIN)/runtime.generator: $(HALIDE_DISTRIB_PATH)/tools/GenGen.cpp $(LIBHALIDE)
->>>>>>> c9d7b5a9
 	@echo Building $@...
 	@mkdir -p $(@D)
 	@echo "import halide as hl" > $@
 	@echo "if __name__ == '__main__':" >> $@
 	@echo "    hl.main()" >> $@
 
-<<<<<<< HEAD
 $(BIN)/runtime.a: $(BIN)/runtime_generator.py $(MODULE)
-=======
-# Generate a runtime:
-$(BIN)/runtime.a: $(BIN)/runtime.generator
->>>>>>> c9d7b5a9
 	@echo Building $@...
 	@mkdir -p $(@D)
 	@$(PYTHON) $< -r runtime -o $(BIN) target=host
 
-<<<<<<< HEAD
-# Which target features to use for which test targets.
-target_features_addconstant=-no_runtime
-target_features_addconstantpy=-no_runtime
-target_features_bit=-no_runtime
-target_features_bitpy=-no_runtime
-target_features_user_context=-user_context-no_runtime
-
-# Make each C++ generator generate a Python extension:
-$(BIN)/%.py.cpp $(BIN)/%.a $(BIN)/%.h: $(BIN)/%.gen
-=======
 # Construct linker script that will export *just* the PyInit entry
 # point we want. (If we don't do this we can have interesting failures
 # when loading multiple of these Python extensions in the same space.)
@@ -205,7 +170,6 @@
 # plus the 'python_extension' code necessary to produce a useful
 # AOT Extention for Python:
 $(BIN)/%.py.cpp $(BIN)/%.a $(BIN)/%.h: $(BIN)/%.generator
->>>>>>> c9d7b5a9
 	@echo Building $@...
 	@LD_LIBRARY_PATH=$(HALIDE_DISTRIB_PATH)/bin $< \
 	    -e static_library,c_header,python_extension \
@@ -251,24 +215,6 @@
 	@mkdir -p $(@D)
 	@$(CXX) $(LDFLAGS) $(filter-out %.ldscript,$^) -shared $(subst %LDSCRIPT%,$(BIN)/$*_stub.ldscript,$(PYEXT_LDSCRIPT_FLAG)) -o $@
 
-<<<<<<< HEAD
-test_correctness_addconstant_test: $(BIN)/ext/addconstantpy.so $(BIN)/ext/addconstant.so
-test_correctness_bit_test: $(BIN)/ext/bit.so $(BIN)/ext/bitpy.so
-test_correctness_user_context_test: $(BIN)/ext/user_context.so
-test_correctness_pystub: $(BIN)/generators/simplestub.so \
-                         $(BIN)/generators/complexstub.so \
-                         $(BIN)/generators/partialbuildmethod.so \
-                         $(BIN)/generators/nobuildmethod.so
-
-APPS = $(wildcard $(ROOT_DIR)/apps/*.py)
-CORRECTNESS = $(wildcard $(ROOT_DIR)/correctness/*.py)
-TUTORIAL = $(wildcard $(ROOT_DIR)/tutorial/*.py)
-
-# Filter out any Python generators
-APPS := $(filter-out $(wildcard $(ROOT_DIR)/apps/*_generator.py),$(APPS))
-CORRECTNESS := $(filter-out $(wildcard $(ROOT_DIR)/correctness/*_generator.py),$(CORRECTNESS))
-TUTORIAL := $(filter-out $(wildcard $(ROOT_DIR)/tutorial/*_generator.py),$(TUTORIAL))
-=======
 GENERATOR_SRCS=$(shell ls $(ROOT_DIR)/correctness/generators/*_generator.cpp)
 GENERATOR_AOT_EXTENSIONS=$(GENERATOR_SRCS:$(ROOT_DIR)/correctness/generators/%_generator.cpp=$(BIN)/aot/%.so)
 GENERATOR_STUB_EXTENSIONS=$(GENERATOR_SRCS:$(ROOT_DIR)/correctness/generators/%_generator.cpp=$(BIN)/stub/%_stub.so)
@@ -276,7 +222,6 @@
 APPS = $(shell ls $(ROOT_DIR)/apps/*.py)
 CORRECTNESS = $(shell ls $(ROOT_DIR)/correctness/*.py)
 TUTORIAL = $(shell ls $(ROOT_DIR)/tutorial/*.py)
->>>>>>> c9d7b5a9
 
 .PHONY: test_apps
 test_apps: $(APPS:$(ROOT_DIR)/apps/%.py=test_apps_%)
