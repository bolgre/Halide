// Note that this deliberately does *not* include PyHalide.h,
// or depend on any of the code in src: this is intended to be
// a minimal, generic wrapper to expose an arbitrary Generator
// for stub usage in Python.

#include <pybind11/pybind11.h>
#include <pybind11/stl.h>

#include <string>
#include <utility>

#include <vector>

#include "Halide.h"

static_assert(PYBIND11_VERSION_MAJOR == 2 && PYBIND11_VERSION_MINOR >= 6,
              "Halide requires PyBind 2.6+");

static_assert(PY_VERSION_HEX >= 0x03000000,
              "We appear to be compiling against Python 2.x rather than 3.x, which is not supported.");

namespace py = pybind11;

namespace Halide {
namespace PythonBindings {

using Parameter = Internal::Parameter;
using ArgInfoKind = Internal::ArgInfoKind;
using ArgInfo = Internal::AbstractGenerator::ArgInfo;
using GeneratorFactory = Internal::GeneratorFactory;
using StubInput = Internal::StubInput;
using StubInputBuffer = Internal::StubInputBuffer<void>;

namespace {

// This seems redundant to the code in PyError.cpp, but is necessary
// in case the Stub builder links in a separate copy of libHalide, rather
// sharing the same halide.so that is built by default.
void halide_python_error(JITUserContext *, const char *msg) {
    throw Error(msg);
}

void halide_python_print(JITUserContext *, const char *msg) {
    py::gil_scoped_acquire acquire;
    py::print(msg, py::arg("end") = "");
}

class HalidePythonCompileTimeErrorReporter : public CompileTimeErrorReporter {
public:
    void warning(const char *msg) override {
        py::gil_scoped_acquire acquire;
        py::print(msg, py::arg("end") = "");
    }

    void error(const char *msg) override {
        throw Error(msg);
        // This method must not return!
    }
};

void install_error_handlers(py::module &m) {
    static HalidePythonCompileTimeErrorReporter reporter;
    set_custom_compile_time_error_reporter(&reporter);

    Halide::JITHandlers handlers;
    handlers.custom_error = halide_python_error;
    handlers.custom_print = halide_python_print;
    Halide::Internal::JITSharedRuntime::set_default_handlers(handlers);

    static py::object halide_error = py::module_::import("halide").attr("HalideError");
    if (halide_error.is(py::none())) {
        throw std::runtime_error("Could not find halide.HalideError");
    }

    py::register_exception_translator([](std::exception_ptr p) {  // NOLINT
        try {
            if (p) {
                std::rethrow_exception(p);
            }
        } catch (const Error &e) {
            PyErr_SetString(halide_error.ptr(), e.what());
        }
    });
}

// Anything that defines __getitem__ looks sequencelike to pybind,
// so also check for __len_ to avoid things like Buffer and Func here.
bool is_real_sequence(const py::object &o) {
    return py::isinstance<py::sequence>(o) && py::hasattr(o, "__len__");
}

template<typename T>
<<<<<<< HEAD
T cast_to(const py::object &o) {
    return o.cast<T>();
}

template<>
Parameter cast_to(const py::object &o) {
    auto b = o.cast<Buffer<>>();
    Parameter p(b.type(), true, b.dimensions());
    p.set_buffer(b);
    return p;
}

template<typename T>
std::vector<T> to_input_vector(const py::object &value) {
    std::vector<T> v;
=======
struct cast_error_string {
    std::string operator()(const py::handle &h, const std::string &name) {
        return "Unable to cast Input " + name + " to " + py::type_id<T>() + " from " + (std::string)py::str(py::type::handle_of(h));
    }
};

template<>
std::string cast_error_string<Buffer<>>::operator()(const py::handle &h, const std::string &name) {
    std::ostringstream o;
    o << "Input " << name << " requires an ImageParam or Buffer argument when using generate(), but saw " << (std::string)py::str(py::type::handle_of(h));
    return o.str();
}

template<>
std::string cast_error_string<Func>::operator()(const py::handle &h, const std::string &name) {
    std::ostringstream o;
    o << "Input " << name << " requires a Func argument when using generate(), but saw " << (std::string)py::str(py::type::handle_of(h));
    return o.str();
}

template<>
std::string cast_error_string<Expr>::operator()(const py::handle &h, const std::string &name) {
    std::ostringstream o;
    o << "Input " << name << " requires a Param (or scalar literal) argument when using generate(), but saw " << (std::string)py::str(py::type::handle_of(h));
    return o.str();
}

template<typename T>
T cast_to(const py::handle &h, const std::string &name) {
    // We want to ensure that the error thrown is one that will be translated
    // to `hl.Error` in Python.
    try {
        return h.cast<T>();
    } catch (const std::exception &e) {
        throw Halide::Error(cast_error_string<T>()(h, name));
    }
}

StubInput to_stub_input(const py::object &o, const std::string &name) {
    // Don't use isinstance: we want to get things that
    // can be implicitly converted as well (eg ImageParam -> Func)
    try {
        return StubInput(StubInputBuffer(cast_to<Buffer<>>(o, name)));
    } catch (...) {
        // Not convertible to Buffer. Fall thru and try next.
    }

    try {
        return StubInput(cast_to<Func>(o, name));
    } catch (...) {
        // Not convertible to Func. Fall thru and try next.
    }

    return StubInput(cast_to<Expr>(o, name));
}

std::vector<StubInput> to_stub_inputs(const py::object &value, const std::string &name) {
>>>>>>> 47d8103c
    if (is_real_sequence(value)) {
        for (const auto &o : py::reinterpret_borrow<py::sequence>(value)) {
<<<<<<< HEAD
            v.push_back(cast_to<T>(o));
=======
            v.push_back(to_stub_input(o, name));
>>>>>>> 47d8103c
        }
    } else {
<<<<<<< HEAD
        v.push_back(cast_to<T>(value));
=======
        return {to_stub_input(value, name)};
>>>>>>> 47d8103c
    }
    return v;
}

py::object generate_impl(const GeneratorFactory &factory,
                         const GeneratorContext &context,
                         const py::args &args,
                         const py::kwargs &kwargs) {
    auto generator = factory(context);

    const auto arg_infos = generator->arginfos();
    std::vector<ArgInfo> input_arguments, output_arguments;
    std::map<std::string, ArgInfo> input_arguments_map;
    std::set<std::string> inputs_seen;
    for (const auto &a : arg_infos) {
        if (a.dir == Internal::ArgInfoDirection::Input) {
            input_arguments.push_back(a);
            input_arguments_map[a.name] = a;
        } else {
            output_arguments.push_back(a);
        }
    }
    size_t kw_inputs_specified = 0;

    // GeneratorParams are always specified as an optional named parameter
    // called "generator_params", which is expected to be a python dict.
    // If generatorparams are specified, do them first, before any Inputs.
    if (kwargs.contains("generator_params")) {
        py::dict gp = py::cast<py::dict>(kwargs["generator_params"]);
        for (auto item : gp) {
            const std::string gp_name = py::str(item.first).cast<std::string>();
            const py::handle gp_value = item.second;
            if (py::isinstance<LoopLevel>(gp_value)) {
                generator->set_generatorparam_value(gp_name, gp_value.cast<LoopLevel>());
            } else if (py::isinstance<py::list>(gp_value)) {
                // Convert [hl.UInt(8), hl.Int(16)] -> uint8,int16
                std::string v;
                for (auto t : gp_value) {
                    if (!v.empty()) {
                        v += ",";
                    }
                    v += py::str(t).cast<std::string>();
                }
                generator->set_generatorparam_value(gp_name, v);
            } else {
                generator->set_generatorparam_value(gp_name, py::str(gp_value).cast<std::string>());
            }
        }
    }

    // Inputs can be specified by either positional or named args,
    // but may not be mixed. (i.e., if any inputs are specified as a named
    // argument, they all must be specified that way; otherwise they must all be
    // positional, in the order declared in the Generator.)

    const auto bind_one = [&generator](py::handle h, const ArgInfo &a) {
        py::object o = py::cast<py::object>(h);
        if (a.kind == ArgInfoKind::Buffer) {
            generator->bind_input(a.name, to_input_vector<Parameter>(o));
        } else if (a.kind == ArgInfoKind::Function) {
            generator->bind_input(a.name, to_input_vector<Func>(o));
        } else {
            generator->bind_input(a.name, to_input_vector<Expr>(o));
        }
    };

    for (auto kw : kwargs) {
        const std::string name = kw.first.cast<std::string>();
        const py::handle value = kw.second;

        if (name == "generator_params") {
            continue;
        }

<<<<<<< HEAD
        auto it = input_arguments_map.find(name);
        _halide_user_assert(it != input_arguments_map.end()) << "Unknown input '" << name << "' specified via keyword argument.";
        _halide_user_assert(inputs_seen.count(name) == 0) << "Input " << name << " specified multiple times.";
        inputs_seen.insert(name);

        const auto &a = it->second;
        bind_one(value, a);
=======
        auto it = kw_inputs.find(name);
        _halide_user_assert(it != kw_inputs.end()) << "Unknown input '" << name << "' specified via keyword argument.";
        _halide_user_assert(it->second.empty()) << "Generator Input named '" << it->first << "' was specified more than once.";
        it->second = to_stub_inputs(py::cast<py::object>(value), name);
>>>>>>> 47d8103c
        kw_inputs_specified++;
    }

    if (args.empty()) {
        // No arguments specified positionally, so they must all be via keywords.
        _halide_user_assert(kw_inputs_specified == input_arguments.size())
            << "Expected exactly " << input_arguments.size() << " keyword args for inputs, but saw " << kw_inputs_specified << ".";
    } else {
        // Some positional arguments, so all inputs must be positional (and none via keyword).
<<<<<<< HEAD
        _halide_user_assert(kw_inputs_specified == 0) << "Cannot use both positional and keyword arguments for inputs.";
        _halide_user_assert(args.size() == input_arguments.size())
            << "Expected exactly " << input_arguments.size() << " positional args for inputs, but saw " << args.size() << ".";
        for (size_t i = 0; i < args.size(); i++) {
            const auto &a = input_arguments[i];
            _halide_user_assert(inputs_seen.count(a.name) == 0) << "Input " << a.name << " specified multiple times.";
            inputs_seen.insert(a.name);
            bind_one(args[i], a);
=======
        _halide_user_assert(kw_inputs_specified == 0)
            << "Cannot use both positional and keyword arguments for inputs.";
        _halide_user_assert(args.size() == names.inputs.size())
            << "Expected exactly " << names.inputs.size() << " positional args for inputs, but saw " << args.size() << ".";
        for (size_t i = 0; i < args.size(); i++) {
            inputs.push_back(to_stub_inputs(py::cast<py::object>(args[i]), names.inputs[i]));
>>>>>>> 47d8103c
        }
    }

    generator->build_pipeline();

    const size_t outputs_size = output_arguments.size();
    py::tuple py_outputs(outputs_size);
    for (size_t i = 0; i < outputs_size; i++) {
        std::vector<Func> outputs = generator->output_func(output_arguments[i].name);

        py::object o;
        if (outputs.size() == 1) {
            // convert list-of-1 into single element
            o = py::cast(outputs[0]);
        } else {
            o = py::cast(outputs);
        }
        if (outputs_size == 1) {
            // bail early, returning the single object rather than a dict
            return o;
        }
        py_outputs[i] = o;
    }

    // An explicit "std::move" is needed here because there's
    // an implicit tuple->object conversion that inhibits it otherwise.
    return std::move(py_outputs);
}

void pystub_init(pybind11::module &m, const GeneratorFactory &factory) {
    m.def(
        "generate", [factory](const Halide::Target &target, const py::args &args, const py::kwargs &kwargs) -> py::object {
            return generate_impl(factory, Halide::GeneratorContext(target), args, kwargs);
        },
        py::arg("target"));
}

}  // namespace
}  // namespace PythonBindings
}  // namespace Halide

extern "C" PyObject *_halide_pystub_impl(const char *module_name, const Halide::Internal::GeneratorFactory &factory) {
    int major, minor;
    if (sscanf(Py_GetVersion(), "%i.%i", &major, &minor) != 2) {
        PyErr_SetString(PyExc_ImportError, "Can't parse Python version.");
        return nullptr;
    } else if (major != PY_MAJOR_VERSION || minor != PY_MINOR_VERSION) {
        PyErr_Format(PyExc_ImportError,
                     "Python version mismatch: module was compiled for "
                     "version %i.%i, while the interpreter is running "
                     "version %i.%i.",
                     PY_MAJOR_VERSION, PY_MINOR_VERSION,
                     major, minor);
        return nullptr;
    }

    // TODO: do something meaningful with the PyModuleDef & add a doc string
    auto m = pybind11::module_::create_extension_module(module_name, nullptr, new PyModuleDef());
    try {
        Halide::PythonBindings::install_error_handlers(m);
        Halide::PythonBindings::pystub_init(m, factory);
        return m.ptr();
    } catch (pybind11::error_already_set &e) {
        PyErr_SetString(PyExc_ImportError, e.what());
        return nullptr;
    } catch (const std::exception &e) {
        PyErr_SetString(PyExc_ImportError, e.what());
        return nullptr;
    }
}<|MERGE_RESOLUTION|>--- conflicted
+++ resolved
@@ -90,23 +90,6 @@
 }
 
 template<typename T>
-<<<<<<< HEAD
-T cast_to(const py::object &o) {
-    return o.cast<T>();
-}
-
-template<>
-Parameter cast_to(const py::object &o) {
-    auto b = o.cast<Buffer<>>();
-    Parameter p(b.type(), true, b.dimensions());
-    p.set_buffer(b);
-    return p;
-}
-
-template<typename T>
-std::vector<T> to_input_vector(const py::object &value) {
-    std::vector<T> v;
-=======
 struct cast_error_string {
     std::string operator()(const py::handle &h, const std::string &name) {
         return "Unable to cast Input " + name + " to " + py::type_id<T>() + " from " + (std::string)py::str(py::type::handle_of(h));
@@ -145,40 +128,23 @@
     }
 }
 
-StubInput to_stub_input(const py::object &o, const std::string &name) {
-    // Don't use isinstance: we want to get things that
-    // can be implicitly converted as well (eg ImageParam -> Func)
-    try {
-        return StubInput(StubInputBuffer(cast_to<Buffer<>>(o, name)));
-    } catch (...) {
-        // Not convertible to Buffer. Fall thru and try next.
-    }
-
-    try {
-        return StubInput(cast_to<Func>(o, name));
-    } catch (...) {
-        // Not convertible to Func. Fall thru and try next.
-    }
-
-    return StubInput(cast_to<Expr>(o, name));
-}
-
-std::vector<StubInput> to_stub_inputs(const py::object &value, const std::string &name) {
->>>>>>> 47d8103c
+template<>
+Parameter cast_to(const py::object &o) {
+    auto b = o.cast<Buffer<>>();
+    Parameter p(b.type(), true, b.dimensions());
+    p.set_buffer(b);
+    return p;
+}
+
+template<typename T>
+std::vector<T> to_input_vector(const py::object &value) {
+    std::vector<T> v;
     if (is_real_sequence(value)) {
         for (const auto &o : py::reinterpret_borrow<py::sequence>(value)) {
-<<<<<<< HEAD
             v.push_back(cast_to<T>(o));
-=======
-            v.push_back(to_stub_input(o, name));
->>>>>>> 47d8103c
         }
     } else {
-<<<<<<< HEAD
         v.push_back(cast_to<T>(value));
-=======
-        return {to_stub_input(value, name)};
->>>>>>> 47d8103c
     }
     return v;
 }
@@ -253,7 +219,6 @@
             continue;
         }
 
-<<<<<<< HEAD
         auto it = input_arguments_map.find(name);
         _halide_user_assert(it != input_arguments_map.end()) << "Unknown input '" << name << "' specified via keyword argument.";
         _halide_user_assert(inputs_seen.count(name) == 0) << "Input " << name << " specified multiple times.";
@@ -261,12 +226,6 @@
 
         const auto &a = it->second;
         bind_one(value, a);
-=======
-        auto it = kw_inputs.find(name);
-        _halide_user_assert(it != kw_inputs.end()) << "Unknown input '" << name << "' specified via keyword argument.";
-        _halide_user_assert(it->second.empty()) << "Generator Input named '" << it->first << "' was specified more than once.";
-        it->second = to_stub_inputs(py::cast<py::object>(value), name);
->>>>>>> 47d8103c
         kw_inputs_specified++;
     }
 
@@ -276,7 +235,6 @@
             << "Expected exactly " << input_arguments.size() << " keyword args for inputs, but saw " << kw_inputs_specified << ".";
     } else {
         // Some positional arguments, so all inputs must be positional (and none via keyword).
-<<<<<<< HEAD
         _halide_user_assert(kw_inputs_specified == 0) << "Cannot use both positional and keyword arguments for inputs.";
         _halide_user_assert(args.size() == input_arguments.size())
             << "Expected exactly " << input_arguments.size() << " positional args for inputs, but saw " << args.size() << ".";
@@ -285,14 +243,6 @@
             _halide_user_assert(inputs_seen.count(a.name) == 0) << "Input " << a.name << " specified multiple times.";
             inputs_seen.insert(a.name);
             bind_one(args[i], a);
-=======
-        _halide_user_assert(kw_inputs_specified == 0)
-            << "Cannot use both positional and keyword arguments for inputs.";
-        _halide_user_assert(args.size() == names.inputs.size())
-            << "Expected exactly " << names.inputs.size() << " positional args for inputs, but saw " << args.size() << ".";
-        for (size_t i = 0; i < args.size(); i++) {
-            inputs.push_back(to_stub_inputs(py::cast<py::object>(args[i]), names.inputs[i]));
->>>>>>> 47d8103c
         }
     }
 
