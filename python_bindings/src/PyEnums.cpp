--- conflicted
+++ resolved
@@ -148,11 +148,8 @@
         .value("SVE", Target::Feature::SVE)
         .value("SVE2", Target::Feature::SVE2)
         .value("ARMDotProd", Target::Feature::ARMDotProd)
-<<<<<<< HEAD
         .value("Xtensa", Target::Feature::Xtensa)
-=======
         .value("LLVMLargeCodeModel", Target::Feature::LLVMLargeCodeModel)
->>>>>>> 025f054e
         .value("FeatureEnd", Target::Feature::FeatureEnd);
 
     py::enum_<halide_type_code_t>(m, "TypeCode")
