--- conflicted
+++ resolved
@@ -85,11 +85,7 @@
         # Inputs that can't be converted to what the receiver needs (positional)
         f = cls.call(ctx, hl.f32(3.141592), "happy")
     except hl.HalideError as e:
-<<<<<<< HEAD
-        assert 'Input buffer_input requires an ImageParam or Buffer argument when using call' in str(e)
-=======
         assert 'Input buffer_input requires an ImageParam or Buffer argument' in str(e)
->>>>>>> 74d9909a
     else:
         assert False, 'Did not see expected exception!'
 
