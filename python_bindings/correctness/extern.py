import halide as hl
import numpy as np


def test_extern():
    """
    Shows an example of Halide calling a C library loaded
    in the Python process via ctypes
    """

    # Requires Makefile support to build the external function in linkable form
    print("TODO: test_extern not yet implemented in Python; skipping...")
    return 0

    x = hl.Var("x")

    data = np.random.random(10).astype(np.float64)
    expected_result = np.sort(data)
    output_data = np.empty(10, dtype=np.float64)

    sort_func = hl.Func("extern_sort_func")
    # gsl_sort,
    # see http://www.gnu.org/software/gsl/manual/html_node/Sorting-vectors.html#Sorting-vectors

    input = hl.ImageParam(hl.Float(64), 1, "input_data")

    extern_name = "the_sort_func"
    params = [hl.ExternFuncArgument(input)]
    output_types = [hl.Int(32)]
    dimensionality = 1
    sort_func.define_extern(extern_name, params, output_types, dimensionality)

    try:
        sort_func.compile_jit()
<<<<<<< HEAD
    except hl.Error:
=======
    except hl.HalideError:
>>>>>>> 23eadb3c
        assert 'cannot be converted to a bool' in str(e)
    else:
        assert False, 'Did not see expected exception!'


    import ctypes
    sort_lib = ctypes.CDLL("the_sort_function.so")
    print(sort_lib.the_sort_func)

    try:
        sort_func.compile_jit()
<<<<<<< HEAD
    except hl.Error:
=======
    except hl.HalideError:
>>>>>>> 23eadb3c
        assert 'cannot be converted to a bool' in str(e)
    else:
        assert False, 'Did not see expected exception!'

    lib_path = "the_sort_function.so"
    #lib_path = "/home/rodrigob/code/references/" \
    #           "Halide_master/python_bindings/tests/the_sort_function.nohere.so"
    load_error = load_library_into_llvm(lib_path)
    assert load_error == False


    sort_func.compile_jit()

    # now that things are loaded, we try to call them
    input.set(data)
    sort_func.realize(output_data)

    assert np.isclose(expected_result, output_data)

    return

if __name__ == "__main__":

    test_extern()<|MERGE_RESOLUTION|>--- conflicted
+++ resolved
@@ -32,11 +32,7 @@
 
     try:
         sort_func.compile_jit()
-<<<<<<< HEAD
-    except hl.Error:
-=======
     except hl.HalideError:
->>>>>>> 23eadb3c
         assert 'cannot be converted to a bool' in str(e)
     else:
         assert False, 'Did not see expected exception!'
@@ -48,11 +44,7 @@
 
     try:
         sort_func.compile_jit()
-<<<<<<< HEAD
-    except hl.Error:
-=======
     except hl.HalideError:
->>>>>>> 23eadb3c
         assert 'cannot be converted to a bool' in str(e)
     else:
         assert False, 'Did not see expected exception!'
