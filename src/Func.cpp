--- conflicted
+++ resolved
@@ -906,32 +906,20 @@
     return *this;
 }
 
-<<<<<<< HEAD
 Func &Func::split(VarOrRVar old, VarOrRVar outer, VarOrRVar inner, Expr factor) {
-=======
-Func &Func::split(Var old, Var outer, Var inner, Expr factor) {
-    invalidate_cache();
->>>>>>> b46649c7
+    invalidate_cache();
     ScheduleHandle(func.schedule()).split(old, outer, inner, factor);
     return *this;
 }
 
-<<<<<<< HEAD
 Func &Func::fuse(VarOrRVar inner, VarOrRVar outer, VarOrRVar fused) {
-=======
-Func &Func::fuse(Var inner, Var outer, Var fused) {
-    invalidate_cache();
->>>>>>> b46649c7
+    invalidate_cache();
     ScheduleHandle(func.schedule()).fuse(inner, outer, fused);
     return *this;
 }
 
-<<<<<<< HEAD
 Func &Func::rename(VarOrRVar old_name, VarOrRVar new_name) {
-=======
-Func &Func::rename(Var old_name, Var new_name) {
-    invalidate_cache();
->>>>>>> b46649c7
+    invalidate_cache();
     ScheduleHandle(func.schedule()).rename(old_name, new_name);
     return *this;
 }
@@ -946,72 +934,44 @@
     return ScheduleHandle(func.schedule()).specialize(c);
 }
 
-<<<<<<< HEAD
 Func &Func::serial(VarOrRVar var) {
-=======
-Func &Func::serial(Var var) {
-    invalidate_cache();
->>>>>>> b46649c7
+    invalidate_cache();
     ScheduleHandle(func.schedule()).serial(var);
     return *this;
 }
 
-<<<<<<< HEAD
 Func &Func::parallel(VarOrRVar var) {
-=======
-Func &Func::parallel(Var var) {
-    invalidate_cache();
->>>>>>> b46649c7
+    invalidate_cache();
     ScheduleHandle(func.schedule()).parallel(var);
     return *this;
 }
 
-<<<<<<< HEAD
 Func &Func::vectorize(VarOrRVar var) {
-=======
-Func &Func::vectorize(Var var) {
-    invalidate_cache();
->>>>>>> b46649c7
+    invalidate_cache();
     ScheduleHandle(func.schedule()).vectorize(var);
     return *this;
 }
 
-<<<<<<< HEAD
 Func &Func::unroll(VarOrRVar var) {
-=======
-Func &Func::unroll(Var var) {
-    invalidate_cache();
->>>>>>> b46649c7
+    invalidate_cache();
     ScheduleHandle(func.schedule()).unroll(var);
     return *this;
 }
 
-<<<<<<< HEAD
 Func &Func::parallel(VarOrRVar var, Expr factor) {
-=======
-Func &Func::parallel(Var var, Expr factor) {
-    invalidate_cache();
->>>>>>> b46649c7
+    invalidate_cache();
     ScheduleHandle(func.schedule()).parallel(var, factor);
     return *this;
 }
 
-<<<<<<< HEAD
 Func &Func::vectorize(VarOrRVar var, int factor) {
-=======
-Func &Func::vectorize(Var var, int factor) {
-    invalidate_cache();
->>>>>>> b46649c7
+    invalidate_cache();
     ScheduleHandle(func.schedule()).vectorize(var, factor);
     return *this;
 }
 
-<<<<<<< HEAD
 Func &Func::unroll(VarOrRVar var, int factor) {
-=======
-Func &Func::unroll(Var var, int factor) {
-    invalidate_cache();
->>>>>>> b46649c7
+    invalidate_cache();
     ScheduleHandle(func.schedule()).unroll(var, factor);
     return *this;
 }
@@ -1035,27 +995,19 @@
     return *this;
 }
 
-<<<<<<< HEAD
 Func &Func::tile(VarOrRVar x, VarOrRVar y,
                  VarOrRVar xo, VarOrRVar yo,
                  VarOrRVar xi, VarOrRVar yi,
                  Expr xfactor, Expr yfactor) {
-=======
-Func &Func::tile(Var x, Var y, Var xo, Var yo, Var xi, Var yi, Expr xfactor, Expr yfactor) {
-    invalidate_cache();
->>>>>>> b46649c7
+    invalidate_cache();
     ScheduleHandle(func.schedule()).tile(x, y, xo, yo, xi, yi, xfactor, yfactor);
     return *this;
 }
 
-<<<<<<< HEAD
 Func &Func::tile(VarOrRVar x, VarOrRVar y,
                  VarOrRVar xi, VarOrRVar yi,
                  Expr xfactor, Expr yfactor) {
-=======
-Func &Func::tile(Var x, Var y, Var xi, Var yi, Expr xfactor, Expr yfactor) {
-    invalidate_cache();
->>>>>>> b46649c7
+    invalidate_cache();
     ScheduleHandle(func.schedule()).tile(x, y, xi, yi, xfactor, yfactor);
     return *this;
 }
@@ -1128,140 +1080,81 @@
     return *this;
 }
 
-<<<<<<< HEAD
 Func &Func::gpu_threads(VarOrRVar tx, GPUAPI gpu_api) {
+    invalidate_cache();
     ScheduleHandle(func.schedule()).gpu_threads(tx, gpu_api);
     return *this;
 }
 
 Func &Func::gpu_threads(VarOrRVar tx, VarOrRVar ty, GPUAPI gpu_api) {
+    invalidate_cache();
     ScheduleHandle(func.schedule()).gpu_threads(tx, ty, gpu_api);
     return *this;
 }
 
 Func &Func::gpu_threads(VarOrRVar tx, VarOrRVar ty, VarOrRVar tz, GPUAPI gpu_api) {
+    invalidate_cache();
     ScheduleHandle(func.schedule()).gpu_threads(tx, ty, tz, gpu_api);
     return *this;
 }
 
 Func &Func::gpu_blocks(VarOrRVar bx, GPUAPI gpu_api) {
+    invalidate_cache();
     ScheduleHandle(func.schedule()).gpu_blocks(bx, gpu_api);
     return *this;
 }
 
 Func &Func::gpu_blocks(VarOrRVar bx, VarOrRVar by, GPUAPI gpu_api) {
+    invalidate_cache();
     ScheduleHandle(func.schedule()).gpu_blocks(bx, by, gpu_api);
     return *this;
 }
 
 Func &Func::gpu_blocks(VarOrRVar bx, VarOrRVar by, VarOrRVar bz, GPUAPI gpu_api) {
+    invalidate_cache();
     ScheduleHandle(func.schedule()).gpu_blocks(bx, by, bz, gpu_api);
     return *this;
 }
 
 Func &Func::gpu_single_thread(GPUAPI gpu_api) {
+    invalidate_cache();
     ScheduleHandle(func.schedule()).gpu_single_thread(gpu_api);
     return *this;
 }
 
 Func &Func::gpu(VarOrRVar bx, VarOrRVar tx, GPUAPI gpu_api) {
+    invalidate_cache();
     ScheduleHandle(func.schedule()).gpu(bx, tx, gpu_api);
     return *this;
 }
 
 Func &Func::gpu(VarOrRVar bx, VarOrRVar by, VarOrRVar tx, VarOrRVar ty, GPUAPI gpu_api) {
+    invalidate_cache();
     ScheduleHandle(func.schedule()).gpu(bx, by, tx, ty, gpu_api);
     return *this;
 }
 
 Func &Func::gpu(VarOrRVar bx, VarOrRVar by, VarOrRVar bz, VarOrRVar tx, VarOrRVar ty, VarOrRVar tz, GPUAPI gpu_api) {
+    invalidate_cache();
     ScheduleHandle(func.schedule()).gpu(bx, by, bz, tx, ty, tz, gpu_api);
     return *this;
 }
 
 Func &Func::gpu_tile(VarOrRVar x, int x_size, GPUAPI gpu_api) {
+    invalidate_cache();
     ScheduleHandle(func.schedule()).gpu_tile(x, x_size, gpu_api);
     return *this;
 }
 
 Func &Func::gpu_tile(VarOrRVar x, VarOrRVar y, int x_size, int y_size, GPUAPI gpu_api) {
+    invalidate_cache();
     ScheduleHandle(func.schedule()).gpu_tile(x, y, x_size, y_size, gpu_api);
     return *this;
 }
 
 Func &Func::gpu_tile(VarOrRVar x, VarOrRVar y, VarOrRVar z, int x_size, int y_size, int z_size, GPUAPI gpu_api) {
+    invalidate_cache();
     ScheduleHandle(func.schedule()).gpu_tile(x, y, z, x_size, y_size, z_size, gpu_api);
-=======
-Func &Func::gpu_threads(Var tx, GPUAPI gpuapi) {
-    invalidate_cache();
-    ScheduleHandle(func.schedule()).gpu_threads(tx, gpuapi);
-    return *this;
-}
-
-Func &Func::gpu_threads(Var tx, Var ty, GPUAPI gpuapi) {
-    invalidate_cache();
-    ScheduleHandle(func.schedule()).gpu_threads(tx, ty, gpuapi);
-    return *this;
-}
-
-Func &Func::gpu_threads(Var tx, Var ty, Var tz, GPUAPI gpuapi) {
-    invalidate_cache();
-    ScheduleHandle(func.schedule()).gpu_threads(tx, ty, tz, gpuapi);
-    return *this;
-}
-
-Func &Func::gpu_blocks(Var bx, GPUAPI gpuapi) {
-    invalidate_cache();
-    ScheduleHandle(func.schedule()).gpu_blocks(bx, gpuapi);
-    return *this;
-}
-
-Func &Func::gpu_blocks(Var bx, Var by, GPUAPI gpuapi) {
-    invalidate_cache();
-    ScheduleHandle(func.schedule()).gpu_blocks(bx, by, gpuapi);
-    return *this;
-}
-
-Func &Func::gpu_blocks(Var bx, Var by, Var bz, GPUAPI gpuapi) {
-    invalidate_cache();
-    ScheduleHandle(func.schedule()).gpu_blocks(bx, by, bz, gpuapi);
-    return *this;
-}
-
-Func &Func::gpu(Var bx, Var tx, GPUAPI gpuapi) {
-    invalidate_cache();
-    ScheduleHandle(func.schedule()).gpu(bx, tx, gpuapi);
-    return *this;
-}
-
-Func &Func::gpu(Var bx, Var by, Var tx, Var ty, GPUAPI gpuapi) {
-    invalidate_cache();
-    ScheduleHandle(func.schedule()).gpu(bx, by, tx, ty, gpuapi);
-    return *this;
-}
-
-Func &Func::gpu(Var bx, Var by, Var bz, Var tx, Var ty, Var tz, GPUAPI gpuapi) {
-    invalidate_cache();
-    ScheduleHandle(func.schedule()).gpu(bx, by, bz, tx, ty, tz, gpuapi);
-    return *this;
-}
-
-Func &Func::gpu_tile(Var x, int x_size, GPUAPI gpuapi) {
-    invalidate_cache();
-    ScheduleHandle(func.schedule()).gpu_tile(x, x_size, gpuapi);
-    return *this;
-}
-
-Func &Func::gpu_tile(Var x, Var y, int x_size, int y_size, GPUAPI gpuapi) {
-    invalidate_cache();
-    ScheduleHandle(func.schedule()).gpu_tile(x, y, x_size, y_size, gpuapi);
-    return *this;
-}
-
-Func &Func::gpu_tile(Var x, Var y, Var z, int x_size, int y_size, int z_size, GPUAPI gpuapi) {
-    invalidate_cache();
-    ScheduleHandle(func.schedule()).gpu_tile(x, y, z, x_size, y_size, z_size, gpuapi);
->>>>>>> b46649c7
     return *this;
 }
 
