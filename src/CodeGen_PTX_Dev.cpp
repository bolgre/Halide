#include "CodeGen_PTX_Dev.h"
#include "CSE.h"
#include "CodeGen_Internal.h"
#include "Debug.h"
#include "ExprUsesVar.h"
#include "IREquality.h"
#include "IRMatch.h"
#include "IRMutator.h"
#include "IROperator.h"
#include "IRPrinter.h"
#include "LLVM_Headers.h"
#include "LLVM_Runtime_Linker.h"
#include "Simplify.h"
#include "Solve.h"
#include "Target.h"

#include <fstream>

// This is declared in NVPTX.h, which is not exported. Ugly, but seems better than
// hardcoding a path to the .h file.
#ifdef WITH_PTX
namespace llvm {
FunctionPass *createNVVMReflectPass(const StringMap<int> &Mapping);
}
#endif

namespace Halide {
namespace Internal {

using std::string;
using std::vector;

using namespace llvm;

CodeGen_PTX_Dev::CodeGen_PTX_Dev(Target host)
    : CodeGen_LLVM(host) {
#if !defined(WITH_PTX)
    user_error << "ptx not enabled for this build of Halide.\n";
#endif
    user_assert(llvm_NVPTX_enabled) << "llvm build not configured with nvptx target enabled\n.";

    context = new llvm::LLVMContext();
}

CodeGen_PTX_Dev::~CodeGen_PTX_Dev() {
    // This is required as destroying the context before the module
    // results in a crash. Really, responsibility for destruction
    // should be entirely in the parent class.
    // TODO: Figure out how to better manage the context -- e.g. allow using
    // same one as the host.
    module.reset();
    delete context;
}

Type CodeGen_PTX_Dev::upgrade_type_for_storage(const Type &t) const {
    if (t.element_of() == Float(16)) return t;
    return CodeGen_LLVM::upgrade_type_for_storage(t);
}

void CodeGen_PTX_Dev::add_kernel(Stmt stmt,
                                 const std::string &name,
                                 const std::vector<DeviceArgument> &args) {
    internal_assert(module != nullptr);

    debug(2) << "In CodeGen_PTX_Dev::add_kernel\n";

    // Now deduce the types of the arguments to our function
    vector<llvm::Type *> arg_types(args.size());
    for (size_t i = 0; i < args.size(); i++) {
        if (args[i].is_buffer) {
            arg_types[i] = llvm_type_of(UInt(8))->getPointerTo();
        } else {
            arg_types[i] = llvm_type_of(args[i].type);
        }
    }

    // Make our function
    FunctionType *func_t = FunctionType::get(void_t, arg_types, false);
    function = llvm::Function::Create(func_t, llvm::Function::ExternalLinkage, name, module.get());
    set_function_attributes_for_target(function, target);

    // Mark the buffer args as no alias
    for (size_t i = 0; i < args.size(); i++) {
        if (args[i].is_buffer) {
            function->addParamAttr(i, Attribute::NoAlias);
        }
    }

    // Make the initial basic block
    entry_block = BasicBlock::Create(*context, "entry", function);
    builder->SetInsertPoint(entry_block);

    // Put the arguments in the symbol table
    vector<string> arg_sym_names;
    {
        size_t i = 0;
        for (auto &fn_arg : function->args()) {

            string arg_sym_name = args[i].name;
            sym_push(arg_sym_name, &fn_arg);
            fn_arg.setName(arg_sym_name);
            arg_sym_names.push_back(arg_sym_name);

            i++;
        }
    }

    // We won't end the entry block yet, because we'll want to add
    // some allocas to it later if there are local allocations. Start
    // a new block to put all the code.
    BasicBlock *body_block = BasicBlock::Create(*context, "body", function);
    builder->SetInsertPoint(body_block);

    debug(1) << "Generating llvm bitcode for kernel...\n";
    // Ok, we have a module, function, context, and a builder
    // pointing at a brand new basic block. We're good to go.
    stmt.accept(this);

    // Now we need to end the function
    builder->CreateRetVoid();

    // Make the entry block point to the body block
    builder->SetInsertPoint(entry_block);
    builder->CreateBr(body_block);

    // Add the nvvm annotation that it is a kernel function.
    llvm::Metadata *md_args[] = {
        llvm::ValueAsMetadata::get(function),
        MDString::get(*context, "kernel"),
        llvm::ValueAsMetadata::get(ConstantInt::get(i32_t, 1))};

    MDNode *md_node = MDNode::get(*context, md_args);

    module->getOrInsertNamedMetadata("nvvm.annotations")->addOperand(md_node);

    // Now verify the function is ok
    verifyFunction(*function);

    // Finally, verify the module is ok
    verifyModule(*module);

    debug(2) << "Done generating llvm bitcode for PTX\n";

    // Clear the symbol table
    for (size_t i = 0; i < arg_sym_names.size(); i++) {
        sym_pop(arg_sym_names[i]);
    }
}

void CodeGen_PTX_Dev::init_module() {
    init_context();

#ifdef WITH_PTX
    module = get_initial_module_for_ptx_device(target, context);
#endif
}

void CodeGen_PTX_Dev::visit(const Call *op) {
    if (op->is_intrinsic(Call::gpu_thread_barrier)) {
        llvm::Function *barrier0 = module->getFunction("llvm.nvvm.barrier0");
        internal_assert(barrier0) << "Could not find PTX barrier intrinsic (llvm.nvvm.barrier0)\n";
        builder->CreateCall(barrier0);
        value = ConstantInt::get(i32_t, 0);
    } else {
        CodeGen_LLVM::visit(op);
    }
}

string CodeGen_PTX_Dev::simt_intrinsic(const string &name) {
    if (ends_with(name, ".__thread_id_x")) {
        return "llvm.nvvm.read.ptx.sreg.tid.x";
    } else if (ends_with(name, ".__thread_id_y")) {
        return "llvm.nvvm.read.ptx.sreg.tid.y";
    } else if (ends_with(name, ".__thread_id_z")) {
        return "llvm.nvvm.read.ptx.sreg.tid.z";
    } else if (ends_with(name, ".__thread_id_w")) {
        return "llvm.nvvm.read.ptx.sreg.tid.w";
    } else if (ends_with(name, ".__block_id_x")) {
        return "llvm.nvvm.read.ptx.sreg.ctaid.x";
    } else if (ends_with(name, ".__block_id_y")) {
        return "llvm.nvvm.read.ptx.sreg.ctaid.y";
    } else if (ends_with(name, ".__block_id_z")) {
        return "llvm.nvvm.read.ptx.sreg.ctaid.z";
    } else if (ends_with(name, ".__block_id_w")) {
        return "llvm.nvvm.read.ptx.sreg.ctaid.w";
    }
    internal_error << "simt_intrinsic called on bad variable name\n";
    return "";
}

void CodeGen_PTX_Dev::visit(const For *loop) {
    if (is_gpu_var(loop->name)) {
        Expr simt_idx = Call::make(Int(32), simt_intrinsic(loop->name), std::vector<Expr>(), Call::Extern);
        internal_assert(is_zero(loop->min));
        sym_push(loop->name, codegen(simt_idx));
        codegen(loop->body);
        sym_pop(loop->name);
    } else {
        CodeGen_LLVM::visit(loop);
    }
}

void CodeGen_PTX_Dev::visit(const Allocate *alloc) {
    user_assert(!alloc->new_expr.defined()) << "Allocate node inside PTX kernel has custom new expression.\n"
                                            << "(Memoization is not supported inside GPU kernels at present.)\n";
    if (alloc->memory_type == MemoryType::GPUShared) {
        // PTX uses zero in address space 3 as the base address for shared memory
        Value *shared_base = Constant::getNullValue(PointerType::get(i8_t, 3));
        sym_push(alloc->name, shared_base);
    } else {
        debug(2) << "Allocate " << alloc->name << " on device\n";

        string allocation_name = alloc->name;
        debug(3) << "Pushing allocation called " << allocation_name << " onto the symbol table\n";

        // Jump back to the entry and generate an alloca. Note that by
        // jumping back we're rendering any expression we carry back
        // meaningless, so we had better only be dealing with
        // constants here.
        int32_t size = alloc->constant_allocation_size();
        internal_assert(size > 0)
            << "Allocation " << alloc->name << " has a dynamic size. "
            << "This should have been moved to the heap by the "
            << "fuse_gpu_thread_loops lowering pass.\n";

        BasicBlock *here = builder->GetInsertBlock();

        builder->SetInsertPoint(entry_block);
        Value *ptr = builder->CreateAlloca(llvm_type_of(alloc->type), ConstantInt::get(i32_t, size));
        builder->SetInsertPoint(here);
        sym_push(allocation_name, ptr);
    }
    codegen(alloc->body);
}

void CodeGen_PTX_Dev::visit(const Free *f) {
    sym_pop(f->name);
}

void CodeGen_PTX_Dev::visit(const AssertStmt *op) {
    // Discard the error message for now.
    Expr trap = Call::make(Int(32), "halide_ptx_trap", {}, Call::Extern);
    codegen(IfThenElse::make(!op->condition, Evaluate::make(trap)));
}

void CodeGen_PTX_Dev::visit(const Load *op) {

    // Do aligned 4-wide 32-bit loads as a single i128 load.
    const Ramp *r = op->index.as<Ramp>();
    // TODO: lanes >= 4, not lanes == 4
    if (is_one(op->predicate) && r && is_one(r->stride) && r->lanes == 4 && op->type.bits() == 32) {
        ModulusRemainder align = op->alignment;
        if (align.modulus % 4 == 0 && align.remainder % 4 == 0) {
            Expr index = simplify(r->base / 4);
            Expr equiv = Load::make(UInt(128), op->name, index,
                                    op->image, op->param, const_true(), align / 4);
            equiv = reinterpret(op->type, equiv);
            codegen(equiv);
            return;
        }
    }

    CodeGen_LLVM::visit(op);
}

void CodeGen_PTX_Dev::visit(const Store *op) {
    // Issue atomic store if we are inside an Atomic node.
    if (emit_atomic_stores) {
        user_assert(is_one(op->predicate)) << "Atomic update does not support predicated store.\n";
        user_assert(op->value.type().bits() >= 32) << "CUDA: 8-bit or 16-bit atomics are not supported.\n";
#if LLVM_VERSION < 90
        user_assert(op->value.type().is_scalar())
            << "CUDA atomic update does not support vectorization with LLVM version < 9.\n";
        // Generate nvvm intrinsics for the atomics if this is a float atomicAdd.
        // Otherwise defer to the llvm codegen. For llvm version >= 90, atomicrmw support floats so we
        // can also refer to llvm.
        // Half atomics are supported by compute capability 7.x or higher.
        if (op->value.type().is_float() &&
            (op->value.type().bits() == 32 ||
             (op->value.type().bits() == 64 &&
              target.has_feature(Target::CUDACapability61)))) {
            Expr val_expr = op->value;
            Expr equiv_load = Load::make(op->value.type(), op->name, op->index, Buffer<>(), op->param, op->predicate, op->alignment);
            Expr delta = simplify(common_subexpression_elimination(op->value - equiv_load));
            // For atomicAdd, we check if op->value - store[index] is independent of store.
            bool is_atomic_add = !expr_uses_var(delta, op->name);
            if (is_atomic_add) {
                Value *ptr = codegen_buffer_pointer(op->name, op->value.type(), op->index);
                Value *val = codegen(delta);
                llvm::Function *intrin = nullptr;
                if (op->value.type().bits() == 32) {
                    intrin = module->getFunction("llvm.nvvm.atomic.load.add.f32.p0f32");
                    internal_assert(intrin) << "Could not find atomic intrinsics llvm.nvvm.atomic.load.add.f32.p0f32\n";
                } else {
                    internal_assert(op->value.type().bits() == 64);
                    intrin = module->getFunction("llvm.nvvm.atomic.load.add.f64.p0f64");
                    internal_assert(intrin) << "Could not find atomic intrinsics llvm.nvvm.atomic.load.add.f64.p0f64\n";
                }
                value = builder->CreateCall(intrin, {ptr, val});
                return;
            }
        }
#endif
    }

    // Do aligned 4-wide 32-bit stores as a single i128 store.
    const Ramp *r = op->index.as<Ramp>();
    // TODO: lanes >= 4, not lanes == 4
    if (is_one(op->predicate) && r && is_one(r->stride) && r->lanes == 4 && op->value.type().bits() == 32) {
        ModulusRemainder align = op->alignment;
        if (align.modulus % 4 == 0 && align.remainder % 4 == 0) {
            Expr index = simplify(r->base / 4);
            Expr value = reinterpret(UInt(128), op->value);
            Stmt equiv = Store::make(op->name, value, index, op->param, const_true(), align / 4);
            codegen(equiv);
            return;
        }
    }

    CodeGen_LLVM::visit(op);
}

void CodeGen_PTX_Dev::visit(const Atomic *op) {
    // CUDA requires all the threads in a warp to perform the same operations,
    // which means our mutex will lead to deadlock.
    user_assert(op->mutex_name.empty())
        << "The atomic update requires a mutex lock, which is not supported in CUDA.\n";

    // Issue atomic stores.
    ScopedValue<bool> old_emit_atomic_stores(emit_atomic_stores, true);
    CodeGen_LLVM::visit(op);
}

string CodeGen_PTX_Dev::march() const {
    return "nvptx64";
}

string CodeGen_PTX_Dev::mcpu() const {
    if (target.has_feature(Target::CUDACapability61)) {
        return "sm_61";
    } else if (target.has_feature(Target::CUDACapability50)) {
        return "sm_50";
    } else if (target.has_feature(Target::CUDACapability35)) {
        return "sm_35";
    } else if (target.has_feature(Target::CUDACapability32)) {
        return "sm_32";
    } else if (target.has_feature(Target::CUDACapability30)) {
        return "sm_30";
    } else {
        return "sm_20";
    }
}

string CodeGen_PTX_Dev::mattrs() const {
    if (target.has_feature(Target::CUDACapability61)) {
        return "+ptx50";
    } else if (target.features_any_of({Target::CUDACapability32,
                                       Target::CUDACapability50})) {
        // Need ptx isa 4.0.
        return "+ptx40";
    } else {
        // Use the default. For llvm 3.5 it's ptx 3.2.
        return "";
    }
}

bool CodeGen_PTX_Dev::use_soft_float_abi() const {
    return false;
}

vector<char> CodeGen_PTX_Dev::compile_to_src() {

#ifdef WITH_PTX

    debug(2) << "In CodeGen_PTX_Dev::compile_to_src";

    // DISABLED - hooked in here to force PrintBeforeAll option - seems to be the only way?
    /*char* argv[] = { "llc", "-print-before-all" };*/
    /*int argc = sizeof(argv)/sizeof(char*);*/
    /*cl::ParseCommandLineOptions(argc, argv, "Halide PTX internal compiler\n");*/

    llvm::Triple triple(module->getTargetTriple());

    // Allocate target machine

    std::string err_str;
    const llvm::Target *llvm_target = TargetRegistry::lookupTarget(triple.str(), err_str);
    internal_assert(llvm_target) << err_str << "\n";

    TargetOptions options;
    options.PrintMachineCode = false;
    options.AllowFPOpFusion = FPOpFusion::Fast;
    options.UnsafeFPMath = true;
    options.NoInfsFPMath = true;
    options.NoNaNsFPMath = true;
    options.HonorSignDependentRoundingFPMathOption = false;
    options.NoZerosInBSS = false;
    options.GuaranteedTailCallOpt = false;
    options.StackAlignmentOverride = 0;

    std::unique_ptr<TargetMachine>
        target_machine(llvm_target->createTargetMachine(triple.str(),
                                                        mcpu(), mattrs(), options,
                                                        llvm::Reloc::PIC_,
                                                        llvm::CodeModel::Small,
                                                        CodeGenOpt::Aggressive));

    internal_assert(target_machine.get()) << "Could not allocate target machine!";

    module->setDataLayout(target_machine->createDataLayout());

    // Set up passes
    llvm::SmallString<8> outstr;
    raw_svector_ostream ostream(outstr);
    ostream.SetUnbuffered();

    legacy::FunctionPassManager function_pass_manager(module.get());
    legacy::PassManager module_pass_manager;

    module_pass_manager.add(createTargetTransformInfoWrapperPass(target_machine->getTargetIRAnalysis()));
    function_pass_manager.add(createTargetTransformInfoWrapperPass(target_machine->getTargetIRAnalysis()));

    // NVidia's libdevice library uses a __nvvm_reflect to choose
    // how to handle denormalized numbers. (The pass replaces calls
    // to __nvvm_reflect with a constant via a map lookup. The inliner
    // pass then resolves these situations to fast code, often a single
    // instruction per decision point.)
    //
    // The default is (more) IEEE like handling. FTZ mode flushes them
    // to zero. (This may only apply to single-precision.)
    //
    // The libdevice documentation covers other options for math accuracy
    // such as replacing division with multiply by the reciprocal and
    // use of fused-multiply-add, but they do not seem to be controlled
    // by this __nvvvm_reflect mechanism and may be flags to earlier compiler
    // passes.
    const int kFTZDenorms = 1;

    // Insert a module flag for the FTZ handling.
    module->addModuleFlag(llvm::Module::Override, "nvvm-reflect-ftz",
                          kFTZDenorms);

    if (kFTZDenorms) {
        for (llvm::Function &fn : *module) {
            fn.addFnAttr("nvptx-f32ftz", "true");
        }
    }

    // At present, we default to *enabling* LLVM loop optimization,
    // unless DisableLLVMLoopOpt is set; we're going to flip this to defaulting
    // to *not* enabling these optimizations (and removing the DisableLLVMLoopOpt feature).
    // See https://github.com/halide/Halide/issues/4113 for more info.
    // (Note that setting EnableLLVMLoopOpt always enables loop opt, regardless
    // of the setting of DisableLLVMLoopOpt.)
    const bool do_loop_opt = !target.has_feature(Target::DisableLLVMLoopOpt) ||
                             target.has_feature(Target::EnableLLVMLoopOpt);

    PassManagerBuilder b;
    b.OptLevel = 3;
    b.Inliner = createFunctionInliningPass(b.OptLevel, 0, false);
<<<<<<< HEAD
    b.LoopVectorize = !target.has_feature(Target::DisableLLVMLoopOpt);
    b.SLPVectorize = true;
    b.DisableUnrollLoops = target.has_feature(Target::DisableLLVMLoopOpt);
=======
    b.LoopVectorize = do_loop_opt;
    b.SLPVectorize = true;
    b.DisableUnrollLoops = !do_loop_opt;
>>>>>>> fb941b61

    target_machine->adjustPassManager(b);

    b.populateFunctionPassManager(function_pass_manager);
    b.populateModulePassManager(module_pass_manager);

    // Override default to generate verbose assembly.
    target_machine->Options.MCOptions.AsmVerbose = true;

    // Output string stream

    // Ask the target to add backend passes as necessary.
    bool fail = target_machine->addPassesToEmitFile(module_pass_manager, ostream, nullptr,
#if LLVM_VERSION >= 100
                                                    ::llvm::CGFT_AssemblyFile,
#else
                                                    TargetMachine::CGFT_AssemblyFile,
#endif
                                                    true);
    if (fail) {
        internal_error << "Failed to set up passes to emit PTX source\n";
    }

    // Run optimization passes
    function_pass_manager.doInitialization();
    for (llvm::Module::iterator i = module->begin(); i != module->end(); i++) {
        function_pass_manager.run(*i);
    }
    function_pass_manager.doFinalization();
    module_pass_manager.run(*module);

    if (debug::debug_level() >= 2) {
        dump();
    }
    debug(2) << "Done with CodeGen_PTX_Dev::compile_to_src";

    debug(1) << "PTX kernel:\n"
             << outstr.c_str() << "\n";

    vector<char> buffer(outstr.begin(), outstr.end());

    // Dump the SASS too if the cuda SDK is in the path
    if (debug::debug_level() >= 2) {
        debug(2) << "Compiling PTX to SASS. Will fail if CUDA SDK is not installed (and in the path).\n";

        TemporaryFile ptx(get_current_kernel_name(), ".ptx");
        TemporaryFile sass(get_current_kernel_name(), ".sass");

        std::ofstream f(ptx.pathname());
        f.write(buffer.data(), buffer.size());
        f.close();

        string cmd = "ptxas --gpu-name " + mcpu() + " " + ptx.pathname() + " -o " + sass.pathname();
        if (system(cmd.c_str()) == 0) {
            cmd = "nvdisasm " + sass.pathname();
            int ret = system(cmd.c_str());
            (void)ret;  // Don't care if it fails
        }

        // Note: It works to embed the contents of the .sass file in
        // the buffer instead of the ptx source, and this could help
        // with app startup times. Expose via the target?
        /*
        {
            std::ifstream f(sass.pathname());
            buffer.clear();
            f.seekg(0, std::ios_base::end);
            std::streampos sz = f.tellg();
            buffer.resize(sz);
            f.seekg(0, std::ios_base::beg);
            f.read(buffer.data(), sz);
        }
        */
    }

    // Null-terminate the ptx source
    buffer.push_back(0);
    return buffer;
#else  // WITH_PTX
    return vector<char>();
#endif
}

int CodeGen_PTX_Dev::native_vector_bits() const {
    // PTX doesn't really do vectorization. The widest type is a double.
    return 64;
}

string CodeGen_PTX_Dev::get_current_kernel_name() {
    return get_llvm_function_name(function);
}

void CodeGen_PTX_Dev::dump() {
    module->print(dbgs(), nullptr, false, true);
}

std::string CodeGen_PTX_Dev::print_gpu_name(const std::string &name) {
    return name;
}

bool CodeGen_PTX_Dev::supports_atomic_add(const Type &t) const {
    if (t.bits() < 32) {
        // TODO: Half atomics are supported by compute capability 7.x or higher.
        return false;
    }
    if (t.is_int_or_uint()) {
        return true;
    }
    if (t.is_float() && t.bits() == 32) {
        return true;
    }
    if (t.is_float() && t.bits() == 64) {
        // double atomics are supported since CC6.1
        return target.has_feature(Target::CUDACapability61);
    }
    return false;
}

}  // namespace Internal
}  // namespace Halide<|MERGE_RESOLUTION|>--- conflicted
+++ resolved
@@ -458,15 +458,9 @@
     PassManagerBuilder b;
     b.OptLevel = 3;
     b.Inliner = createFunctionInliningPass(b.OptLevel, 0, false);
-<<<<<<< HEAD
-    b.LoopVectorize = !target.has_feature(Target::DisableLLVMLoopOpt);
-    b.SLPVectorize = true;
-    b.DisableUnrollLoops = target.has_feature(Target::DisableLLVMLoopOpt);
-=======
     b.LoopVectorize = do_loop_opt;
     b.SLPVectorize = true;
     b.DisableUnrollLoops = !do_loop_opt;
->>>>>>> fb941b61
 
     target_machine->adjustPassManager(b);
 
