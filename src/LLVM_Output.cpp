--- conflicted
+++ resolved
@@ -15,23 +15,20 @@
     std::unique_ptr<llvm::raw_fd_ostream> raw_out(new llvm::raw_fd_ostream(filename.c_str(), error_string));
     #elif LLVM_VERSION == 35
     std::unique_ptr<llvm::raw_fd_ostream> raw_out(new llvm::raw_fd_ostream(filename.c_str(), error_string, llvm::sys::fs::F_None));
-    #else // llvm 3.6 or later
+#else // llvm 3.6 or later
     std::error_code err;
     std::unique_ptr<llvm::raw_fd_ostream> raw_out(new llvm::raw_fd_ostream(filename, err, llvm::sys::fs::F_None));
     if (err) error_string = err.message();
     #endif
     internal_assert(error_string.empty())
-        << "Error opening output " << filename << ": " << error_string << "\n";
+                       << "Error opening output " << filename << ": " << error_string << "\n";
 
     return raw_out;
 }
 
+
 #if LLVM_VERSION < 37
-<<<<<<< HEAD
-void emit_legacy(llvm::Module &module, llvm::raw_ostream& raw_out, llvm::TargetMachine::CodeGenFileType file_type) {
-=======
 void emit_file_legacy(llvm::Module &module, llvm::raw_pwrite_stream& out, llvm::TargetMachine::CodeGenFileType file_type) {
->>>>>>> f951cd06
     Internal::debug(1) << "emit_file_legacy.Compiling to native code...\n";
     Internal::debug(2) << "Target triple: " << module.getTargetTriple() << "\n";
 
@@ -64,43 +61,18 @@
     // Override default to generate verbose assembly.
     target_machine->setAsmVerbosityDefault(true);
 
-<<<<<<< HEAD
-    llvm::formatted_raw_ostream *out = new llvm::formatted_raw_ostream(*raw_out);
-=======
     std::unique_ptr<llvm::formatted_raw_ostream> formatted_out(new llvm::formatted_raw_ostream(out));
->>>>>>> f951cd06
 
     // Ask the target to add backend passes as necessary.
     target_machine->addPassesToEmitFile(pass_manager, *formatted_out, file_type);
 
     pass_manager.run(module);
-<<<<<<< HEAD
-
-    delete out;
-
-    delete target_machine;
-=======
->>>>>>> f951cd06
-}
-
-void emit_file_legacy(llvm::Module &module, const std::string &filename, llvm::TargetMachine::CodeGenFileType file_type) {
-    llvm::raw_fd_ostream *raw_out = new_raw_fd_ostream(filename);
-
-    emit_legacy(module, *raw_out, file_type);
-
-    delete raw_out;
 }
 #endif
 
-<<<<<<< HEAD
-void emit(llvm::Module &module, llvm::raw_pwrite_stream& raw_out, llvm::TargetMachine::CodeGenFileType file_type) {
-#if LLVM_VERSION < 37
-    emit_legacy(module, ostream, file_type);
-=======
 void emit_file(llvm::Module &module, llvm::raw_pwrite_stream& out, llvm::TargetMachine::CodeGenFileType file_type) {
 #if LLVM_VERSION < 37
     emit_file_legacy(module, out, file_type);
->>>>>>> f951cd06
 #else
     Internal::debug(1) << "emit_file.Compiling to native code...\n";
     Internal::debug(2) << "Target triple: " << module.getTargetTriple() << "\n";
@@ -110,9 +82,9 @@
     internal_assert(target_machine.get()) << "Could not allocate target machine!\n";
 
     #if LLVM_VERSION == 37
-        llvm::DataLayout target_data_layout(*(target_machine->getDataLayout()));
+    llvm::DataLayout target_data_layout(*(target_machine->getDataLayout()));
     #else
-        llvm::DataLayout target_data_layout(target_machine->createDataLayout());
+    llvm::DataLayout target_data_layout(target_machine->createDataLayout());
     #endif
     if (!(target_data_layout == module.getDataLayout())) {
         internal_error << "Warning: module's data layout does not match target machine's\n"
@@ -125,10 +97,6 @@
 
     pass_manager.add(new llvm::TargetLibraryInfoWrapperPass(llvm::Triple(module.getTargetTriple())));
 
-
-    // Add internal analysis passes from the target machine.
-    pass_manager.add(llvm::createTargetTransformInfoWrapperPass(target_machine->getTargetIRAnalysis()));
-
     // Make sure things marked as always-inline get inlined
     pass_manager.add(llvm::createAlwaysInlinerPass());
 
@@ -136,19 +104,10 @@
     target_machine->Options.MCOptions.AsmVerbose = true;
 
     // Ask the target to add backend passes as necessary.
-<<<<<<< HEAD
-    target_machine->addPassesToEmitFile(pass_manager, raw_out, file_type);
-=======
     target_machine->addPassesToEmitFile(pass_manager, out, file_type);
->>>>>>> f951cd06
 
     pass_manager.run(module);
 #endif
-}
-
-void emit_file(llvm::Module &module, const std::string &filename, llvm::TargetMachine::CodeGenFileType file_type) {
-    std::unique_ptr<llvm::raw_fd_ostream> out(new_raw_fd_ostream(filename));
-    emit(module, *out, file_type);
 }
 
 std::unique_ptr<llvm::Module> compile_module_to_llvm_module(const Module &module, llvm::LLVMContext &context) {
