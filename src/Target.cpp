#include <array>
#include <iostream>
#include <string>

#include "Target.h"

#include "Debug.h"
#include "DeviceInterface.h"
#include "Error.h"
#include "Util.h"
#include "WasmExecutor.h"

#if defined(__powerpc__) && (defined(__FreeBSD__) || defined(__linux__))
#if defined(__FreeBSD__)
#include <machine/cpu.h>
#include <sys/elf_common.h>
#endif
// This uses elf.h and must be included after "LLVM_Headers.h", which
// uses llvm/support/Elf.h.
#include <sys/auxv.h>
#endif

#ifdef _MSC_VER
#include <intrin.h>
#endif  // _MSC_VER

namespace Halide {

using std::string;
using std::vector;

namespace {

#ifdef _MSC_VER
static void cpuid(int info[4], int infoType, int extra) {
    __cpuidex(info, infoType, extra);
}
#else

#if defined(__x86_64__) || defined(__i386__)
// CPU feature detection code taken from ispc
// (https://github.com/ispc/ispc/blob/master/builtins/dispatch.ll)

#ifdef _LP64
void cpuid(int info[4], int infoType, int extra) {
    __asm__ __volatile__(
        "cpuid                 \n\t"
        : "=a"(info[0]), "=b"(info[1]), "=c"(info[2]), "=d"(info[3])
        : "0"(infoType), "2"(extra));
}
#else
static void cpuid(int info[4], int infoType, int extra) {
    // We save %ebx in case it's the PIC register
    __asm__ __volatile__(
        "mov{l}\t{%%}ebx, %1  \n\t"
        "cpuid                 \n\t"
        "xchg{l}\t{%%}ebx, %1  \n\t"
        : "=a"(info[0]), "=r"(info[1]), "=c"(info[2]), "=d"(info[3])
        : "0"(infoType), "2"(extra));
}
#endif
#endif
#endif

Target calculate_host_target() {
    Target::OS os = Target::OSUnknown;
#ifdef __linux__
    os = Target::Linux;
#endif
#ifdef _WIN32
    os = Target::Windows;
#endif
#ifdef __APPLE__
    os = Target::OSX;
#endif

    bool use_64_bits = (sizeof(size_t) == 8);
    int bits = use_64_bits ? 64 : 32;
    std::vector<Target::Feature> initial_features;

#if __riscv__
    Target::Arch arch = Target::RISCV;
#else
#if __mips__ || __mips || __MIPS__
    Target::Arch arch = Target::MIPS;
#else
#if defined(__arm__) || defined(__aarch64__)
    Target::Arch arch = Target::ARM;
#else
#if defined(__powerpc__) && (defined(__FreeBSD__) || defined(__linux__))
    Target::Arch arch = Target::POWERPC;

#if defined(__linux__)
    unsigned long hwcap = getauxval(AT_HWCAP);
    unsigned long hwcap2 = getauxval(AT_HWCAP2);
#elif defined(__FreeBSD__)
    unsigned long hwcap, hwcap2;
    elf_aux_info(AT_HWCAP, &hwcap, sizeof(hwcap));
    elf_aux_info(AT_HWCAP2, &hwcap2, sizeof(hwcap2));
#endif
    bool have_altivec = (hwcap & PPC_FEATURE_HAS_ALTIVEC) != 0;
    bool have_vsx = (hwcap & PPC_FEATURE_HAS_VSX) != 0;
    bool arch_2_07 = (hwcap2 & PPC_FEATURE2_ARCH_2_07) != 0;

    user_assert(have_altivec)
        << "The POWERPC backend assumes at least AltiVec support. This machine does not appear to have AltiVec.\n";

    if (have_vsx) initial_features.push_back(Target::VSX);
    if (arch_2_07) initial_features.push_back(Target::POWER_ARCH_2_07);
#else
    Target::Arch arch = Target::X86;

    int info[4];
    cpuid(info, 1, 0);
    bool have_sse41 = (info[2] & (1 << 19)) != 0;
    bool have_sse2 = (info[3] & (1 << 26)) != 0;
    bool have_avx = (info[2] & (1 << 28)) != 0;
    bool have_f16c = (info[2] & (1 << 29)) != 0;
    bool have_rdrand = (info[2] & (1 << 30)) != 0;
    bool have_fma = (info[2] & (1 << 12)) != 0;

    user_assert(have_sse2)
        << "The x86 backend assumes at least sse2 support. This machine does not appear to have sse2.\n"
        << "cpuid returned: "
        << std::hex << info[0]
        << ", " << info[1]
        << ", " << info[2]
        << ", " << info[3]
        << std::dec << "\n";

    if (have_sse41) {
        initial_features.push_back(Target::SSE41);
    }
    if (have_avx) {
        initial_features.push_back(Target::AVX);
    }
    if (have_f16c) {
        initial_features.push_back(Target::F16C);
    }
    if (have_fma) {
        initial_features.push_back(Target::FMA);
    }

    if (use_64_bits && have_avx && have_f16c && have_rdrand) {
        // So far, so good.  AVX2/512?
        // Call cpuid with eax=7, ecx=0
        int info2[4];
        cpuid(info2, 7, 0);
        const uint32_t avx2 = 1U << 5;
        const uint32_t avx512f = 1U << 16;
        const uint32_t avx512dq = 1U << 17;
        const uint32_t avx512pf = 1U << 26;
        const uint32_t avx512er = 1U << 27;
        const uint32_t avx512cd = 1U << 28;
        const uint32_t avx512bw = 1U << 30;
        const uint32_t avx512vl = 1U << 31;
        const uint32_t avx512ifma = 1U << 21;
        const uint32_t avx512 = avx512f | avx512cd;
        const uint32_t avx512_knl = avx512 | avx512pf | avx512er;
        const uint32_t avx512_skylake = avx512 | avx512vl | avx512bw | avx512dq;
        const uint32_t avx512_cannonlake = avx512_skylake | avx512ifma;  // Assume ifma => vbmi
        if ((info2[1] & avx2) == avx2) {
            initial_features.push_back(Target::AVX2);
        }
        if ((info2[1] & avx512) == avx512) {
            initial_features.push_back(Target::AVX512);
            if ((info2[1] & avx512_knl) == avx512_knl) {
                initial_features.push_back(Target::AVX512_KNL);
            }
            if ((info2[1] & avx512_skylake) == avx512_skylake) {
                initial_features.push_back(Target::AVX512_Skylake);
            }
            if ((info2[1] & avx512_cannonlake) == avx512_cannonlake) {
                initial_features.push_back(Target::AVX512_Cannonlake);

                const uint32_t avx512vnni = 1U << 11;  // vnni result in ecx
                const uint32_t avx512bf16 = 1U << 5;   // bf16 result in eax, with cpuid(eax=7, ecx=1)
                int info3[4];
                cpuid(info3, 7, 1);
                if ((info2[2] & avx512vnni) == avx512vnni &&
                    (info3[0] & avx512bf16) == avx512bf16) {
                    initial_features.push_back(Target::AVX512_SapphireRapids);
                }
            }
        }
    }
#endif
#endif
#endif
#endif

    return {os, arch, bits, initial_features};
}

bool is_using_hexagon(const Target &t) {
    return (t.has_feature(Target::HVX) ||
            t.has_feature(Target::HVX_v62) ||
            t.has_feature(Target::HVX_v65) ||
            t.has_feature(Target::HVX_v66) ||
            t.has_feature(Target::HexagonDma) ||
            t.has_feature(Target::HVX_shared_object) ||
            t.arch == Target::Hexagon);
}

int get_hvx_lower_bound(const Target &t) {
    if (!is_using_hexagon(t)) {
        return -1;
    }
    if (t.has_feature(Target::HVX_v62)) {
        return 62;
    }
    if (t.has_feature(Target::HVX_v65)) {
        return 65;
    }
    if (t.has_feature(Target::HVX_v66)) {
        return 66;
    }
    return 60;
}

}  // namespace

Target get_host_target() {
    // Calculating the host target isn't slow but it isn't free,
    // and it's pointless to recalculate it every time we (e.g.) parse
    // an arbitrary Target string. It won't ever change, so cache on first
    // use.
    static Target host_target = calculate_host_target();
    return host_target;
}

namespace {

Target::Feature calculate_host_cuda_capability(Target t) {
    const auto *interface = get_device_interface_for_device_api(DeviceAPI::CUDA, t);
    internal_assert(interface->compute_capability);
    int major, minor;
    int err = interface->compute_capability(nullptr, &major, &minor);
    internal_assert(err == 0) << "Failed to query cuda compute capability\n";
    int ver = major * 10 + minor;
    if (ver < 30) {
        return Target::FeatureEnd;
    } else if (ver < 32) {
        return Target::CUDACapability30;
    } else if (ver < 35) {
        return Target::CUDACapability32;
    } else if (ver < 50) {
        return Target::CUDACapability35;
    } else if (ver < 61) {
        return Target::CUDACapability50;
    } else if (ver < 70) {
        return Target::CUDACapability61;
    } else if (ver < 75) {
        return Target::CUDACapability70;
    } else if (ver < 80) {
        return Target::CUDACapability75;
    } else if (ver < 86 || LLVM_VERSION < 130) {
        return Target::CUDACapability80;
    } else {
        return Target::CUDACapability86;
    }
}

Target::Feature get_host_cuda_capability(Target t) {
    static Target::Feature cap = calculate_host_cuda_capability(t);
    return cap;
}

const std::map<std::string, Target::OS> os_name_map = {
    {"os_unknown", Target::OSUnknown},
    {"linux", Target::Linux},
    {"windows", Target::Windows},
    {"osx", Target::OSX},
    {"android", Target::Android},
    {"ios", Target::IOS},
    {"qurt", Target::QuRT},
    {"noos", Target::NoOS},
    {"fuchsia", Target::Fuchsia},
    {"wasmrt", Target::WebAssemblyRuntime}};

bool lookup_os(const std::string &tok, Target::OS &result) {
    auto os_iter = os_name_map.find(tok);
    if (os_iter != os_name_map.end()) {
        result = os_iter->second;
        return true;
    }
    return false;
}

const std::map<std::string, Target::Arch> arch_name_map = {
    {"arch_unknown", Target::ArchUnknown},
    {"x86", Target::X86},
    {"arm", Target::ARM},
    {"mips", Target::MIPS},
    {"powerpc", Target::POWERPC},
    {"hexagon", Target::Hexagon},
    {"wasm", Target::WebAssembly},
    {"riscv", Target::RISCV},
};

bool lookup_arch(const std::string &tok, Target::Arch &result) {
    auto arch_iter = arch_name_map.find(tok);
    if (arch_iter != arch_name_map.end()) {
        result = arch_iter->second;
        return true;
    }
    return false;
}

const std::map<std::string, Target::Feature> feature_name_map = {
    {"jit", Target::JIT},
    {"debug", Target::Debug},
    {"no_asserts", Target::NoAsserts},
    {"no_bounds_query", Target::NoBoundsQuery},
    {"sse41", Target::SSE41},
    {"avx", Target::AVX},
    {"avx2", Target::AVX2},
    {"fma", Target::FMA},
    {"fma4", Target::FMA4},
    {"f16c", Target::F16C},
    {"armv7s", Target::ARMv7s},
    {"no_neon", Target::NoNEON},
    {"vsx", Target::VSX},
    {"power_arch_2_07", Target::POWER_ARCH_2_07},
    {"cuda", Target::CUDA},
    {"cuda_capability_30", Target::CUDACapability30},
    {"cuda_capability_32", Target::CUDACapability32},
    {"cuda_capability_35", Target::CUDACapability35},
    {"cuda_capability_50", Target::CUDACapability50},
    {"cuda_capability_61", Target::CUDACapability61},
    {"cuda_capability_70", Target::CUDACapability70},
    {"cuda_capability_75", Target::CUDACapability75},
    {"cuda_capability_80", Target::CUDACapability80},
    {"cuda_capability_86", Target::CUDACapability86},
    {"opencl", Target::OpenCL},
    {"cl_doubles", Target::CLDoubles},
    {"cl_half", Target::CLHalf},
    {"cl_atomics64", Target::CLAtomics64},
    {"openglcompute", Target::OpenGLCompute},
    {"egl", Target::EGL},
    {"user_context", Target::UserContext},
    {"matlab", Target::Matlab},
    {"profile", Target::Profile},
    {"no_runtime", Target::NoRuntime},
    {"metal", Target::Metal},
    {"c_plus_plus_name_mangling", Target::CPlusPlusMangling},
    {"large_buffers", Target::LargeBuffers},
    {"hvx", Target::HVX_128},
    {"hvx_128", Target::HVX_128},
    {"hvx_v62", Target::HVX_v62},
    {"hvx_v65", Target::HVX_v65},
    {"hvx_v66", Target::HVX_v66},
    {"hvx_shared_object", Target::HVX_shared_object},
    {"fuzz_float_stores", Target::FuzzFloatStores},
    {"soft_float_abi", Target::SoftFloatABI},
    {"msan", Target::MSAN},
    {"avx512", Target::AVX512},
    {"avx512_knl", Target::AVX512_KNL},
    {"avx512_skylake", Target::AVX512_Skylake},
    {"avx512_cannonlake", Target::AVX512_Cannonlake},
    {"avx512_sapphirerapids", Target::AVX512_SapphireRapids},
    {"trace_loads", Target::TraceLoads},
    {"trace_stores", Target::TraceStores},
    {"trace_realizations", Target::TraceRealizations},
    {"trace_pipeline", Target::TracePipeline},
    {"d3d12compute", Target::D3D12Compute},
    {"strict_float", Target::StrictFloat},
    {"tsan", Target::TSAN},
    {"asan", Target::ASAN},
    {"check_unsafe_promises", Target::CheckUnsafePromises},
    {"hexagon_dma", Target::HexagonDma},
    {"embed_bitcode", Target::EmbedBitcode},
    {"disable_llvm_loop_opt", Target::DisableLLVMLoopOpt},
    {"enable_llvm_loop_opt", Target::EnableLLVMLoopOpt},
    {"wasm_simd128", Target::WasmSimd128},
    {"wasm_signext", Target::WasmSignExt},
    {"wasm_sat_float_to_int", Target::WasmSatFloatToInt},
    {"wasm_threads", Target::WasmThreads},
    {"wasm_bulk_memory", Target::WasmBulkMemory},
    {"sve", Target::SVE},
    {"sve2", Target::SVE2},
    {"arm_dot_prod", Target::ARMDotProd},
    {"arm_fp16", Target::ARMFp16},
    {"llvm_large_code_model", Target::LLVMLargeCodeModel},
<<<<<<< HEAD
    {"vulkan", Target::Vulkan},
=======
    {"rvv", Target::RVV},
    {"armv81a", Target::ARMv81a},
>>>>>>> 5aeea6af
    // NOTE: When adding features to this map, be sure to update PyEnums.cpp as well.
};

bool lookup_feature(const std::string &tok, Target::Feature &result) {
    auto feature_iter = feature_name_map.find(tok);
    if (feature_iter != feature_name_map.end()) {
        result = feature_iter->second;
        return true;
    }
    return false;
}

}  // End anonymous namespace

Target get_target_from_environment() {
    string target = Internal::get_env_variable("HL_TARGET");
    if (target.empty()) {
        return get_host_target();
    } else {
        return Target(target);
    }
}

Target get_jit_target_from_environment() {
    Target host = get_host_target();
    host.set_feature(Target::JIT);
#if defined(__has_feature)
#if __has_feature(address_sanitizer)
    host.set_feature(Target::ASAN);
#endif
#if __has_feature(memory_sanitizer)
    host.set_feature(Target::MSAN);
#endif
#if __has_feature(thread_sanitizer)
    host.set_feature(Target::TSAN);
#endif
#endif
    string target = Internal::get_env_variable("HL_JIT_TARGET");
    if (target.empty()) {
        return host;
    } else {
        Target t(target);
        t.set_feature(Target::JIT);
        user_assert((t.os == host.os && t.arch == host.arch && t.bits == host.bits) || Internal::WasmModule::can_jit_target(t))
            << "HL_JIT_TARGET must match the host OS, architecture, and bit width.\n"
            << "HL_JIT_TARGET was " << target << ". "
            << "Host is " << host.to_string() << ".\n";
        return t;
    }
}

namespace {
bool merge_string(Target &t, const std::string &target) {
    string rest = target;
    vector<string> tokens;
    size_t first_dash;
    while ((first_dash = rest.find('-')) != string::npos) {
        //Internal::debug(0) << first_dash << ", " << rest << "\n";
        tokens.push_back(rest.substr(0, first_dash));
        rest = rest.substr(first_dash + 1);
    }
    tokens.push_back(rest);

    bool os_specified = false, arch_specified = false, bits_specified = false, features_specified = false;
    bool is_host = false;

    for (size_t i = 0; i < tokens.size(); i++) {
        const string &tok = tokens[i];
        Target::Feature feature;

        if (tok == "host") {
            if (i > 0) {
                // "host" is now only allowed as the first token.
                return false;
            }
            is_host = true;
            t = get_host_target();
        } else if (tok == "32" || tok == "64" || tok == "0") {
            if (bits_specified) {
                return false;
            }
            bits_specified = true;
            t.bits = std::stoi(tok);
        } else if (lookup_arch(tok, t.arch)) {
            if (arch_specified) {
                return false;
            }
            arch_specified = true;
        } else if (lookup_os(tok, t.os)) {
            if (os_specified) {
                return false;
            }
            os_specified = true;
        } else if (lookup_feature(tok, feature)) {
            t.set_feature(feature);
            features_specified = true;
        } else if (tok == "trace_all") {
            t.set_features({Target::TraceLoads, Target::TraceStores, Target::TraceRealizations});
            features_specified = true;
        } else {
            return false;
        }
    }

    if (is_host &&
        t.has_feature(Target::CUDA) &&
        !t.has_feature(Target::CUDACapability30) &&
        !t.has_feature(Target::CUDACapability32) &&
        !t.has_feature(Target::CUDACapability35) &&
        !t.has_feature(Target::CUDACapability50) &&
        !t.has_feature(Target::CUDACapability61) &&
        !t.has_feature(Target::CUDACapability70) &&
        !t.has_feature(Target::CUDACapability75) &&
        !t.has_feature(Target::CUDACapability80) &&
        !t.has_feature(Target::CUDACapability86)) {
        // Detect host cuda capability
        t.set_feature(get_host_cuda_capability(t));
    }

    if (arch_specified && !bits_specified) {
        return false;
    }

    if (bits_specified && t.bits == 0) {
        // bits == 0 is allowed iff arch and os are "unknown" and no features are set,
        // to allow for roundtripping the string for default Target() ctor.
        if (!(arch_specified && t.arch == Target::ArchUnknown) ||
            !(os_specified && t.os == Target::OSUnknown) ||
            features_specified) {
            return false;
        }
    }

    return true;
}

void bad_target_string(const std::string &target) {
    const char *separator = "";
    std::string architectures;
    for (const auto &arch_entry : arch_name_map) {
        architectures += separator + arch_entry.first;
        separator = ", ";
    }
    separator = "";
    std::string oses;
    for (const auto &os_entry : os_name_map) {
        oses += separator + os_entry.first;
        separator = ", ";
    }
    separator = "";
    // Format the features to go one feature over 70 characters per line,
    // assume the first line starts with "Features are ".
    int line_char_start = -(int)sizeof("Features are");
    std::string features;
    for (const auto &feature_entry : feature_name_map) {
        features += separator + feature_entry.first;
        if (features.length() - line_char_start > 70) {
            separator = "\n";
            line_char_start = features.length();
        } else {
            separator = ", ";
        }
    }
    user_error << "Did not understand Halide target " << target << "\n"
               << "Expected format is arch-bits-os-feature1-feature2-...\n"
               << "Where arch is: " << architectures << ".\n"
               << "bits is either 32 or 64.\n"
               << "os is: " << oses << ".\n"
               << "\n"
               << "If arch, bits, or os are omitted, they default to the host.\n"
               << "\n"
               << "Features are: " << features << ".\n"
               << "\n"
               << "The target can also begin with \"host\", which sets the "
               << "host's architecture, os, and feature set, with the "
               << "exception of the GPU runtimes, which default to off.\n"
               << "\n"
               << "On this platform, the host target is: " << get_host_target().to_string() << "\n";
}

}  // namespace

Target::Target(const std::string &target) {
    Target host = get_host_target();

    if (target.empty()) {
        // If nothing is specified, use the full host target.
        *this = host;
    } else {
        if (!merge_string(*this, target) || has_unknowns()) {
            bad_target_string(target);
        }
    }
}

Target::Target(const char *s)
    : Target(std::string(s)) {
}

bool Target::validate_target_string(const std::string &s) {
    Target t;
    return merge_string(t, s) && !t.has_unknowns();
}

std::string Target::feature_to_name(Target::Feature feature) {
    for (const auto &feature_entry : feature_name_map) {
        if (feature == feature_entry.second) {
            return feature_entry.first;
        }
    }
    internal_error;
    return "";
}

Target::Feature Target::feature_from_name(const std::string &name) {
    Target::Feature feature;
    if (lookup_feature(name, feature)) {
        return feature;
    }
    return Target::FeatureEnd;
}

std::string Target::to_string() const {
    string result;
    for (const auto &arch_entry : arch_name_map) {
        if (arch_entry.second == arch) {
            result += arch_entry.first;
            break;
        }
    }
    result += "-" + std::to_string(bits);
    for (const auto &os_entry : os_name_map) {
        if (os_entry.second == os) {
            result += "-" + os_entry.first;
            break;
        }
    }
    for (const auto &feature_entry : feature_name_map) {
        if (has_feature(feature_entry.second)) {
            result += "-" + feature_entry.first;
        }
    }
    // Use has_feature() multiple times (rather than features_any_of())
    // to avoid constructing a temporary vector for this rather-common call.
    if (has_feature(Target::TraceLoads) && has_feature(Target::TraceStores) && has_feature(Target::TraceRealizations)) {
        result = Internal::replace_all(result, "trace_loads-trace_realizations-trace_stores", "trace_all");
    }
    return result;
}

/** Was libHalide compiled with support for this target? */
bool Target::supported() const {
    bool bad = false;
#if !defined(WITH_ARM)
    bad |= arch == Target::ARM && bits == 32;
#endif
#if !defined(WITH_AARCH64)
    bad |= arch == Target::ARM && bits == 64;
#endif
#if !defined(WITH_X86)
    bad |= arch == Target::X86;
#endif
#if !defined(WITH_MIPS)
    bad |= arch == Target::MIPS;
#endif
#if !defined(WITH_POWERPC)
    bad |= arch == Target::POWERPC;
#endif
#if !defined(WITH_HEXAGON)
    bad |= arch == Target::Hexagon;
#endif
#if !defined(WITH_WEBASSEMBLY)
    bad |= arch == Target::WebAssembly;
#endif
#if !defined(WITH_RISCV)
    bad |= arch == Target::RISCV;
#endif
#if !defined(WITH_NVPTX)
    bad |= has_feature(Target::CUDA);
#endif
#if !defined(WITH_OPENCL)
    bad |= has_feature(Target::OpenCL);
#endif
#if !defined(WITH_METAL)
    bad |= has_feature(Target::Metal);
#endif
#if !defined(WITH_OPENGLCOMPUTE)
    bad |= has_feature(Target::OpenGLCompute);
#endif
#if !defined(WITH_D3D12)
    bad |= has_feature(Target::D3D12Compute);
#endif
#if !defined(WITH_VULKAN)
    bad |= has_feature(Target::Vulkan);
#endif
    return !bad;
}

bool Target::has_unknowns() const {
    return os == OSUnknown || arch == ArchUnknown || bits == 0;
}

void Target::set_feature(Feature f, bool value) {
    if (f == FeatureEnd) {
        return;
    }
    user_assert(f < FeatureEnd) << "Invalid Target feature.\n";
    features.set(f, value);
}

void Target::set_features(const std::vector<Feature> &features_to_set, bool value) {
    for (Feature f : features_to_set) {
        set_feature(f, value);
    }
}

bool Target::has_feature(Feature f) const {
    if (f == FeatureEnd) {
        return true;
    }
    user_assert(f < FeatureEnd) << "Invalid Target feature.\n";
    return features[f];
}

bool Target::features_any_of(const std::vector<Feature> &test_features) const {
    for (Feature f : test_features) {
        if (has_feature(f)) {
            return true;
        }
    }
    return false;
}

bool Target::features_all_of(const std::vector<Feature> &test_features) const {
    for (Feature f : test_features) {
        if (!has_feature(f)) {
            return false;
        }
    }
    return true;
}

Target Target::with_feature(Feature f) const {
    Target copy = *this;
    copy.set_feature(f);
    return copy;
}

Target Target::without_feature(Feature f) const {
    Target copy = *this;
    copy.set_feature(f, false);
    return copy;
}

bool Target::has_gpu_feature() const {
    return (has_feature(CUDA) ||
            has_feature(OpenCL) ||
            has_feature(Metal) ||
            has_feature(D3D12Compute) ||
            has_feature(Vulkan) ||
            has_feature(OpenGLCompute));
}

int Target::get_cuda_capability_lower_bound() const {
    if (!has_feature(Target::CUDA)) {
        return -1;
    }
    if (has_feature(Target::CUDACapability30)) {
        return 30;
    }
    if (has_feature(Target::CUDACapability32)) {
        return 32;
    }
    if (has_feature(Target::CUDACapability35)) {
        return 35;
    }
    if (has_feature(Target::CUDACapability50)) {
        return 50;
    }
    if (has_feature(Target::CUDACapability61)) {
        return 61;
    }
    if (has_feature(Target::CUDACapability70)) {
        return 70;
    }
    if (has_feature(Target::CUDACapability75)) {
        return 75;
    }
    if (has_feature(Target::CUDACapability80)) {
        return 80;
    }
    if (has_feature(Target::CUDACapability86)) {
        return 86;
    }
    return 20;
}

bool Target::supports_type(const Type &t) const {
    if (t.bits() == 64) {
        if (t.is_float()) {
            return !has_feature(Metal) &&
                   !has_feature(OpenGLCompute) &&
                   !has_feature(D3D12Compute) &&
                   (!has_feature(Target::OpenCL) || has_feature(Target::CLDoubles));
        } else {
            return (!has_feature(Metal) &&
                    !has_feature(OpenGLCompute) &&
                    !has_feature(D3D12Compute));
        }
    }
    return true;
}

bool Target::supports_type(const Type &t, DeviceAPI device) const {
    if (device == DeviceAPI::Default_GPU) {
        device = get_default_device_api_for_target(*this);
    }

    if (device == DeviceAPI::Hexagon) {
        // HVX supports doubles and long long in the scalar unit only.
        if (t.is_float() || t.bits() == 64) {
            return t.lanes() == 1;
        }
    } else if (device == DeviceAPI::Metal) {
        // Metal spec says no double or long long.
        if (t.bits() == 64) {
            return false;
        }
    } else if (device == DeviceAPI::OpenCL) {
        if (t.is_float() && t.bits() == 64) {
            return has_feature(Target::CLDoubles);
        }
    } else if (device == DeviceAPI::D3D12Compute) {
        // Shader Model 5.x can optionally support double-precision; 64-bit int
        // types are not supported.
        return t.bits() < 64;
    } else if (device == DeviceAPI::Vulkan) {
        // TODO(shoaibkamil): Is this correct?
        return t.bits() < 64;
    } else if (device == DeviceAPI::OpenGLCompute) {
        return t.bits() < 64;
    }

    return true;
}

bool Target::supports_device_api(DeviceAPI api) const {
    switch (api) {
    case DeviceAPI::None:
        return true;
    case DeviceAPI::Host:
        return true;
    case DeviceAPI::Default_GPU:
        return has_gpu_feature();
    case DeviceAPI::Hexagon:
        return has_feature(Target::HVX);
    case DeviceAPI::HexagonDma:
        return has_feature(Target::HexagonDma);
    default:
        return has_feature(target_feature_for_device_api(api));
    }
}

DeviceAPI Target::get_required_device_api() const {
    if (has_feature(Target::CUDA)) {
        return DeviceAPI::CUDA;
    }
    if (has_feature(Target::D3D12Compute)) {
        return DeviceAPI::D3D12Compute;
    }
    if (has_feature(Target::HVX)) {
        return DeviceAPI::Hexagon;
    }
    if (has_feature(Target::HexagonDma)) {
        return DeviceAPI::HexagonDma;
    }
    if (has_feature(Target::Metal)) {
        return DeviceAPI::Metal;
    }
    if (has_feature(Target::OpenCL)) {
        return DeviceAPI::OpenCL;
    }
    if (has_feature(Target::OpenGLCompute)) {
        return DeviceAPI::OpenGLCompute;
    }
    if (has_feature(Target::Vulkan)) {
        return DeviceAPI::Vulkan;
    }
    return DeviceAPI::None;
}

Target::Feature target_feature_for_device_api(DeviceAPI api) {
    switch (api) {
    case DeviceAPI::CUDA:
        return Target::CUDA;
    case DeviceAPI::OpenCL:
        return Target::OpenCL;
    case DeviceAPI::OpenGLCompute:
        return Target::OpenGLCompute;
    case DeviceAPI::Metal:
        return Target::Metal;
    case DeviceAPI::Hexagon:
        return Target::HVX;
    case DeviceAPI::D3D12Compute:
        return Target::D3D12Compute;
    case DeviceAPI::Vulkan:
        return Target::Vulkan;
    default:
        return Target::FeatureEnd;
    }
}

int Target::natural_vector_size(const Halide::Type &t) const {
    user_assert(!has_unknowns())
        << "natural_vector_size cannot be used on a Target with Unknown values.\n";

    const bool is_integer = t.is_int() || t.is_uint();
    const int data_size = t.bytes();

    if (arch == Target::Hexagon) {
        if (is_integer) {
            if (has_feature(Halide::Target::HVX)) {
                return 128 / data_size;
            } else {
                user_error << "Target uses hexagon arch without target feature hvx set.\n";
                return 0;
            }
        } else {
            // HVX does not have vector float instructions.
            return 1;
        }
    } else if (arch == Target::X86) {
        if (is_integer && (has_feature(Halide::Target::AVX512_Skylake) ||
                           has_feature(Halide::Target::AVX512_Cannonlake))) {
            // AVX512BW exists on Skylake and Cannonlake
            return 64 / data_size;
        } else if (t.is_float() && (has_feature(Halide::Target::AVX512) ||
                                    has_feature(Halide::Target::AVX512_KNL) ||
                                    has_feature(Halide::Target::AVX512_Skylake) ||
                                    has_feature(Halide::Target::AVX512_Cannonlake))) {
            // AVX512F is on all AVX512 architectures
            return 64 / data_size;
        } else if (has_feature(Halide::Target::AVX2)) {
            // AVX2 uses 256-bit vectors for everything.
            return 32 / data_size;
        } else if (!is_integer && has_feature(Halide::Target::AVX)) {
            // AVX 1 has 256-bit vectors for float, but not for
            // integer instructions.
            return 32 / data_size;
        } else {
            // SSE was all 128-bit. We ignore MMX.
            return 16 / data_size;
        }
    } else if (arch == Target::WebAssembly) {
        if (has_feature(Halide::Target::WasmSimd128)) {
            // 128-bit vectors for other types.
            return 16 / data_size;
        } else {
            // No vectors, sorry.
            return 1;
        }
    } else {
        // Assume 128-bit vectors on other targets.
        return 16 / data_size;
    }
}

bool Target::get_runtime_compatible_target(const Target &other, Target &result) {
    // Create mask to select features that:
    // (a) must be included if either target has the feature (union)
    // (b) must be included if both targets have the feature (intersection)
    // (c) must match across both targets; it is an error if one target has the feature and the other doesn't

    // clang-format off
    const std::array<Feature, 19> union_features = {{
        // These are true union features.
        CUDA,
        D3D12Compute,
        Metal,
        NoNEON,
        OpenCL,
        OpenGLCompute,
        Vulkan,

        // These features are actually intersection-y, but because targets only record the _highest_,
        // we have to put their union in the result and then take a lower bound.
        CUDACapability30,
        CUDACapability32,
        CUDACapability35,
        CUDACapability50,
        CUDACapability61,
        CUDACapability70,
        CUDACapability75,
        CUDACapability80,
        CUDACapability86,
        HVX_v62,
        HVX_v65,
        HVX_v66,
    }};
    // clang-format on

    // clang-format off
    const std::array<Feature, 14> intersection_features = {{
        ARMv7s,
        ARMv81a,
        AVX,
        AVX2,
        AVX512,
        AVX512_Cannonlake,
        AVX512_KNL,
        AVX512_SapphireRapids,
        AVX512_Skylake,
        F16C,
        FMA,
        FMA4,
        SSE41,
        VSX,
    }};
    // clang-format on

    // clang-format off
    const std::array<Feature, 12> matching_features = {{
        ASAN,
        Debug,
        HexagonDma,
        HVX,
        HVX_shared_object,
        MSAN,
        SoftFloatABI,
        TSAN,
        WasmThreads,
    }};
    // clang-format on

    // bitsets need to be the same width.
    decltype(result.features) union_mask;
    decltype(result.features) intersection_mask;
    decltype(result.features) matching_mask;

    for (const auto &feature : union_features) {
        union_mask.set(feature);
    }

    for (const auto &feature : intersection_features) {
        intersection_mask.set(feature);
    }

    for (const auto &feature : matching_features) {
        matching_mask.set(feature);
    }

    if (arch != other.arch || bits != other.bits || os != other.os) {
        Internal::debug(1) << "runtime targets must agree on platform (arch-bits-os)\n"
                           << "  this:  " << *this << "\n"
                           << "  other: " << other << "\n";
        return false;
    }

    if ((features & matching_mask) != (other.features & matching_mask)) {
        Internal::debug(1) << "runtime targets must agree on SoftFloatABI, Debug, TSAN, ASAN, MSAN, HVX, HexagonDma, and HVX_shared_object\n"
                           << "  this:  " << *this << "\n"
                           << "  other: " << other << "\n";
        return false;
    }

    // Union of features is computed through bitwise-or, and masked away by the features we care about
    // Intersection of features is computed through bitwise-and and masked away, too.
    // We merge the bits via bitwise or.
    Target output = Target{os, arch, bits};
    output.features = ((features | other.features) & union_mask) | ((features | other.features) & matching_mask) | ((features & other.features) & intersection_mask);

    // Pick tight lower bound for CUDA capability. Use fall-through to clear redundant features
    int cuda_a = get_cuda_capability_lower_bound();
    int cuda_b = other.get_cuda_capability_lower_bound();

    // get_cuda_capability_lower_bound returns -1 when unused. Casting to unsigned makes this
    // large, so min selects the true lower bound when one target doesn't specify a capability,
    // and the other doesn't use CUDA at all.
    int cuda_capability = std::min((unsigned)cuda_a, (unsigned)cuda_b);
    if (cuda_capability < 30) {
        output.features.reset(CUDACapability30);
    }
    if (cuda_capability < 32) {
        output.features.reset(CUDACapability32);
    }
    if (cuda_capability < 35) {
        output.features.reset(CUDACapability35);
    }
    if (cuda_capability < 50) {
        output.features.reset(CUDACapability50);
    }
    if (cuda_capability < 61) {
        output.features.reset(CUDACapability61);
    }
    if (cuda_capability < 70) {
        output.features.reset(CUDACapability70);
    }
    if (cuda_capability < 75) {
        output.features.reset(CUDACapability75);
    }
    if (cuda_capability < 80) {
        output.features.reset(CUDACapability80);
    }
    if (cuda_capability < 86) {
        output.features.reset(CUDACapability86);
    }

    // Pick tight lower bound for HVX version. Use fall-through to clear redundant features
    int hvx_a = get_hvx_lower_bound(*this);
    int hvx_b = get_hvx_lower_bound(other);

    // Same trick as above for CUDA
    int hvx_version = std::min((unsigned)hvx_a, (unsigned)hvx_b);
    if (hvx_version < 62) {
        output.features.reset(HVX_v62);
    }
    if (hvx_version < 65) {
        output.features.reset(HVX_v65);
    }
    if (hvx_version < 66) {
        output.features.reset(HVX_v66);
    }

    result = output;
    return true;
}

namespace Internal {

void target_test() {
    Target t;
    for (const auto &feature : feature_name_map) {
        t.set_feature(feature.second);
    }
    for (int i = 0; i < (int)(Target::FeatureEnd); i++) {
        internal_assert(t.has_feature((Target::Feature)i)) << "Feature " << i << " not in feature_names_map.\n";
    }

    // 3 targets: {A,B,C}. Want gcd(A,B)=C
    std::vector<std::array<std::string, 3>> gcd_tests = {
        {{"x86-64-linux-sse41-fma", "x86-64-linux-sse41-fma", "x86-64-linux-sse41-fma"}},
        {{"x86-64-linux-sse41-fma-no_asserts-no_runtime", "x86-64-linux-sse41-fma", "x86-64-linux-sse41-fma"}},
        {{"x86-64-linux-avx2-sse41", "x86-64-linux-sse41-fma", "x86-64-linux-sse41"}},
        {{"x86-64-linux-avx2-sse41", "x86-32-linux-sse41-fma", ""}},
        {{"x86-64-linux-cuda", "x86-64-linux", "x86-64-linux-cuda"}},
        {{"x86-64-linux-cuda-cuda_capability_50", "x86-64-linux-cuda", "x86-64-linux-cuda"}},
        {{"x86-64-linux-cuda-cuda_capability_50", "x86-64-linux-cuda-cuda_capability_30", "x86-64-linux-cuda-cuda_capability_30"}},
        {{"hexagon-32-qurt-hvx_v65", "hexagon-32-qurt-hvx_v62", "hexagon-32-qurt-hvx_v62"}},
        {{"hexagon-32-qurt-hvx_v62", "hexagon-32-qurt", "hexagon-32-qurt"}},
        {{"hexagon-32-qurt-hvx_v62-hvx", "hexagon-32-qurt", ""}},
        {{"hexagon-32-qurt-hvx_v62-hvx", "hexagon-32-qurt-hvx", "hexagon-32-qurt-hvx"}},
    };

    for (const auto &test : gcd_tests) {
        Target result{};
        Target a{test[0]};
        Target b{test[1]};
        if (a.get_runtime_compatible_target(b, result)) {
            internal_assert(!test[2].empty() && result == Target{test[2]})
                << "Targets " << a.to_string() << " and " << b.to_string() << " were computed to have gcd "
                << result.to_string() << " but expected '" << test[2] << "'\n";
        } else {
            internal_assert(test[2].empty())
                << "Targets " << a.to_string() << " and " << b.to_string() << " were computed to have no gcd "
                << "but " << test[2] << " was expected.";
        }
    }

    std::cout << "Target test passed" << std::endl;
}

}  // namespace Internal

}  // namespace Halide<|MERGE_RESOLUTION|>--- conflicted
+++ resolved
@@ -382,12 +382,9 @@
     {"arm_dot_prod", Target::ARMDotProd},
     {"arm_fp16", Target::ARMFp16},
     {"llvm_large_code_model", Target::LLVMLargeCodeModel},
-<<<<<<< HEAD
-    {"vulkan", Target::Vulkan},
-=======
     {"rvv", Target::RVV},
     {"armv81a", Target::ARMv81a},
->>>>>>> 5aeea6af
+    {"vulkan", Target::Vulkan},
     // NOTE: When adding features to this map, be sure to update PyEnums.cpp as well.
 };
 
