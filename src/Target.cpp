--- conflicted
+++ resolved
@@ -267,12 +267,9 @@
     {"strict_float", Target::StrictFloat},
     {"legacy_buffer_wrappers", Target::LegacyBufferWrappers},
     {"tsan", Target::TSAN},
-<<<<<<< HEAD
+    {"asan", Target::ASAN},
     // NOTE: When adding features to this map, be sure to update
     // PyEnums.cpp and halide.cmake as well.
-=======
-    {"asan", Target::ASAN},
->>>>>>> 11dcb328
 };
 
 bool lookup_feature(const std::string &tok, Target::Feature &result) {
