#include <atomic>
#include <cmath>
#include <condition_variable>
#include <fstream>
#include <memory>
#include <thread>
#include <unordered_map>
#include <utility>

#include "BoundaryConditions.h"
#include "CompilerLogger.h"
#include "Derivative.h"
#include "Generator.h"
#include "IRPrinter.h"
#include "Module.h"
#include "Simplify.h"

#ifdef HALIDE_ALLOW_GENERATOR_BUILD_METHOD
#pragma message "Support for Generator build() methods has been removed in Halide version 15."
#endif

namespace Halide {

GeneratorContext::GeneratorContext(const Target &target,
                                   bool auto_schedule,
                                   const MachineParams &machine_params,
                                   std::shared_ptr<ExternsMap> externs_map,
                                   std::shared_ptr<Internal::ValueTracker> value_tracker)
    : target_(target),
      auto_schedule_(auto_schedule),
      machine_params_(machine_params),
      externs_map_(std::move(externs_map)),
      value_tracker_(std::move(value_tracker)) {
}

GeneratorContext::GeneratorContext(const Target &target,
                                   bool auto_schedule,
                                   const MachineParams &machine_params)
    : GeneratorContext(target,
                       auto_schedule,
                       machine_params,
                       std::make_shared<ExternsMap>(),
                       std::make_shared<Internal::ValueTracker>()) {
}

namespace Internal {

namespace {

// Return true iff the name is valid for Generators or Params.
// (NOTE: gcc didn't add proper std::regex support until v4.9;
// we don't yet require this, hence the hand-rolled replacement.)

bool is_alpha(char c) {
    return (c >= 'A' && c <= 'Z') || (c >= 'a' && c <= 'z');
}

// Note that this includes '_'
bool is_alnum(char c) {
    return is_alpha(c) || (c == '_') || (c >= '0' && c <= '9');
}

// Basically, a valid C identifier, except:
//
// -- initial _ is forbidden (rather than merely "reserved")
// -- two underscores in a row is also forbidden
bool is_valid_name(const std::string &n) {
    if (n.empty()) {
        return false;
    }
    if (!is_alpha(n[0])) {
        return false;
    }
    for (size_t i = 1; i < n.size(); ++i) {
        if (!is_alnum(n[i])) {
            return false;
        }
        if (n[i] == '_' && n[i - 1] == '_') {
            return false;
        }
    }
    // prohibit this specific string so that we can use it for
    // passing GeneratorParams in Python.
    if (n == "generator_params") {
        return false;
    }
    return true;
}

std::string compute_base_path(const std::string &output_dir,
                              const std::string &function_name,
                              const std::string &file_base_name) {
    std::vector<std::string> namespaces;
    std::string simple_name = extract_namespaces(function_name, namespaces);
    std::string base_path = output_dir + "/" + (file_base_name.empty() ? simple_name : file_base_name);
    return base_path;
}

std::map<OutputFileType, std::string> compute_output_files(const Target &target,
                                                           const std::string &base_path,
                                                           const std::set<OutputFileType> &outputs) {
    std::map<OutputFileType, const OutputInfo> output_info = get_output_info(target);

    std::map<OutputFileType, std::string> output_files;
    for (auto o : outputs) {
        output_files[o] = base_path + output_info.at(o).extension;
    }
    return output_files;
}

Argument to_argument(const Internal::Parameter &param) {
    return Argument(param.name(),
                    param.is_buffer() ? Argument::InputBuffer : Argument::InputScalar,
                    param.type(),
                    param.dimensions(),
                    param.get_argument_estimates());
}

Func make_param_func(const Parameter &p, const std::string &name) {
    internal_assert(p.is_buffer());
    Func f(p.type(), p.dimensions(), name + "_im");
    auto b = p.buffer();
    if (b.defined()) {
        // If the Parameter has an explicit BufferPtr set, bind directly to it
        f(_) = b(_);
    } else {
        std::vector<Var> args;
        std::vector<Expr> args_expr;
        for (int i = 0; i < p.dimensions(); ++i) {
            Var v = Var::implicit(i);
            args.push_back(v);
            args_expr.push_back(v);
        }
        f(args) = Internal::Call::make(p, args_expr);
    }
    return f;
}

}  // namespace

std::vector<Type> parse_halide_type_list(const std::string &types) {
    const auto &e = get_halide_type_enum_map();
    std::vector<Type> result;
    for (const auto &t : split_string(types, ",")) {
        auto it = e.find(t);
        user_assert(it != e.end()) << "Type not found: " << t;
        result.push_back(it->second);
    }
    return result;
}

/**
 * ValueTracker is an internal utility class that attempts to track and flag certain
 * obvious Stub-related errors at Halide compile time: it tracks the constraints set
 * on any Parameter-based argument (i.e., Input<Buffer> and Output<Buffer>) to
 * ensure that incompatible values aren't set.
 *
 * e.g.: if a Generator A requires stride[0] == 1,
 * and Generator B uses Generator A via stub, but requires stride[0] == 4,
 * we should be able to detect this at Halide compilation time, and fail immediately,
 * rather than producing code that fails at runtime and/or runs slowly due to
 * vectorization being unavailable.
 *
 * We do this by tracking the active values at entrance and exit to all user-provided
 * Generator methods (generate()/schedule()); if we ever find more than two unique
 * values active, we know we have a potential conflict. ("two" here because the first
 * value is the default value for a given constraint.)
 *
 * Note that this won't catch all cases:
 * -- JIT compilation has no way to check for conflicts at the top-level
 * -- constraints that match the default value (e.g. if dim(0).set_stride(1) is the
 * first value seen by the tracker) will be ignored, so an explicit requirement set
 * this way can be missed
 *
 * Nevertheless, this is likely to be much better than nothing when composing multiple
 * layers of Stubs in a single fused result.
 */
class ValueTracker {
private:
    std::map<std::string, std::vector<std::vector<Expr>>> values_history;
    const size_t max_unique_values;

public:
    explicit ValueTracker(size_t max_unique_values = 2)
        : max_unique_values(max_unique_values) {
    }
    void track_values(const std::string &name, const std::vector<Expr> &values);
};

void ValueTracker::track_values(const std::string &name, const std::vector<Expr> &values) {
    std::vector<std::vector<Expr>> &history = values_history[name];
    if (history.empty()) {
        for (const auto &value : values) {
            history.push_back({value});
        }
        return;
    }

    internal_assert(history.size() == values.size())
        << "Expected values of size " << history.size()
        << " but saw size " << values.size()
        << " for name " << name << "\n";

    // For each item, see if we have a new unique value
    for (size_t i = 0; i < values.size(); ++i) {
        Expr oldval = history[i].back();
        Expr newval = values[i];
        if (oldval.defined() && newval.defined()) {
            if (can_prove(newval == oldval)) {
                continue;
            }
        } else if (!oldval.defined() && !newval.defined()) {
            // Expr::operator== doesn't work with undefined
            // values, but they are equal for our purposes here.
            continue;
        }
        history[i].push_back(newval);
        // If we exceed max_unique_values, fail immediately.
        // TODO: could be useful to log all the entries that
        // overflow max_unique_values before failing.
        // TODO: this could be more helpful about labeling the values
        // that have multiple setttings.
        if (history[i].size() > max_unique_values) {
            std::ostringstream o;
            o << "Saw too many unique values in ValueTracker[" + std::to_string(i) + "]; "
              << "expected a maximum of " << max_unique_values << ":\n";
            for (const auto &e : history[i]) {
                o << "    " << e << "\n";
            }
            user_error << o.str();
        }
    }
}

std::vector<Expr> parameter_constraints(const Parameter &p) {
    internal_assert(p.defined());
    std::vector<Expr> values;
    values.emplace_back(p.host_alignment());
    if (p.is_buffer()) {
        for (int i = 0; i < p.dimensions(); ++i) {
            values.push_back(p.min_constraint(i));
            values.push_back(p.extent_constraint(i));
            values.push_back(p.stride_constraint(i));
        }
    } else {
        values.push_back(p.min_value());
        values.push_back(p.max_value());
    }
    return values;
}

class StubEmitter {
public:
    StubEmitter(std::ostream &dest,
                const std::string &generator_registered_name,
                const std::string &generator_stub_name,
                const std::vector<Internal::GeneratorParamBase *> &generator_params,
                const std::vector<Internal::GeneratorInputBase *> &inputs,
                const std::vector<Internal::GeneratorOutputBase *> &outputs)
        : stream(dest),
          generator_registered_name(generator_registered_name),
          generator_stub_name(generator_stub_name),
          generator_params(select_generator_params(generator_params)),
          inputs(inputs),
          outputs(outputs) {
        namespaces = split_string(generator_stub_name, "::");
        internal_assert(!namespaces.empty());
        if (namespaces[0].empty()) {
            // We have a name like ::foo::bar::baz; omit the first empty ns.
            namespaces.erase(namespaces.begin());
            internal_assert(namespaces.size() >= 2);
        }
        class_name = namespaces.back();
        namespaces.pop_back();
    }

    void emit();

private:
    std::ostream &stream;
    const std::string generator_registered_name;
    const std::string generator_stub_name;
    std::string class_name;
    std::vector<std::string> namespaces;
    const std::vector<Internal::GeneratorParamBase *> generator_params;
    const std::vector<Internal::GeneratorInputBase *> inputs;
    const std::vector<Internal::GeneratorOutputBase *> outputs;
    int indent_level{0};

    std::vector<Internal::GeneratorParamBase *> select_generator_params(const std::vector<Internal::GeneratorParamBase *> &in) {
        std::vector<Internal::GeneratorParamBase *> out;
        for (auto *p : in) {
            // These are always propagated specially.
            if (p->name() == "target" ||
                p->name() == "auto_schedule" ||
                p->name() == "machine_params") {
                continue;
            }
            if (p->is_synthetic_param()) {
                continue;
            }
            out.push_back(p);
        }
        return out;
    }

    /** Emit spaces according to the current indentation level */
    Indentation get_indent() const {
        return Indentation{indent_level};
    }

    void emit_inputs_struct();
    void emit_generator_params_struct();
};

void StubEmitter::emit_generator_params_struct() {
    const auto &v = generator_params;
    std::string name = "GeneratorParams";
    stream << get_indent() << "struct " << name << " final {\n";
    indent_level++;
    if (!v.empty()) {
        for (auto *p : v) {
            stream << get_indent() << p->get_c_type() << " " << p->name() << "{ " << p->get_default_value() << " };\n";
        }
        stream << "\n";
    }

    stream << get_indent() << name << "() {}\n";
    stream << "\n";

    if (!v.empty()) {
        stream << get_indent() << name << "(\n";
        indent_level++;
        std::string comma = "";
        for (auto *p : v) {
            stream << get_indent() << comma << p->get_c_type() << " " << p->name() << "\n";
            comma = ", ";
        }
        indent_level--;
        stream << get_indent() << ") : \n";
        indent_level++;
        comma = "";
        for (auto *p : v) {
            stream << get_indent() << comma << p->name() << "(" << p->name() << ")\n";
            comma = ", ";
        }
        indent_level--;
        stream << get_indent() << "{\n";
        stream << get_indent() << "}\n";
        stream << "\n";
    }

    indent_level--;
    stream << get_indent() << "};\n";
    stream << "\n";
}

void StubEmitter::emit_inputs_struct() {
    struct InInfo {
        std::string c_type;
        std::string name;
    };
    std::vector<InInfo> in_info;
    for (auto *input : inputs) {
        std::string c_type = input->get_c_type();
        if (input->is_array()) {
            c_type = "std::vector<" + c_type + ">";
        }
        in_info.push_back({c_type, input->name()});
    }

    const std::string name = "Inputs";
    stream << get_indent() << "struct " << name << " final {\n";
    indent_level++;
    for (const auto &in : in_info) {
        stream << get_indent() << in.c_type << " " << in.name << ";\n";
    }
    stream << "\n";

    stream << get_indent() << name << "() {}\n";
    stream << "\n";
    if (!in_info.empty()) {
        stream << get_indent() << name << "(\n";
        indent_level++;
        std::string comma = "";
        for (const auto &in : in_info) {
            stream << get_indent() << comma << "const " << in.c_type << "& " << in.name << "\n";
            comma = ", ";
        }
        indent_level--;
        stream << get_indent() << ") : \n";
        indent_level++;
        comma = "";
        for (const auto &in : in_info) {
            stream << get_indent() << comma << in.name << "(" << in.name << ")\n";
            comma = ", ";
        }
        indent_level--;
        stream << get_indent() << "{\n";
        stream << get_indent() << "}\n";

        indent_level--;
    }
    stream << get_indent() << "};\n";
    stream << "\n";
}

void StubEmitter::emit() {
    if (outputs.empty()) {
        // The generator can't support a real stub. Instead, generate an (essentially)
        // empty .stub.h file, so that build systems like Bazel will still get the output file
        // they expected. Note that we deliberately don't emit an ifndef header guard,
        // since we can't reliably assume that the generator_name will be globally unique;
        // on the other hand, since this file is just a couple of comments, it's
        // really not an issue if it's included multiple times.
        stream << "/* MACHINE-GENERATED - DO NOT EDIT */\n";
        stream << "/* The Generator named " << generator_registered_name << " uses ImageParam or Param, thus cannot have a Stub generated. */\n";
        return;
    }

    struct OutputInfo {
        std::string name;
        std::string ctype;
        std::string getter;
    };
    bool all_outputs_are_func = true;
    std::vector<OutputInfo> out_info;
    for (auto *output : outputs) {
        std::string c_type = output->get_c_type();
        const bool is_func = (c_type == "Func");
        std::string getter = "generator->output_func(\"" + output->name() + "\")";
        if (!is_func) {
            getter = c_type + "::to_output_buffers(" + getter + ", generator)";
        }
        if (!output->is_array()) {
            getter = getter + ".at(0)";
        }

        out_info.push_back({output->name(),
                            output->is_array() ? "std::vector<" + c_type + ">" : c_type,
                            getter});
        if (c_type != "Func") {
            all_outputs_are_func = false;
        }
    }

    std::ostringstream guard;
    guard << "HALIDE_STUB";
    for (const auto &ns : namespaces) {
        guard << "_" << ns;
    }
    guard << "_" << class_name;

    stream << get_indent() << "#ifndef " << guard.str() << "\n";
    stream << get_indent() << "#define " << guard.str() << "\n";
    stream << "\n";

    stream << get_indent() << "/* MACHINE-GENERATED - DO NOT EDIT */\n";
    stream << "\n";

    stream << get_indent() << "#include <cassert>\n";
    stream << get_indent() << "#include <iterator>\n";
    stream << get_indent() << "#include <map>\n";
    stream << get_indent() << "#include <memory>\n";
    stream << get_indent() << "#include <string>\n";
    stream << get_indent() << "#include <utility>\n";
    stream << get_indent() << "#include <vector>\n";
    stream << "\n";
    stream << get_indent() << "#include \"Halide.h\"\n";
    stream << "\n";

    stream << "namespace halide_register_generator {\n";
    stream << "namespace " << generator_registered_name << "_ns {\n";
    stream << "extern std::unique_ptr<Halide::Internal::AbstractGenerator> factory(const Halide::GeneratorContext& context);\n";
    stream << "}  // namespace halide_register_generator\n";
    stream << "}  // namespace " << generator_registered_name << "\n";
    stream << "\n";

    for (const auto &ns : namespaces) {
        stream << get_indent() << "namespace " << ns << " {\n";
    }
    stream << "\n";

    for (auto *p : generator_params) {
        std::string decl = p->get_type_decls();
        if (decl.empty()) {
            continue;
        }
        stream << decl << "\n";
    }

    stream << get_indent() << "class " << class_name << " final : public Halide::NamesInterface {\n";
    stream << get_indent() << "public:\n";
    indent_level++;

    emit_inputs_struct();
    emit_generator_params_struct();

    stream << get_indent() << "struct Outputs final {\n";
    indent_level++;
    stream << get_indent() << "// Outputs\n";
    for (const auto &out : out_info) {
        stream << get_indent() << out.ctype << " " << out.name << ";\n";
    }

    stream << "\n";
    stream << get_indent() << "// The Target used\n";
    stream << get_indent() << "Target target;\n";

    if (out_info.size() == 1) {
        stream << "\n";
        if (all_outputs_are_func) {
            std::string name = out_info.at(0).name;
            auto *output = outputs[0];
            if (output->is_array()) {
                stream << get_indent() << "operator std::vector<Halide::Func>() const {\n";
                indent_level++;
                stream << get_indent() << "return " << name << ";\n";
                indent_level--;
                stream << get_indent() << "}\n";

                stream << get_indent() << "Halide::Func operator[](size_t i) const {\n";
                indent_level++;
                stream << get_indent() << "return " << name << "[i];\n";
                indent_level--;
                stream << get_indent() << "}\n";

                stream << get_indent() << "Halide::Func at(size_t i) const {\n";
                indent_level++;
                stream << get_indent() << "return " << name << ".at(i);\n";
                indent_level--;
                stream << get_indent() << "}\n";

                stream << get_indent() << "// operator operator()() overloads omitted because the sole Output is array-of-Func.\n";
            } else {
                // If there is exactly one output, add overloads
                // for operator Func and operator().
                stream << get_indent() << "operator Halide::Func() const {\n";
                indent_level++;
                stream << get_indent() << "return " << name << ";\n";
                indent_level--;
                stream << get_indent() << "}\n";

                stream << "\n";
                stream << get_indent() << "template <typename... Args>\n";
                stream << get_indent() << "Halide::FuncRef operator()(Args&&... args) const {\n";
                indent_level++;
                stream << get_indent() << "return " << name << "(std::forward<Args>(args)...);\n";
                indent_level--;
                stream << get_indent() << "}\n";

                stream << "\n";
                stream << get_indent() << "template <typename ExprOrVar>\n";
                stream << get_indent() << "Halide::FuncRef operator()(std::vector<ExprOrVar> args) const {\n";
                indent_level++;
                stream << get_indent() << "return " << name << "()(args);\n";
                indent_level--;
                stream << get_indent() << "}\n";
            }
        } else {
            stream << get_indent() << "// operator Func() and operator()() overloads omitted because the sole Output is not Func.\n";
        }
    }

    stream << "\n";
    if (all_outputs_are_func) {
        stream << get_indent() << "Halide::Pipeline get_pipeline() const {\n";
        indent_level++;
        stream << get_indent() << "return Halide::Pipeline(std::vector<Halide::Func>{\n";
        indent_level++;
        int commas = (int)out_info.size() - 1;
        for (const auto &out : out_info) {
            stream << get_indent() << out.name << (commas-- ? "," : "") << "\n";
        }
        indent_level--;
        stream << get_indent() << "});\n";
        indent_level--;
        stream << get_indent() << "}\n";

        stream << "\n";
        stream << get_indent() << "Halide::Realization realize(std::vector<int32_t> sizes) {\n";
        indent_level++;
        stream << get_indent() << "return get_pipeline().realize(sizes, target);\n";
        indent_level--;
        stream << get_indent() << "}\n";

        stream << "\n";
        stream << get_indent() << "template <typename... Args, typename std::enable_if<Halide::Internal::NoRealizations<Args...>::value>::type * = nullptr>\n";
        stream << get_indent() << "Halide::Realization realize(Args&&... args) {\n";
        indent_level++;
        stream << get_indent() << "return get_pipeline().realize(std::forward<Args>(args)..., target);\n";
        indent_level--;
        stream << get_indent() << "}\n";

        stream << "\n";
        stream << get_indent() << "void realize(Halide::Realization r) {\n";
        indent_level++;
        stream << get_indent() << "get_pipeline().realize(r, target);\n";
        indent_level--;
        stream << get_indent() << "}\n";
    } else {
        stream << get_indent() << "// get_pipeline() and realize() overloads omitted because some Outputs are not Func.\n";
    }

    indent_level--;
    stream << get_indent() << "};\n";
    stream << "\n";

    stream << get_indent() << "HALIDE_NO_USER_CODE_INLINE static Outputs generate(\n";
    indent_level++;
    stream << get_indent() << "const GeneratorContext& context,\n";
    stream << get_indent() << "const Inputs& inputs,\n";
    stream << get_indent() << "const GeneratorParams& generator_params = GeneratorParams()\n";
    indent_level--;
    stream << get_indent() << ")\n";
    stream << get_indent() << "{\n";
    indent_level++;
    stream << get_indent() << "std::shared_ptr<Halide::Internal::AbstractGenerator> generator = halide_register_generator::" << generator_registered_name << "_ns::factory(context);\n";
    for (auto *p : generator_params) {
        stream << get_indent();
        if (p->is_looplevel_param()) {
            stream << "generator->set_generatorparam_value(";
        } else {
            stream << "generator->set_generatorparam_value(";
        }
        stream << "\"" << p->name() << "\", ";
        if (p->is_looplevel_param()) {
            stream << "generator_params." << p->name();
        } else {
            stream << p->call_to_string("generator_params." + p->name());
        }
        stream << ");\n";
    }

    for (auto *p : inputs) {
        stream << get_indent() << "generator->bind_input("
               << "\"" << p->name() << "\", ";
        if (p->kind() == ArgInfoKind::Buffer) {
            stream << "Halide::Internal::StubInputBuffer<>::to_parameter_vector(inputs." << p->name() << ")";
        } else {
            // Func or Expr
            if (!p->is_array()) {
                stream << "{";
            }
            stream << "inputs." << p->name();
            if (!p->is_array()) {
                stream << "}";
            }
        }
        stream << ");\n";
    }

    stream << get_indent() << "generator->build_pipeline();\n";
    stream << get_indent() << "return {\n";
    indent_level++;
    for (const auto &out : out_info) {
        stream << get_indent() << out.getter << ",\n";
    }
    stream << get_indent() << "generator->context().target()\n";
    indent_level--;
    stream << get_indent() << "};\n";
    indent_level--;
    stream << get_indent() << "}\n";
    stream << "\n";

    stream << get_indent() << "// overload to allow GeneratorBase-pointer\n";
    stream << get_indent() << "inline static Outputs generate(\n";
    indent_level++;
    stream << get_indent() << "const Halide::Internal::GeneratorBase* generator,\n";
    stream << get_indent() << "const Inputs& inputs,\n";
    stream << get_indent() << "const GeneratorParams& generator_params = GeneratorParams()\n";
    indent_level--;
    stream << get_indent() << ")\n";
    stream << get_indent() << "{\n";
    indent_level++;
    stream << get_indent() << "return generate(generator->context(), inputs, generator_params);\n";
    indent_level--;
    stream << get_indent() << "}\n";
    stream << "\n";

    stream << get_indent() << "// overload to allow Target instead of GeneratorContext.\n";
    stream << get_indent() << "inline static Outputs generate(\n";
    indent_level++;
    stream << get_indent() << "const Target& target,\n";
    stream << get_indent() << "const Inputs& inputs,\n";
    stream << get_indent() << "const GeneratorParams& generator_params = GeneratorParams()\n";
    indent_level--;
    stream << get_indent() << ")\n";
    stream << get_indent() << "{\n";
    indent_level++;
    stream << get_indent() << "return generate(Halide::GeneratorContext(target), inputs, generator_params);\n";
    indent_level--;
    stream << get_indent() << "}\n";
    stream << "\n";

    stream << get_indent() << class_name << "() = delete;\n";

    indent_level--;
    stream << get_indent() << "};\n";
    stream << "\n";

    for (int i = (int)namespaces.size() - 1; i >= 0; --i) {
        stream << get_indent() << "}  // namespace " << namespaces[i] << "\n";
    }
    stream << "\n";

    stream << get_indent() << "#endif  // " << guard.str() << "\n";
}

const std::map<std::string, Type> &get_halide_type_enum_map() {
    static const std::map<std::string, Type> halide_type_enum_map{
        {"bool", Bool()},
        {"int8", Int(8)},
        {"int16", Int(16)},
        {"int32", Int(32)},
        {"uint8", UInt(8)},
        {"uint16", UInt(16)},
        {"uint32", UInt(32)},
        {"float16", Float(16)},
        {"float32", Float(32)},
        {"float64", Float(64)}};
    return halide_type_enum_map;
}

std::string halide_type_to_c_source(const Type &t) {
    static const std::map<halide_type_code_t, std::string> m = {
        {halide_type_int, "Int"},
        {halide_type_uint, "UInt"},
        {halide_type_float, "Float"},
        {halide_type_handle, "Handle"},
    };
    std::ostringstream oss;
    oss << "Halide::" << m.at(t.code()) << "(" << t.bits() << +")";
    return oss.str();
}

std::string halide_type_to_c_type(const Type &t) {
    auto encode = [](const Type &t) -> int { return t.code() << 16 | t.bits(); };
    static const std::map<int, std::string> m = {
        {encode(Int(8)), "int8_t"},
        {encode(Int(16)), "int16_t"},
        {encode(Int(32)), "int32_t"},
        {encode(Int(64)), "int64_t"},
        {encode(UInt(1)), "bool"},
        {encode(UInt(8)), "uint8_t"},
        {encode(UInt(16)), "uint16_t"},
        {encode(UInt(32)), "uint32_t"},
        {encode(UInt(64)), "uint64_t"},
        {encode(BFloat(16)), "uint16_t"},  // TODO: see Issues #3709, #3967
        {encode(Float(16)), "uint16_t"},   // TODO: see Issues #3709, #3967
        {encode(Float(32)), "float"},
        {encode(Float(64)), "double"},
        {encode(Handle(64)), "void*"}};
    internal_assert(m.count(encode(t))) << t << " " << encode(t);
    return m.at(encode(t));
}

namespace {

<<<<<<< HEAD
Module build_module(AbstractGenerator &g, const std::string &function_name) {
    const LinkageType linkage_type = LinkageType::ExternalPlusMetadata;

    Pipeline pipeline = g.build_pipeline();

    AutoSchedulerResults auto_schedule_results;
    const auto context = g.context();
    if (context.auto_schedule()) {
        auto_schedule_results = pipeline.auto_schedule(context.target(), context.machine_params());
    }

    std::vector<Argument> filter_arguments;
    const auto arg_infos = g.arginfos();
    for (const auto &a : arg_infos) {
        if (a.dir != ArgInfoDirection::Input) {
            continue;
        }
        for (const auto &p : g.input_parameter(a.name)) {
            filter_arguments.push_back(to_argument(p));
        }
    }

    Module result = pipeline.compile_to_module(filter_arguments, function_name, context.target(), linkage_type);
    for (const auto &map_entry : g.external_code_map()) {
        result.append(map_entry.second);
    }

    for (const auto &a : arg_infos) {
        if (a.dir != ArgInfoDirection::Output) {
            continue;
        }
        const std::vector<Func> output_funcs = g.output_func(a.name);
        for (size_t i = 0; i < output_funcs.size(); ++i) {
            const Func &f = output_funcs[i];

            const std::string &from = f.name();
            std::string to = a.name;
            if (output_funcs.size() > 1) {
                to += "_" + std::to_string(i);
            }

            const int tuple_size = f.outputs();
            for (int t = 0; t < tuple_size; ++t) {
                const std::string suffix = (tuple_size > 1) ? ("." + std::to_string(t)) : "";
                result.remap_metadata_name(from + suffix, to + suffix);
            }
        }
    }

    result.set_auto_scheduler_results(auto_schedule_results);

    return result;
}

/**
 * Build a module that is suitable for using for gradient descent calculation in TensorFlow or PyTorch.
 *
 * Essentially:
 *   - A new Pipeline is synthesized from the current Generator (according to the rules below)
 *   - The new Pipeline is autoscheduled (if autoscheduling is requested, but it would be odd not to do so)
 *   - The Pipeline is compiled to a Module and returned
 *
 * The new Pipeline is adjoint to the original; it has:
 *   - All the same inputs as the original, in the same order
 *   - Followed by one grad-input for each original output
 *   - Followed by one output for each unique pairing of original-output + original-input.
 *     (For the common case of just one original-output, this amounts to being one output for each original-input.)
 */
Module build_gradient_module(Halide::Internal::AbstractGenerator &g, const std::string &function_name) {
    constexpr int DBG = 1;

    // I doubt these ever need customizing; if they do, we can make them arguments to this function.
    const std::string grad_input_pattern = "_grad_loss_for_$OUT$";
    const std::string grad_output_pattern = "_grad_loss_$OUT$_wrt_$IN$";
    const LinkageType linkage_type = LinkageType::ExternalPlusMetadata;

    user_assert(!function_name.empty()) << "build_gradient_module(): function_name cannot be empty\n";

    Pipeline original_pipeline = g.build_pipeline();

    std::vector<Func> original_outputs = original_pipeline.outputs();

    // Construct the adjoint pipeline, which has:
    // - All the same inputs as the original, in the same order
    // - Followed by one grad-input for each original output
    // - Followed by one output for each unique pairing of original-output + original-input.

    // First: the original inputs. Note that scalar inputs remain scalar,
    // rather being promoted into zero-dimensional buffers.
    std::vector<Argument> gradient_inputs;
    const auto arg_infos = g.arginfos();
    for (const auto &a : arg_infos) {
        if (a.dir != ArgInfoDirection::Input) {
            continue;
        }
        for (const auto &p : g.input_parameter(a.name)) {
            gradient_inputs.push_back(to_argument(p));
            debug(DBG) << "    gradient copied input is: " << gradient_inputs.back().name << "\n";
        }
    }

    // Next: add a grad-input for each *original* output; these will
    // be the same shape as the output (so we should copy estimates from
    // those outputs onto these estimates).
    // - If an output is an Array, we'll have a separate input for each array element.

    std::vector<ImageParam> d_output_imageparams;
    for (const auto &a : arg_infos) {
        if (a.dir != ArgInfoDirection::Output) {
            continue;
        }
        for (const auto &f : g.output_func(a.name)) {
            const Parameter &p = f.output_buffer().parameter();
            const std::string &output_name = p.name();
            // output_name is something like "funcname_i"
            const std::string grad_in_name = replace_all(grad_input_pattern, "$OUT$", output_name);
            // TODO(srj): does it make sense for gradient to be a non-float type?
            // For now, assume it's always float32 (unless the output is already some float).
            const Type grad_in_type = p.type().is_float() ? p.type() : Float(32);
            const int grad_in_dimensions = p.dimensions();
            const ArgumentEstimates grad_in_estimates = p.get_argument_estimates();
            internal_assert((int)grad_in_estimates.buffer_estimates.size() == grad_in_dimensions);

            ImageParam d_im(grad_in_type, grad_in_dimensions, grad_in_name);
            for (int d = 0; d < grad_in_dimensions; d++) {
                d_im.parameter().set_min_constraint_estimate(d, grad_in_estimates.buffer_estimates.at(d).min);
                d_im.parameter().set_extent_constraint_estimate(d, grad_in_estimates.buffer_estimates.at(d).extent);
            }
            d_output_imageparams.push_back(d_im);
            gradient_inputs.push_back(to_argument(d_im.parameter()));

            debug(DBG) << "    gradient synthesized input is: " << gradient_inputs.back().name << "\n";
        }
    }

    // Finally: define the output Func(s), one for each unique output/input pair.
    // Note that original_outputs.size() != pi.outputs().size() if any outputs are arrays.
    internal_assert(original_outputs.size() == d_output_imageparams.size()) << "original_outputs.size() " << original_outputs.size() << " d_output_imageparams.size() " << d_output_imageparams.size();
    std::vector<Func> gradient_outputs;
    for (size_t i = 0; i < original_outputs.size(); ++i) {
        const Func &original_output = original_outputs.at(i);
        const ImageParam &d_output = d_output_imageparams.at(i);
        Region bounds;
        for (int i = 0; i < d_output.dimensions(); i++) {
            bounds.emplace_back(d_output.dim(i).min(), d_output.dim(i).extent());
        }
        Func adjoint_func = BoundaryConditions::constant_exterior(d_output, make_zero(d_output.type()));
        Derivative d = propagate_adjoints(original_output, adjoint_func, bounds);

        const std::string &output_name = original_output.name();
        for (const auto &a : arg_infos) {
            if (a.dir != ArgInfoDirection::Input) {
                continue;
            }
            for (const auto &p : g.input_parameter(a.name)) {
                const std::string &input_name = p.name();

                if (!p.is_buffer()) {
                    // Not sure if skipping scalar inputs is correct, but that's
                    // what the previous version of this code did, so we'll continue for now.
                    debug(DBG) << "    Skipping scalar input " << output_name << " wrt input " << input_name << "\n";
                    continue;
                }

                // Note that Derivative looks up by name; we don't have the original
                // Func, and we can't create a new one with an identical name (since
                // Func's ctor will uniquify the name for us). Let's just look up
                // by the original string instead.
                Func d_f = d(input_name + "_im");

                std::string grad_out_name = replace_all(replace_all(grad_output_pattern, "$OUT$", output_name), "$IN$", input_name);
                if (!d_f.defined()) {
                    grad_out_name = "_dummy" + grad_out_name;
                }

                Func d_out_wrt_in(grad_out_name);
                if (d_f.defined()) {
                    d_out_wrt_in(Halide::_) = d_f(Halide::_);
                } else {
                    debug(DBG) << "    No Derivative found for output " << output_name << " wrt input " << input_name << "\n";
                    // If there was no Derivative found, don't skip the output;
                    // just replace with a dummy Func that is all zeros. This ensures
                    // that the signature of the Pipeline we produce is always predictable.
                    std::vector<Var> vars;
                    for (int i = 0; i < d_output.dimensions(); i++) {
                        vars.push_back(Var::implicit(i));
                    }
                    d_out_wrt_in(vars) = make_zero(d_output.type());
                }

                d_out_wrt_in.set_estimates(p.get_argument_estimates().buffer_estimates);

                // Useful for debugging; ordinarily better to leave out
                // debug(0) << "\n\n"
                //          << "output:\n" << FuncWithDependencies(original_output) << "\n"
                //          << "d_output:\n" << FuncWithDependencies(adjoint_func) << "\n"
                //          << "input:\n" << FuncWithDependencies(f) << "\n"
                //          << "d_out_wrt_in:\n" << FuncWithDependencies(d_out_wrt_in) << "\n";

                gradient_outputs.push_back(d_out_wrt_in);
                debug(DBG) << "    gradient output is: " << d_out_wrt_in.name() << "\n";
            }
        }
    }

    Pipeline grad_pipeline = Pipeline(gradient_outputs);

    AutoSchedulerResults auto_schedule_results;
    const auto context = g.context();
    if (context.auto_schedule()) {
        auto_schedule_results = grad_pipeline.auto_schedule(context.target(), context.machine_params());
    } else {
        user_warning << "Autoscheduling is not enabled in build_gradient_module(), so the resulting "
                        "gradient module will be unscheduled; this is very unlikely to be what you want.\n";
    }

    Module result = grad_pipeline.compile_to_module(gradient_inputs, function_name, context.target(), linkage_type);
    user_assert(g.external_code_map().empty())
        << "Building a gradient-descent module for a Generator with ExternalCode is not supported.\n";

    result.set_auto_scheduler_results(auto_schedule_results);
    return result;
}

=======
>>>>>>> a2e89d84
int generate_filter_main_inner(int argc,
                               char **argv,
                               std::ostream &error_output,
                               const GeneratorFactoryProvider &generator_factory_provider) {
    static const char kUsage[] = R"INLINE_CODE(
gengen
  [-g GENERATOR_NAME] [-f FUNCTION_NAME] [-o OUTPUT_DIR] [-r RUNTIME_NAME]
  [-d 1|0] [-e EMIT_OPTIONS] [-n FILE_BASE_NAME] [-p PLUGIN_NAME]
  [-s AUTOSCHEDULER_NAME] [-t TIMEOUT]
  target=target-string[,target-string...]
  [generator_arg=value [...]]

 -d  Build a module that is suitable for using for gradient descent calculation
     in TensorFlow or PyTorch. See Generator::build_gradient_module()
     documentation.

 -e  A comma separated list of files to emit. Accepted values are:
     [assembly, bitcode, c_header, c_source, cpp_stub, featurization,
      llvm_assembly, object, python_extension, pytorch_wrapper, registration,
      schedule, static_library, stmt, stmt_html, compiler_log].
     If omitted, default value is [c_header, static_library, registration].

 -p  A comma-separated list of shared libraries that will be loaded before the
     generator is run. Useful for custom auto-schedulers. The generator must
     either be linked against a shared libHalide or compiled with -rdynamic
     so that references in the shared library to libHalide can resolve.
     (Note that this does not change the default autoscheduler; use the -s flag
     to set that value.)"

 -r   The name of a standalone runtime to generate. Only honors EMIT_OPTIONS 'o'
     and 'static_library'. When multiple targets are specified, it picks a
     runtime that is compatible with all of the targets, or fails if it cannot
     find one. Flags across all of the targets that do not affect runtime code
     generation, such as `no_asserts` and `no_runtime`, are ignored.

 -s  The name of an autoscheduler to set as the default.

 -t  Timeout for the Generator to run, in seconds; mainly useful to ensure that
     bugs and/or degenerate cases don't stall build systems. Defaults to 900
     (=15 minutes). Specify 0 to allow ~infinite time.

)INLINE_CODE";

    std::map<std::string, std::string> flags_info = {
        {"-d", "0"},
        {"-e", ""},
        {"-f", ""},
        {"-g", ""},
        {"-n", ""},
        {"-o", ""},
        {"-p", ""},
        {"-r", ""},
        {"-s", ""},
        {"-t", "900"},  // 15 minutes
    };
    std::map<std::string, std::string> generator_args;

    for (int i = 1; i < argc; ++i) {
        if (argv[i][0] != '-') {
            std::vector<std::string> v = split_string(argv[i], "=");
            if (v.size() != 2 || v[0].empty() || v[1].empty()) {
                error_output << kUsage;
                return 1;
            }
            generator_args[v[0]] = v[1];
            continue;
        }
        auto it = flags_info.find(argv[i]);
        if (it != flags_info.end()) {
            if (i + 1 >= argc) {
                error_output << kUsage;
                return 1;
            }
            it->second = argv[i + 1];
            ++i;
            continue;
        }
        error_output << "Unknown flag: " << argv[i] << "\n";
        error_output << kUsage;
        return 1;
    }

    // It's possible that in the future loaded plugins might change
    // how arguments are parsed, so we handle those first.
    for (const auto &lib : split_string(flags_info["-p"], ",")) {
        if (!lib.empty()) {
            load_plugin(lib);
        }
    }

    if (flags_info["-d"] != "1" && flags_info["-d"] != "0") {
        error_output << "-d must be 0 or 1\n";
        error_output << kUsage;
        return 1;
    }
    const int do_build_gradient_module = flags_info["-d"] == "1";

    std::string autoscheduler_name = flags_info["-s"];
    if (!autoscheduler_name.empty()) {
        Pipeline::set_default_autoscheduler_name(autoscheduler_name);
    }

    std::string runtime_name = flags_info["-r"];

    std::vector<std::string> generator_names = generator_factory_provider.enumerate();
    if (generator_names.empty() && runtime_name.empty()) {
        error_output << "No generators have been registered and not compiling a standalone runtime\n";
        error_output << kUsage;
        return 1;
    }

    std::string generator_name = flags_info["-g"];
    if (generator_name.empty() && runtime_name.empty()) {
        // Require either -g or -r to be specified:
        // no longer infer the name when only one Generator is registered
        error_output << "Either -g <name> or -r must be specified; available Generators are:\n";
        if (!generator_names.empty()) {
            for (const auto &name : generator_names) {
                error_output << "    " << name << "\n";
            }
        } else {
            error_output << "    <none>\n";
        }
        return 1;
    }

    std::string function_name = flags_info["-f"];
    if (function_name.empty()) {
        // If -f isn't specified, assume function name = generator name.
        function_name = generator_name;
    }
    std::string output_dir = flags_info["-o"];
    if (output_dir.empty()) {
        error_output << "-o must always be specified.\n";
        error_output << kUsage;
        return 1;
    }

    std::string emit_flags_string = flags_info["-e"];

    // If HL_EXTRA_OUTPUTS is defined, assume it's extra outputs we want to generate
    // (usually for temporary debugging purposes) and just tack it on to the -e contents.
    std::string extra_outputs = get_env_variable("HL_EXTRA_OUTPUTS");
    if (!extra_outputs.empty()) {
        if (!emit_flags_string.empty()) {
            emit_flags_string += ",";
        }
        emit_flags_string += extra_outputs;
    }

    // It's ok to omit "target=" if we are generating *only* a cpp_stub
    const std::vector<std::string> emit_flags = split_string(emit_flags_string, ",");
    const bool stub_only = (emit_flags.size() == 1 && emit_flags[0] == "cpp_stub");
    if (!stub_only) {
        if (generator_args.find("target") == generator_args.end()) {
            error_output << "Target missing\n";
            error_output << kUsage;
            return 1;
        }
    }

    // it's OK for file_base_name to be empty: filename will be based on function name
    std::string file_base_name = flags_info["-n"];

    auto target_strings = split_string(generator_args["target"], ",");
    std::vector<Target> targets;
    for (const auto &s : target_strings) {
        targets.emplace_back(s);
    }

    // extensions won't vary across multitarget output
    std::map<OutputFileType, const OutputInfo> output_info = get_output_info(targets[0]);

    std::set<OutputFileType> outputs;
    if (emit_flags.empty() || (emit_flags.size() == 1 && emit_flags[0].empty())) {
        // If omitted or empty, assume .a and .h and registration.cpp
        outputs.insert(OutputFileType::c_header);
        outputs.insert(OutputFileType::registration);
        outputs.insert(OutputFileType::static_library);
    } else {
        // Build a reverse lookup table. Allow some legacy aliases on the command line,
        // to allow legacy build systems to work more easily.
        std::map<std::string, OutputFileType> output_name_to_enum = {
            {"cpp", OutputFileType::c_source},
            {"h", OutputFileType::c_header},
            {"html", OutputFileType::stmt_html},
            {"o", OutputFileType::object},
            {"py.c", OutputFileType::python_extension},
        };
        for (const auto &it : output_info) {
            output_name_to_enum[it.second.name] = it.first;
        }

        for (const std::string &opt : emit_flags) {
            auto it = output_name_to_enum.find(opt);
            if (it == output_name_to_enum.end()) {
                error_output << "Unrecognized emit option: " << opt << " is not one of [";
                auto end = output_info.cend();
                auto last = std::prev(end);
                for (auto iter = output_info.cbegin(); iter != end; ++iter) {
                    error_output << iter->second.name;
                    if (iter != last) {
                        error_output << " ";
                    }
                }
                error_output << "], ignoring.\n";
                error_output << kUsage;
                return 1;
            }
            outputs.insert(it->second);
        }
    }

    // Allow quick-n-dirty use of compiler logging via HL_DEBUG_COMPILER_LOGGER env var
    const bool do_compiler_logging = outputs.count(OutputFileType::compiler_log) ||
                                     (get_env_variable("HL_DEBUG_COMPILER_LOGGER") == "1");

    const bool obfuscate_compiler_logging = get_env_variable("HL_OBFUSCATE_COMPILER_LOGGER") == "1";

    const CompilerLoggerFactory no_compiler_logger_factory =
        [](const std::string &, const Target &) -> std::unique_ptr<CompilerLogger> {
        return nullptr;
    };

    const CompilerLoggerFactory json_compiler_logger_factory =
        [&](const std::string &function_name, const Target &target) -> std::unique_ptr<CompilerLogger> {
        // rebuild generator_args from the map so that they are always canonical
        std::string generator_args_string;
        std::string sep;
        for (const auto &it : generator_args) {
            if (it.first == "target") {
                continue;
            }
            std::string quote = it.second.find(' ') != std::string::npos ? "\\\"" : "";
            generator_args_string += sep + it.first + "=" + quote + it.second + quote;
            sep = " ";
        }
        std::unique_ptr<JSONCompilerLogger> t(new JSONCompilerLogger(
            obfuscate_compiler_logging ? "" : generator_name,
            obfuscate_compiler_logging ? "" : function_name,
            obfuscate_compiler_logging ? "" : autoscheduler_name,
            obfuscate_compiler_logging ? Target() : target,
            obfuscate_compiler_logging ? "" : generator_args_string,
            obfuscate_compiler_logging));
        return t;
    };

    const CompilerLoggerFactory compiler_logger_factory = do_compiler_logging ?
                                                              json_compiler_logger_factory :
                                                              no_compiler_logger_factory;

    struct TimeoutMonitor {
        std::atomic<bool> generator_finished = false;
        std::thread thread;
        std::condition_variable cond_var;
        std::mutex mutex;

        // Kill the timeout monitor as a destructor to ensure the thread
        // gets joined in the event of an exception
        ~TimeoutMonitor() {
            generator_finished = true;
            cond_var.notify_all();
            thread.join();
        }
    } monitor;

    const int timeout_in_seconds = std::stoi(flags_info["-t"]);
    const auto timeout_time = std::chrono::steady_clock::now() + std::chrono::seconds(timeout_in_seconds);
    monitor.thread = std::thread([timeout_time, timeout_in_seconds, &monitor]() {
        std::unique_lock<std::mutex> lock(monitor.mutex);

        if (timeout_in_seconds <= 0) {
            // No watchdog timer, just let it run as long as it likes.
            return;
        }
        while (!monitor.generator_finished) {
            auto now = std::chrono::steady_clock::now();
            if (now > timeout_time) {
                fprintf(stderr, "Timed out waiting for Generator to complete (%d seconds)!\n", timeout_in_seconds);
                fflush(stdout);
                fflush(stderr);
                exit(1);
            } else {
                monitor.cond_var.wait_for(lock, timeout_time - now);
            }
        }
    });

    if (!runtime_name.empty()) {
        std::string base_path = compute_base_path(output_dir, runtime_name, "");

        Target gcd_target = targets[0];
        for (size_t i = 1; i < targets.size(); i++) {
            if (!gcd_target.get_runtime_compatible_target(targets[i], gcd_target)) {
                error_output << "Failed to find compatible runtime target for "
                             << gcd_target.to_string()
                             << " and "
                             << targets[i].to_string() << "\n";
                return -1;
            }
        }

        if (targets.size() > 1) {
            debug(1) << "Building runtime for computed target: " << gcd_target.to_string() << "\n";
        }

        auto output_files = compute_output_files(gcd_target, base_path, outputs);
        // Runtime doesn't get to participate in the CompilerLogger party
        compile_standalone_runtime(output_files, gcd_target);
    }

<<<<<<< HEAD
    const auto create_generator = [&](const Halide::GeneratorContext &context) -> AbstractGeneratorPtr {
=======
    const auto create_generator = [&](const Halide::GeneratorContext &context) -> std::unique_ptr<GeneratorBase> {
>>>>>>> a2e89d84
        auto g = generator_factory_provider.create(generator_name, context);
        if (!g) {
            std::ostringstream o;
            o << "Generator not found: " << generator_name << "\n";
            o << "Did you mean:\n";
            for (const auto &n : generator_names) {
                o << "    " << n << "\n";
            }
<<<<<<< HEAD
            error_output << o.str();
            // We can't easily return an error from main here, so just assert-fail --
            // note that this means we deliberately use user_error, *not* error_output,
            // to ensure that we terminate.
            user_error << "Unable to create Generator: " << generator_name << "\n";
=======
            // We can't easily return an error from main here, so just assert-fail --
            // note that this means we deliberately use user_error, *not* error_output,
            // to ensure that we terminate.
            user_error << o.str();
>>>>>>> a2e89d84
        }
        return g;
    };

    if (!generator_name.empty()) {
        std::string base_path = compute_base_path(output_dir, function_name, file_base_name);
        debug(1) << "Generator " << generator_name << " has base_path " << base_path << "\n";
        if (outputs.count(OutputFileType::cpp_stub)) {
            // When generating cpp_stub, we ignore all generator args passed in, and supply a fake Target.
            // (CompilerLogger is never enabled for cpp_stub, for now anyway.)
            auto gen = create_generator(GeneratorContext(Target()));
            auto stub_file_path = base_path + output_info[OutputFileType::cpp_stub].extension;
            if (!gen->emit_cpp_stub(stub_file_path)) {
                error_output << "Generator '" << generator_name << "' is not capable of generating Stubs.\n";
                return -1;
            }
        }

        // Don't bother with this if we're just emitting a cpp_stub.
        if (!stub_only) {
            auto output_files = compute_output_files(targets[0], base_path, outputs);
<<<<<<< HEAD
            const std::string &auto_schedule_string = generator_args["auto_schedule"];
            const std::string &machine_params_string = generator_args["machine_params"];
            const bool auto_schedule = auto_schedule_string == "true" || auto_schedule_string == "True";
            const MachineParams machine_params = machine_params_string.empty() ? MachineParams::generic() : MachineParams(machine_params_string);
            auto module_factory = [&](const std::string &fn_name, const Target &target) -> Module {
                // Must re-create each time since each instance will have a different Target.
                auto gen = create_generator(GeneratorContext(target, auto_schedule, machine_params));
                for (const auto &kv : generator_args) {
                    if (kv.first == "target" ||
                        kv.first == "auto_schedule" ||
                        kv.first == "machine_params") {
                        continue;
                    }
                    gen->set_generatorparam_value(kv.first, kv.second);
                }
                return do_build_gradient_module ? build_gradient_module(*gen, fn_name) : build_module(*gen, fn_name);
=======
            auto module_factory = [&](const std::string &fn_name, const Target &target) -> Module {
                auto sub_generator_args = generator_args;
                sub_generator_args.erase("target");
                // Must re-create each time since each instance will have a different Target.
                auto gen = create_generator(GeneratorContext(target));
                gen->set_generator_param_values(sub_generator_args);
                return build_gradient_module ? gen->build_gradient_module(fn_name) : gen->build_module(fn_name);
>>>>>>> a2e89d84
            };
            compile_multitarget(function_name, output_files, targets, target_strings, module_factory, compiler_logger_factory);
        }
    }

    return 0;
}

class GeneratorsFromRegistry : public GeneratorFactoryProvider {
public:
    GeneratorsFromRegistry() = default;
    ~GeneratorsFromRegistry() override = default;

    std::vector<std::string> enumerate() const override {
        return GeneratorRegistry::enumerate();
    }
<<<<<<< HEAD
    AbstractGeneratorPtr create(const std::string &name,
                                const Halide::GeneratorContext &context) const override {
=======
    std::unique_ptr<GeneratorBase> create(const std::string &name,
                                          const Halide::GeneratorContext &context) const override {
>>>>>>> a2e89d84
        return GeneratorRegistry::create(name, context);
    }
};

}  // namespace

#ifdef HALIDE_WITH_EXCEPTIONS
int generate_filter_main(int argc, char **argv, std::ostream &error_output, const GeneratorFactoryProvider &generator_factory_provider) {
    try {
        return generate_filter_main_inner(argc, argv, error_output, generator_factory_provider);
    } catch (std::runtime_error &err) {
        error_output << "Unhandled exception: " << err.what() << "\n";
        return -1;
    }
}
#else
int generate_filter_main(int argc, char **argv, std::ostream &error_output, const GeneratorFactoryProvider &generator_factory_provider) {
    return generate_filter_main_inner(argc, argv, error_output, generator_factory_provider);
}
#endif

int generate_filter_main(int argc, char **argv, std::ostream &error_output) {
    return generate_filter_main(argc, argv, error_output, GeneratorsFromRegistry());
}

GeneratorParamBase::GeneratorParamBase(const std::string &name)
    : name_(name) {
    ObjectInstanceRegistry::register_instance(this, 0, ObjectInstanceRegistry::GeneratorParam,
                                              this, nullptr);
}

GeneratorParamBase::~GeneratorParamBase() {
    ObjectInstanceRegistry::unregister_instance(this);
}

void GeneratorParamBase::check_value_readable() const {
    // These are always readable.
    if (name() == "target" ||
        name() == "auto_schedule" ||
        name() == "machine_params") {
        return;
    }
    user_assert(generator && generator->phase >= GeneratorBase::ConfigureCalled)
        << "The GeneratorParam \"" << name() << "\" cannot be read before configure()/generate() is called.\n";
}

void GeneratorParamBase::check_value_writable() const {
    // Allow writing when no Generator is set, to avoid having to special-case ctor initing code
    if (!generator) {
        return;
    }
    user_assert(generator->phase < GeneratorBase::GenerateCalled)
        << "The GeneratorParam \"" << name() << "\" cannot be written after generate() is called.\n";
}

void GeneratorParamBase::fail_wrong_type(const char *type) {
    user_error << "The GeneratorParam \"" << name() << "\" cannot be set with a value of type " << type << ".\n";
}

/* static */
GeneratorRegistry &GeneratorRegistry::get_registry() {
    static GeneratorRegistry *registry = new GeneratorRegistry;
    return *registry;
}

/* static */
void GeneratorRegistry::register_factory(const std::string &name,
                                         GeneratorFactory generator_factory) {
    user_assert(is_valid_name(name)) << "Invalid Generator name: " << name;
    GeneratorRegistry &registry = get_registry();
    std::lock_guard<std::mutex> lock(registry.mutex);
    internal_assert(registry.factories.find(name) == registry.factories.end())
        << "Duplicate Generator name: " << name;
    registry.factories[name] = std::move(generator_factory);
}

/* static */
void GeneratorRegistry::unregister_factory(const std::string &name) {
    GeneratorRegistry &registry = get_registry();
    std::lock_guard<std::mutex> lock(registry.mutex);
    internal_assert(registry.factories.find(name) != registry.factories.end())
        << "Generator not found: " << name;
    registry.factories.erase(name);
}

/* static */
AbstractGeneratorPtr GeneratorRegistry::create(const std::string &name,
                                               const GeneratorContext &context) {
    GeneratorRegistry &registry = get_registry();
    std::lock_guard<std::mutex> lock(registry.mutex);
    auto it = registry.factories.find(name);
<<<<<<< HEAD
    internal_assert(it != registry.factories.end());
    GeneratorFactory f = it->second;
    AbstractGeneratorPtr g = f(context);
    internal_assert(g != nullptr);
=======
    if (it == registry.factories.end()) {
        return nullptr;
    }
    GeneratorFactory f = it->second;
    std::unique_ptr<GeneratorBase> g = f(context);
    // Do not assert! Just return nullptr.
    // internal_assert(g != nullptr);
>>>>>>> a2e89d84
    return g;
}

/* static */
std::vector<std::string> GeneratorRegistry::enumerate() {
    GeneratorRegistry &registry = get_registry();
    std::lock_guard<std::mutex> lock(registry.mutex);
    std::vector<std::string> result;
    result.reserve(registry.factories.size());
    for (const auto &i : registry.factories) {
        result.push_back(i.first);
    }
    return result;
}

GeneratorBase::GeneratorBase(size_t size, const void *introspection_helper)
    : size(size) {
    ObjectInstanceRegistry::register_instance(this, size, ObjectInstanceRegistry::Generator, this, introspection_helper);
}

GeneratorBase::~GeneratorBase() {
    ObjectInstanceRegistry::unregister_instance(this);
}

GeneratorParamInfo::GeneratorParamInfo(GeneratorBase *generator, const size_t size) {
    std::vector<void *> vf = ObjectInstanceRegistry::instances_in_range(
        generator, size, ObjectInstanceRegistry::FilterParam);
    user_assert(vf.empty()) << "ImageParam and Param<> are no longer allowed in Generators; use Input<> instead.";

    const auto add_synthetic_params = [this, generator](GIOBase *gio) {
        const std::string &n = gio->name();
        const std::string &gn = generator->generator_registered_name;

        owned_synthetic_params.push_back(GeneratorParam_Synthetic<Type>::make(generator, gn, n + ".type", *gio, SyntheticParamType::Type, gio->types_defined()));
        filter_generator_params.push_back(owned_synthetic_params.back().get());

        if (gio->kind() != ArgInfoKind::Scalar) {
            owned_synthetic_params.push_back(GeneratorParam_Synthetic<int>::make(generator, gn, n + ".dim", *gio, SyntheticParamType::Dim, gio->dims_defined()));
            filter_generator_params.push_back(owned_synthetic_params.back().get());
        }
        if (gio->is_array()) {
            owned_synthetic_params.push_back(GeneratorParam_Synthetic<size_t>::make(generator, gn, n + ".size", *gio, SyntheticParamType::ArraySize, gio->array_size_defined()));
            filter_generator_params.push_back(owned_synthetic_params.back().get());
        }
    };

    std::vector<void *> vi = ObjectInstanceRegistry::instances_in_range(
        generator, size, ObjectInstanceRegistry::GeneratorInput);
    for (auto *v : vi) {
        auto *input = static_cast<Internal::GeneratorInputBase *>(v);
        internal_assert(input != nullptr);
        user_assert(is_valid_name(input->name())) << "Invalid Input name: (" << input->name() << ")\n";
        user_assert(!names.count(input->name())) << "Duplicate Input name: " << input->name();
        names.insert(input->name());
        internal_assert(input->generator == nullptr || input->generator == generator);
        input->generator = generator;
        filter_inputs.push_back(input);
        add_synthetic_params(input);
    }

    std::vector<void *> vo = ObjectInstanceRegistry::instances_in_range(
        generator, size, ObjectInstanceRegistry::GeneratorOutput);
    for (auto *v : vo) {
        auto *output = static_cast<Internal::GeneratorOutputBase *>(v);
        internal_assert(output != nullptr);
        user_assert(is_valid_name(output->name())) << "Invalid Output name: (" << output->name() << ")\n";
        user_assert(!names.count(output->name())) << "Duplicate Output name: " << output->name();
        names.insert(output->name());
        internal_assert(output->generator == nullptr || output->generator == generator);
        output->generator = generator;
        filter_outputs.push_back(output);
        add_synthetic_params(output);
    }

    std::vector<void *> vg = ObjectInstanceRegistry::instances_in_range(
        generator, size, ObjectInstanceRegistry::GeneratorParam);
    for (auto *v : vg) {
        auto *param = static_cast<GeneratorParamBase *>(v);
        internal_assert(param != nullptr);
        user_assert(is_valid_name(param->name())) << "Invalid GeneratorParam name: " << param->name();
        user_assert(!names.count(param->name())) << "Duplicate GeneratorParam name: " << param->name();
        names.insert(param->name());
        internal_assert(param->generator == nullptr || param->generator == generator);
        param->generator = generator;
        filter_generator_params.push_back(param);
    }

    for (auto &g : owned_synthetic_params) {
        g->generator = generator;
    }
}

GeneratorParamInfo &GeneratorBase::param_info() {
    internal_assert(param_info_ptr != nullptr);
    return *param_info_ptr;
}

namespace {
template<typename T>
T *find_by_name(const std::string &name, const std::vector<T *> &v) {
    for (T *t : v) {
        if (t->name() == name) {
            return t;
        }
    }
    return nullptr;
}

}  // namespace

GeneratorInputBase *GeneratorBase::find_input_by_name(const std::string &name) {
    auto *t = find_by_name(name, param_info().inputs());
    internal_assert(t != nullptr) << "Input " << name << " not found.";
    return t;
}

GeneratorOutputBase *GeneratorBase::find_output_by_name(const std::string &name) {
    auto *t = find_by_name(name, param_info().outputs());
    internal_assert(t != nullptr) << "Output " << name << " not found.";
    return t;
}

GeneratorContext GeneratorBase::context() const {
    return GeneratorContext(target, auto_schedule, machine_params, externs_map, value_tracker);
}

void GeneratorBase::init_from_context(const Halide::GeneratorContext &context) {
    target.set(context.target_);
    auto_schedule.set(context.auto_schedule_);
    machine_params.set(context.machine_params_);

    externs_map = context.externs_map_;
    value_tracker = context.value_tracker_;

    // pre-emptively build our param_info now
    internal_assert(param_info_ptr == nullptr);
    param_info_ptr = std::make_unique<GeneratorParamInfo>(this, size);
}

void GeneratorBase::set_generator_names(const std::string &registered_name, const std::string &stub_name) {
    user_assert(is_valid_name(registered_name)) << "Invalid Generator name: " << registered_name;
    internal_assert(!registered_name.empty() && !stub_name.empty());
    internal_assert(generator_registered_name.empty() && generator_stub_name.empty());
    generator_registered_name = registered_name;
    generator_stub_name = stub_name;
}

void GeneratorBase::set_inputs_vector(const std::vector<std::vector<StubInput>> &inputs) {
    ensure_configure_has_been_called();
    advance_phase(InputsSet);
    GeneratorParamInfo &pi = param_info();
    user_assert(inputs.size() == pi.inputs().size())
        << "Expected exactly " << pi.inputs().size()
        << " inputs but got " << inputs.size() << "\n";
    for (size_t i = 0; i < pi.inputs().size(); ++i) {
        pi.inputs()[i]->set_inputs(inputs[i]);
    }
}

void GeneratorBase::track_parameter_values(bool include_outputs) {
    GeneratorParamInfo &pi = param_info();
    for (auto *input : pi.inputs()) {
        if (input->kind() == ArgInfoKind::Buffer) {
            internal_assert(!input->parameters_.empty());
            for (auto &p : input->parameters_) {
                // This must use p.name(), *not* input->name()
                value_tracker->track_values(p.name(), parameter_constraints(p));
            }
        }
    }
    if (include_outputs) {
        for (auto *output : pi.outputs()) {
            if (output->kind() == ArgInfoKind::Buffer) {
                internal_assert(!output->funcs().empty());
                for (const auto &f : output->funcs()) {
                    user_assert(f.defined()) << "Output " << output->name() << " is not fully defined.";
                    auto output_buffers = f.output_buffers();
                    for (auto &o : output_buffers) {
                        Parameter p = o.parameter();
                        // This must use p.name(), *not* output->name()
                        value_tracker->track_values(p.name(), parameter_constraints(p));
                    }
                }
            }
        }
    }
}

void GeneratorBase::check_min_phase(Phase expected_phase) const {
    user_assert(phase >= expected_phase) << "You may not do this operation at this phase.";
}

void GeneratorBase::check_exact_phase(Phase expected_phase) const {
    user_assert(phase == expected_phase) << "You may not do this operation at this phase.";
}

void GeneratorBase::advance_phase(Phase new_phase) {
    switch (new_phase) {
    case Created:
        internal_error;
        break;
    case ConfigureCalled:
        internal_assert(phase == Created);
        break;
    case InputsSet:
        internal_assert(phase == Created || phase == ConfigureCalled || phase == InputsSet);
        break;
    case GenerateCalled:
        // It's OK to advance directly to GenerateCalled.
        internal_assert(phase == Created || phase == ConfigureCalled || phase == InputsSet);
        break;
    case ScheduleCalled:
        internal_assert(phase == GenerateCalled);
        break;
    }
    phase = new_phase;
}

void GeneratorBase::ensure_configure_has_been_called() {
    if (phase < ConfigureCalled) {
        call_configure();
    }
    check_min_phase(ConfigureCalled);
}

void GeneratorBase::pre_configure() {
    advance_phase(ConfigureCalled);
}

void GeneratorBase::post_configure() {
}

void GeneratorBase::pre_generate() {
    advance_phase(GenerateCalled);
    GeneratorParamInfo &pi = param_info();
    user_assert(!pi.outputs().empty()) << "Must use Output<> with generate() method.";
    user_assert(get_target() != Target()) << "The Generator target has not been set.";

    for (auto *input : pi.inputs()) {
        input->init_internals();
    }
    for (auto *output : pi.outputs()) {
        output->init_internals();
    }
    track_parameter_values(false);
}

void GeneratorBase::post_generate() {
    track_parameter_values(true);
}

void GeneratorBase::pre_schedule() {
    advance_phase(ScheduleCalled);
    track_parameter_values(true);
}

void GeneratorBase::post_schedule() {
    track_parameter_values(true);
}

Pipeline GeneratorBase::get_pipeline() {
    check_min_phase(GenerateCalled);
    if (!pipeline.defined()) {
        GeneratorParamInfo &pi = param_info();
        user_assert(!pi.outputs().empty()) << "Must use get_pipeline<> with Output<>.";
        std::vector<Func> funcs;
        for (auto *output : pi.outputs()) {
            for (const auto &f : output->funcs()) {
                user_assert(f.defined()) << "Output \"" << f.name() << "\" was not defined.\n";
                if (output->dims_defined()) {
                    user_assert(f.dimensions() == output->dims()) << "Output \"" << f.name()
                                                                  << "\" requires dimensions=" << output->dims()
                                                                  << " but was defined as dimensions=" << f.dimensions() << ".\n";
                }
                if (output->types_defined()) {
                    user_assert((int)f.outputs() == (int)output->types().size()) << "Output \"" << f.name()
                                                                                 << "\" requires a Tuple of size " << output->types().size()
                                                                                 << " but was defined as Tuple of size " << f.outputs() << ".\n";
                    for (size_t i = 0; i < f.output_types().size(); ++i) {
                        Type expected = output->types().at(i);
                        Type actual = f.output_types()[i];
                        user_assert(expected == actual) << "Output \"" << f.name()
                                                        << "\" requires type " << expected
                                                        << " but was defined as type " << actual << ".\n";
                    }
                }
                funcs.push_back(f);
            }
        }
        pipeline = Pipeline(funcs);
    }
    return pipeline;
}

void GeneratorBase::check_scheduled(const char *m) const {
    check_min_phase(ScheduleCalled);
}

void GeneratorBase::check_input_is_singular(Internal::GeneratorInputBase *in) {
    user_assert(!in->is_array())
        << "Input " << in->name() << " is an array, and must be set with a vector type.";
}

void GeneratorBase::check_input_is_array(Internal::GeneratorInputBase *in) {
    user_assert(in->is_array())
        << "Input " << in->name() << " is not an array, and must not be set with a vector type.";
}

void GeneratorBase::check_input_kind(Internal::GeneratorInputBase *in, Internal::ArgInfoKind kind) {
    user_assert(in->kind() == kind)
        << "Input " << in->name() << " cannot be set with the type specified.";
}

void GeneratorBase::set_generatorparam_value(const std::string &name, const std::string &value) {
    if (name == "target" ||
        name == "auto_schedule" ||
        name == "machine_params") {
        user_error
            << "The GeneratorParam named " << name << " cannot be set by set_generatorparam_value().\n";
    }

    GeneratorParamInfo &pi = param_info();

    for (auto *g : pi.generator_params()) {
        if (g->name() != name) {
            continue;
        }
        g->set_from_string(value);
        return;
    }
    user_error
        << "Generator " << generator_registered_name << " has no GeneratorParam named: " << name << "\n";
}

void GeneratorBase::set_generatorparam_value(const std::string &name, const LoopLevel &value) {
    GeneratorParamInfo &pi = param_info();
    for (auto *g : pi.generator_params()) {
        if (g->name() != name) {
            continue;
        }
        user_assert(g->is_looplevel_param()) << "GeneratorParam " << name << " is not a LoopLevel and cannot be set this way.";
        g->set(value);
        return;
    }
    user_error
        << "Generator " << generator_registered_name << " has no GeneratorParam named: " << name << "\n";
}

std::string GeneratorBase::name() {
    return generator_registered_name;
}

namespace {
// Note that this deliberately ignores inputs/outputs with multiple array values
// (ie, one name per input or output, regardless of array_size())
template<typename T>
void get_arguments(std::vector<AbstractGenerator::ArgInfo> &args, ArgInfoDirection dir, const T &t) {
    for (auto *e : t) {
        args.push_back({e->name(),
                        dir,
                        e->kind(),
                        e->types_defined() ? e->types() : std::vector<Type>{},
                        e->dims_defined() ? e->dims() : 0});
    }
}

}  // namespace

std::vector<AbstractGenerator::ArgInfo> GeneratorBase::arginfos() {
    ensure_configure_has_been_called();
    std::vector<AbstractGenerator::ArgInfo> args;
    args.reserve(param_info().inputs().size() + param_info().outputs().size());
    get_arguments(args, ArgInfoDirection::Input, param_info().inputs());
    get_arguments(args, ArgInfoDirection::Output, param_info().outputs());
    return args;
}

std::vector<Parameter> GeneratorBase::input_parameter(const std::string &name) {
    auto *input = find_input_by_name(name);

    const size_t params_size = input->parameters_.size();
    const bool is_buffer = input->kind() != ArgInfoKind::Scalar;
    if (is_buffer) {
        internal_assert(input->exprs_.empty() && input->funcs_.size() == params_size);
    } else {
        internal_assert(input->funcs_.empty() && input->exprs_.size() == params_size);
    }

    std::vector<Parameter> params;
    params.reserve(params_size);

    for (size_t i = 0; i < params_size; ++i) {
        const auto &p = input->parameters_[i];
        internal_assert(p.is_buffer() == is_buffer);
        const auto name = input->array_name(i);
        internal_assert(p.name() == name) << "input name was " << p.name() << " expected " << name;
        const int expected_dimensions = is_buffer ? input->funcs_[i].dimensions() : 0;
        internal_assert(p.dimensions() == expected_dimensions) << "input dimensions was " << p.dimensions() << " expected " << expected_dimensions;
        internal_assert(p.type() == input->type()) << "input type was " << p.type() << " expected " << input->type();
        params.push_back(p);
    }
    return params;
}

std::vector<Func> GeneratorBase::output_func(const std::string &n) {
    check_min_phase(GenerateCalled);
    auto *output = find_output_by_name(n);
    // Call for the side-effect of asserting if the value isn't defined.
    (void)output->array_size();
    for (const auto &f : output->funcs()) {
        user_assert(f.defined()) << "Output " << n << " was not fully defined.\n";
    }
    return output->funcs();
}

ExternsMap GeneratorBase::external_code_map() {
    // get_externs_map() returns a std::shared_ptr<ExternsMap>
    return *get_externs_map();
}

void GeneratorBase::bind_input(const std::string &name, const std::vector<Parameter> &v) {
    ensure_configure_has_been_called();
    advance_phase(InputsSet);
    std::vector<StubInput> si;
    std::copy(v.begin(), v.end(), std::back_inserter(si));
    find_input_by_name(name)->set_inputs(si);
}

void GeneratorBase::bind_input(const std::string &name, const std::vector<Func> &v) {
    ensure_configure_has_been_called();
    advance_phase(InputsSet);
    std::vector<StubInput> si;
    std::copy(v.begin(), v.end(), std::back_inserter(si));
    find_input_by_name(name)->set_inputs(si);
}

void GeneratorBase::bind_input(const std::string &name, const std::vector<Expr> &v) {
    ensure_configure_has_been_called();
    advance_phase(InputsSet);
    std::vector<StubInput> si;
    std::copy(v.begin(), v.end(), std::back_inserter(si));
    find_input_by_name(name)->set_inputs(si);
}

bool GeneratorBase::emit_cpp_stub(const std::string &stub_file_path) {
    user_assert(!generator_registered_name.empty() && !generator_stub_name.empty()) << "Generator has no name.\n";
    // Make sure we call configure() so that extra inputs/outputs are added as necessary.
    ensure_configure_has_been_called();
    // StubEmitter will want to access the GP/SP values, so advance the phase to avoid assert-fails.
    advance_phase(GenerateCalled);
    advance_phase(ScheduleCalled);
    GeneratorParamInfo &pi = param_info();
    std::ofstream file(stub_file_path);
    StubEmitter emit(file, generator_registered_name, generator_stub_name, pi.generator_params(), pi.inputs(), pi.outputs());
    emit.emit();
    return true;
}

GIOBase::GIOBase(size_t array_size,
                 const std::string &name,
                 ArgInfoKind kind,
                 const std::vector<Type> &types,
                 int dims)
    : array_size_(array_size), name_(name), kind_(kind), types_(types), dims_(dims) {
}

bool GIOBase::array_size_defined() const {
    return array_size_ != -1;
}

size_t GIOBase::array_size() const {
    user_assert(array_size_defined()) << "ArraySize is unspecified for " << input_or_output() << "'" << name() << "'; you need to explicitly set it via the resize() method or by setting '"
                                      << name() << ".size' in your build rules.";
    return (size_t)array_size_;
}

bool GIOBase::is_array() const {
    internal_error << "Unimplemented";
    return false;
}

const std::string &GIOBase::name() const {
    return name_;
}

ArgInfoKind GIOBase::kind() const {
    return kind_;
}

bool GIOBase::types_defined() const {
    return !types_.empty();
}

const std::vector<Type> &GIOBase::types() const {
    // If types aren't defined, but we have one Func that is,
    // we probably just set an Output<Func> and should propagate the types.
    if (!types_defined()) {
        // use funcs_, not funcs(): the latter could give a much-less-helpful error message
        // in this case.
        const auto &f = funcs_;
        if (f.size() == 1 && f.at(0).defined()) {
            check_matching_types(f.at(0).output_types());
        }
    }
    user_assert(types_defined()) << "Type is not defined for " << input_or_output() << " '" << name() << "'; you may need to specify '" << name() << ".type' as a GeneratorParam, or call set_type() from the configure() method.\n";
    return types_;
}

Type GIOBase::type() const {
    const auto &t = types();
    internal_assert(t.size() == 1) << "Expected types_.size() == 1, saw " << t.size() << " for " << name() << "\n";
    return t.at(0);
}

void GIOBase::set_type(const Type &type) {
    generator->check_exact_phase(GeneratorBase::ConfigureCalled);
    user_assert(!types_defined()) << "set_type() may only be called on an Input or Output that has no type specified.";
    types_ = {type};
}

void GIOBase::set_dimensions(int dims) {
    generator->check_exact_phase(GeneratorBase::ConfigureCalled);
    user_assert(!dims_defined()) << "set_dimensions() may only be called on an Input or Output that has no dimensionality specified.";
    dims_ = dims;
}

void GIOBase::set_array_size(int size) {
    generator->check_exact_phase(GeneratorBase::ConfigureCalled);
    user_assert(!array_size_defined()) << "set_array_size() may only be called on an Input or Output that has no array size specified.";
    array_size_ = size;
}

bool GIOBase::dims_defined() const {
    return dims_ != -1;
}

int GIOBase::dims() const {
    // If types aren't defined, but we have one Func that is,
    // we probably just set an Output<Func> and should propagate the types.
    if (!dims_defined()) {
        // use funcs_, not funcs(): the latter could give a much-less-helpful error message
        // in this case.
        const auto &f = funcs_;
        if (f.size() == 1 && f.at(0).defined()) {
            check_matching_dims(funcs().at(0).dimensions());
        }
    }
    user_assert(dims_defined()) << "Dimensions are not defined for " << input_or_output() << " '" << name() << "'; you may need to specify '" << name() << ".dim' as a GeneratorParam.\n";
    return dims_;
}

const std::vector<Func> &GIOBase::funcs() const {
    internal_assert(funcs_.size() == array_size() && exprs_.empty());
    return funcs_;
}

const std::vector<Expr> &GIOBase::exprs() const {
    internal_assert(exprs_.size() == array_size() && funcs_.empty());
    return exprs_;
}

void GIOBase::verify_internals() {
    user_assert(dims_ >= 0) << "Generator Input/Output Dimensions must have positive values";

    if (kind() != ArgInfoKind::Scalar) {
        for (const Func &f : funcs()) {
            user_assert(f.defined()) << "Input/Output " << name() << " is not defined.\n";
            user_assert(f.dimensions() == dims())
                << "Expected dimensions " << dims()
                << " but got " << f.dimensions()
                << " for " << name() << "\n";
            user_assert(f.outputs() == 1)
                << "Expected outputs() == " << 1
                << " but got " << f.outputs()
                << " for " << name() << "\n";
            user_assert(f.output_types().size() == 1)
                << "Expected output_types().size() == " << 1
                << " but got " << f.outputs()
                << " for " << name() << "\n";
            user_assert(f.output_types()[0] == type())
                << "Expected type " << type()
                << " but got " << f.output_types()[0]
                << " for " << name() << "\n";
        }
    } else {
        for (const Expr &e : exprs()) {
            user_assert(e.defined()) << "Input/Ouput " << name() << " is not defined.\n";
            user_assert(e.type() == type())
                << "Expected type " << type()
                << " but got " << e.type()
                << " for " << name() << "\n";
        }
    }
}

std::string GIOBase::array_name(size_t i) const {
    std::string n = name();
    if (is_array()) {
        n += "_" + std::to_string(i);
    }
    return n;
}

// If our type(s) are defined, ensure it matches the ones passed in, asserting if not.
// If our type(s) are not defined, just set to the ones passed in.
void GIOBase::check_matching_types(const std::vector<Type> &t) const {
    if (types_defined()) {
        user_assert(types().size() == t.size()) << "Type mismatch for " << name() << ": expected " << types().size() << " types but saw " << t.size();
        for (size_t i = 0; i < t.size(); ++i) {
            user_assert(types().at(i) == t.at(i)) << "Type mismatch for " << name() << ": expected " << types().at(i) << " saw " << t.at(i);
        }
    } else {
        types_ = t;
    }
}

void GIOBase::check_gio_access() const {
    // // Allow reading when no Generator is set, to avoid having to special-case ctor initing code
    if (!generator) {
        return;
    }
    user_assert(generator->phase > GeneratorBase::InputsSet)
        << "The " << input_or_output() << " \"" << name() << "\" cannot be examined before generate() is called.\n";
}

// If our dims are defined, ensure it matches the one passed in, asserting if not.
// If our dims are not defined, just set to the one passed in.
void GIOBase::check_matching_dims(int d) const {
    internal_assert(d >= 0);
    if (dims_defined()) {
        user_assert(dims() == d) << "Dimensions mismatch for " << name() << ": expected " << dims() << " saw " << d;
    } else {
        dims_ = d;
    }
}

void GIOBase::check_matching_array_size(size_t size) const {
    if (array_size_defined()) {
        user_assert(array_size() == size) << "ArraySize mismatch for " << name() << ": expected " << array_size() << " saw " << size;
    } else {
        array_size_ = size;
    }
}

GeneratorInputBase::GeneratorInputBase(size_t array_size,
                                       const std::string &name,
                                       ArgInfoKind kind,
                                       const std::vector<Type> &t,
                                       int d)
    : GIOBase(array_size, name, kind, t, d) {
    ObjectInstanceRegistry::register_instance(this, 0, ObjectInstanceRegistry::GeneratorInput, this, nullptr);
}

GeneratorInputBase::GeneratorInputBase(const std::string &name, ArgInfoKind kind, const std::vector<Type> &t, int d)
    : GeneratorInputBase(1, name, kind, t, d) {
    // nothing
}

GeneratorInputBase::~GeneratorInputBase() {
    ObjectInstanceRegistry::unregister_instance(this);
}

void GeneratorInputBase::check_value_writable() const {
    user_assert(generator && generator->phase == GeneratorBase::InputsSet)
        << "The Input " << name() << " cannot be set at this point.\n";
}

void GeneratorInputBase::set_def_min_max() {
    // nothing
}

Parameter GeneratorInputBase::parameter() const {
    user_assert(!this->is_array()) << "Cannot call the parameter() method on Input<[]> " << name() << "; use an explicit subscript operator instead.";
    return parameters_.at(0);
}

void GeneratorInputBase::verify_internals() {
    GIOBase::verify_internals();

    const size_t expected = (kind() != ArgInfoKind::Scalar) ? funcs().size() : exprs().size();
    user_assert(parameters_.size() == expected) << "Expected parameters_.size() == "
                                                << expected << ", saw " << parameters_.size() << " for " << name() << "\n";
}

void GeneratorInputBase::init_internals() {
    if (inputs_set) {
        return;
    }

    // Call these for the side-effect of asserting if the values aren't defined.
    (void)array_size();
    (void)types();
    (void)dims();

    parameters_.clear();
    exprs_.clear();
    funcs_.clear();
    for (size_t i = 0; i < array_size(); ++i) {
        auto name = array_name(i);
        parameters_.emplace_back(type(), kind() != ArgInfoKind::Scalar, dims(), name);
        auto &p = parameters_[i];
        if (kind() != ArgInfoKind::Scalar) {
            internal_assert(dims() == p.dimensions());
            funcs_.push_back(make_param_func(p, name));
        } else {
            Expr e = Internal::Variable::make(type(), name, p);
            exprs_.push_back(e);
        }
    }

    set_def_min_max();
    verify_internals();
}

void GeneratorInputBase::set_inputs(const std::vector<StubInput> &inputs) {
    generator->check_exact_phase(GeneratorBase::InputsSet);
    parameters_.clear();
    exprs_.clear();
    funcs_.clear();
    check_matching_array_size(inputs.size());
    for (size_t i = 0; i < inputs.size(); ++i) {
        const StubInput &in = inputs.at(i);
        user_assert(in.kind() == kind()) << "An input for " << name() << " is not of the expected kind.\n";
        if (kind() == ArgInfoKind::Function) {
            auto f = in.func();
            user_assert(f.defined()) << "The input for " << name() << " is an undefined Func. Please define it.\n";
            check_matching_types(f.output_types());
            check_matching_dims(f.dimensions());
            funcs_.push_back(f);
            parameters_.emplace_back(f.output_types().at(0), true, f.dimensions(), array_name(i));
        } else if (kind() == ArgInfoKind::Buffer) {
            auto p = in.parameter();
            user_assert(p.defined()) << "The input for " << name() << " is an undefined Buffer. Please define it.\n";
            check_matching_types({p.type()});
            check_matching_dims(p.dimensions());
            funcs_.push_back(make_param_func(p, name()));
            parameters_.push_back(p);
        } else {
            auto e = in.expr();
            user_assert(e.defined()) << "The input for " << name() << " is an undefined Expr. Please define it.\n";
            check_matching_types({e.type()});
            check_matching_dims(0);
            exprs_.push_back(e);
            parameters_.emplace_back(e.type(), false, 0, array_name(i));
        }
    }

    set_def_min_max();
    verify_internals();
    inputs_set = true;
}

void GeneratorInputBase::set_estimate_impl(const Var &var, const Expr &min, const Expr &extent) {
    internal_assert(exprs_.empty() && !funcs_.empty() && parameters_.size() == funcs_.size());
    for (size_t i = 0; i < funcs_.size(); ++i) {
        Func &f = funcs_[i];
        f.set_estimate(var, min, extent);
        // Propagate the estimate into the Parameter as well, just in case
        // we end up compiling this for toplevel.
        std::vector<Var> args = f.args();
        int dim = -1;
        for (size_t a = 0; a < args.size(); ++a) {
            if (args[a].same_as(var)) {
                dim = a;
                break;
            }
        }
        internal_assert(dim >= 0);
        Parameter &p = parameters_[i];
        p.set_min_constraint_estimate(dim, min);
        p.set_extent_constraint_estimate(dim, extent);
    }
}

void GeneratorInputBase::set_estimates_impl(const Region &estimates) {
    internal_assert(exprs_.empty() && !funcs_.empty() && parameters_.size() == funcs_.size());
    for (size_t i = 0; i < funcs_.size(); ++i) {
        Func &f = funcs_[i];
        f.set_estimates(estimates);
        // Propagate the estimate into the Parameter as well, just in case
        // we end up compiling this for toplevel.
        for (size_t dim = 0; dim < estimates.size(); ++dim) {
            Parameter &p = parameters_[i];
            const Range &r = estimates[dim];
            p.set_min_constraint_estimate(dim, r.min);
            p.set_extent_constraint_estimate(dim, r.extent);
        }
    }
}

GeneratorOutputBase::GeneratorOutputBase(size_t array_size, const std::string &name, ArgInfoKind kind, const std::vector<Type> &t, int d)
    : GIOBase(array_size, name, kind, t, d) {
    internal_assert(kind != ArgInfoKind::Scalar);
    ObjectInstanceRegistry::register_instance(this, 0, ObjectInstanceRegistry::GeneratorOutput,
                                              this, nullptr);
}

GeneratorOutputBase::GeneratorOutputBase(const std::string &name, ArgInfoKind kind, const std::vector<Type> &t, int d)
    : GeneratorOutputBase(1, name, kind, t, d) {
    // nothing
}

GeneratorOutputBase::~GeneratorOutputBase() {
    ObjectInstanceRegistry::unregister_instance(this);
}

void GeneratorOutputBase::check_value_writable() const {
    user_assert(generator && generator->phase == GeneratorBase::GenerateCalled)
        << "The Output " << name() << " can only be set inside generate().\n";
}

void GeneratorOutputBase::init_internals() {
    exprs_.clear();
    funcs_.clear();
    if (array_size_defined()) {
        const auto t = types_defined() ? types() : std::vector<Type>{};
        const int d = dims_defined() ? dims() : -1;
        for (size_t i = 0; i < array_size(); ++i) {
            funcs_.emplace_back(t, d, array_name(i));
        }
    }
}

void GeneratorOutputBase::resize(size_t size) {
    internal_assert(is_array());
    internal_assert(!array_size_defined()) << "You may only call " << name()
                                           << ".resize() when then size is undefined\n";
    array_size_ = (int)size;
    init_internals();
}

StubOutputBufferBase::StubOutputBufferBase() = default;

StubOutputBufferBase::StubOutputBufferBase(const Func &f, const std::shared_ptr<AbstractGenerator> &generator)
    : f(f), generator(generator) {
}

Realization StubOutputBufferBase::realize(std::vector<int32_t> sizes) {
    return f.realize(std::move(sizes), get_target());
}

Target StubOutputBufferBase::get_target() const {
    return generator->context().target();
}

RegisterGenerator::RegisterGenerator(const char *registered_name, GeneratorFactory generator_factory) {
    Internal::GeneratorRegistry::register_factory(registered_name, std::move(generator_factory));
}

void generator_test() {
    GeneratorContext context(get_host_target());

    // Verify that the Generator's internal phase actually prevents unsupported
    // order of operations.
    {
        class Tester : public Generator<Tester> {
        public:
            GeneratorParam<int> gp0{"gp0", 0};
            GeneratorParam<float> gp1{"gp1", 1.f};
            GeneratorParam<uint64_t> gp2{"gp2", 2};

            Input<int> input{"input"};
            Output<Func> output{"output", Int(32), 1};

            void generate() {
                internal_assert(gp0 == 1);
                internal_assert(gp1 == 2.f);
                internal_assert(gp2 == (uint64_t)2);  // unchanged
                Var x;
                output(x) = input + gp0;
            }
            void schedule() {
                // empty
            }
        };

        Tester tester;
        tester.init_from_context(context);
        internal_assert(tester.phase == GeneratorBase::Created);

        // Verify that calling GeneratorParam::set() works.
        tester.gp0.set(1);

        tester.set_inputs_vector({{StubInput(42)}});
        internal_assert(tester.phase == GeneratorBase::InputsSet);

        // tester.set_inputs_vector({{StubInput(43)}});  // This will assert-fail.

        // Also ok to call in this phase.
        tester.gp1.set(2.f);

        tester.call_generate();
        internal_assert(tester.phase == GeneratorBase::GenerateCalled);

        // tester.set_inputs_vector({{StubInput(44)}});  // This will assert-fail.
        // tester.gp2.set(2);  // This will assert-fail.

        tester.call_schedule();
        internal_assert(tester.phase == GeneratorBase::ScheduleCalled);

        // tester.set_inputs_vector({{StubInput(45)}});  // This will assert-fail.
        // tester.gp2.set(2);  // This will assert-fail.
        // tester.sp2.set(202);  // This will assert-fail.
    }

    // Verify that set_inputs() works properly, even if the specific subtype of Generator is not known.
    {
        class Tester : public Generator<Tester> {
        public:
            Input<int> input_int{"input_int"};
            Input<float> input_float{"input_float"};
            Input<uint8_t> input_byte{"input_byte"};
            Input<uint64_t[4]> input_scalar_array{"input_scalar_array"};
            Input<Func> input_func_typed{"input_func_typed", Int(16), 1};
            Input<Func> input_func_untyped{"input_func_untyped", 1};
            Input<Func[]> input_func_array{"input_func_array", 1};
            Input<Buffer<uint8_t, 3>> input_buffer_typed{"input_buffer_typed"};
            Input<Buffer<>> input_buffer_untyped{"input_buffer_untyped"};
            Output<Func> output{"output", Float(32), 1};

            void generate() {
                Var x;
                output(x) = input_int +
                            input_float +
                            input_byte +
                            input_scalar_array[3] +
                            input_func_untyped(x) +
                            input_func_typed(x) +
                            input_func_array[0](x) +
                            input_buffer_typed(x, 0, 0) +
                            input_buffer_untyped(x, Halide::_);
            }
            void schedule() {
                // nothing
            }
        };

        Tester tester_instance;
        tester_instance.init_from_context(context);
        // Use a base-typed reference to verify the code below doesn't know about subtype
        GeneratorBase &tester = tester_instance;

        const int i = 1234;
        const float f = 2.25f;
        const uint8_t b = 0x42;
        const std::vector<uint64_t> a = {1, 2, 3, 4};
        Var x;
        Func fn_typed, fn_untyped;
        fn_typed(x) = cast<int16_t>(38);
        fn_untyped(x) = 32.f;
        const std::vector<Func> fn_array = {fn_untyped, fn_untyped};

        Buffer<uint8_t> buf_typed(1, 1, 1);
        Buffer<float> buf_untyped(1);

        buf_typed.fill(33);
        buf_untyped.fill(34);

        // set_inputs() requires inputs in Input<>-decl-order,
        // and all inputs match type exactly.
        tester.set_inputs(i, f, b, a, fn_typed, fn_untyped, fn_array, buf_typed, buf_untyped);
        tester.call_generate();
        tester.call_schedule();

        Buffer<float> im = tester_instance.realize({1});
        internal_assert(im.dimensions() == 1);
        internal_assert(im.dim(0).extent() == 1);
        internal_assert(im(0) == 1475.25f) << "Expected 1475.25 but saw " << im(0);
    }

    // Verify that array inputs and outputs are typed correctly.
    {
        class Tester : public Generator<Tester> {
        public:
            Input<int[]> expr_array_input{"expr_array_input"};
            Input<Func[]> func_array_input{"input_func_array"};
            Input<Buffer<>[]> buffer_array_input { "buffer_array_input" };

            Input<int[]> expr_array_output{"expr_array_output"};
            Output<Func[]> func_array_output{"func_array_output"};
            Output<Buffer<>[]> buffer_array_output { "buffer_array_output" };

            void generate() {
            }
        };

        Tester tester_instance;

        static_assert(std::is_same<decltype(tester_instance.expr_array_input[0]), const Expr &>::value, "type mismatch");
        static_assert(std::is_same<decltype(tester_instance.expr_array_output[0]), const Expr &>::value, "type mismatch");

        static_assert(std::is_same<decltype(tester_instance.func_array_input[0]), const Func &>::value, "type mismatch");
        static_assert(std::is_same<decltype(tester_instance.func_array_output[0]), Func &>::value, "type mismatch");

        static_assert(std::is_same<decltype(tester_instance.buffer_array_input[0]), ImageParam>::value, "type mismatch");
        static_assert(std::is_same<decltype(tester_instance.buffer_array_output[0]), Func>::value, "type mismatch");
    }

    class GPTester : public Generator<GPTester> {
    public:
        GeneratorParam<int> gp{"gp", 0};
        Output<Func> output{"output", Int(32), 0};
        void generate() {
            output() = 0;
        }
        void schedule() {
        }
    };
    GPTester gp_tester;
    gp_tester.init_from_context(context);
    // Accessing the GeneratorParam will assert-fail if we
    // don't do some minimal setup here.
    gp_tester.set_inputs_vector({});
    gp_tester.call_generate();
    gp_tester.call_schedule();
    auto &gp = gp_tester.gp;

    // Verify that RDom parameter-pack variants can convert GeneratorParam to Expr
    RDom rdom(0, gp, 0, gp);

    // Verify that Func parameter-pack variants can convert GeneratorParam to Expr
    Var x, y;
    Func f, g;
    f(x, y) = x + y;
    g(x, y) = f(gp, gp);  // check Func::operator() overloads
    g(rdom.x, rdom.y) += f(rdom.x, rdom.y);
    g.update(0).reorder(rdom.y, rdom.x);  // check Func::reorder() overloads for RDom::operator RVar()

    // Verify that print() parameter-pack variants can convert GeneratorParam to Expr
    print(f(0, 0), g(1, 1), gp);
    print_when(true, f(0, 0), g(1, 1), gp);

    // Verify that Tuple parameter-pack variants can convert GeneratorParam to Expr
    Tuple t(gp, gp, gp);

    std::cout << "Generator test passed" << std::endl;
}

}  // namespace Internal
}  // namespace Halide<|MERGE_RESOLUTION|>--- conflicted
+++ resolved
@@ -757,7 +757,6 @@
 
 namespace {
 
-<<<<<<< HEAD
 Module build_module(AbstractGenerator &g, const std::string &function_name) {
     const LinkageType linkage_type = LinkageType::ExternalPlusMetadata;
 
@@ -982,8 +981,6 @@
     return result;
 }
 
-=======
->>>>>>> a2e89d84
 int generate_filter_main_inner(int argc,
                                char **argv,
                                std::ostream &error_output,
@@ -1295,11 +1292,7 @@
         compile_standalone_runtime(output_files, gcd_target);
     }
 
-<<<<<<< HEAD
     const auto create_generator = [&](const Halide::GeneratorContext &context) -> AbstractGeneratorPtr {
-=======
-    const auto create_generator = [&](const Halide::GeneratorContext &context) -> std::unique_ptr<GeneratorBase> {
->>>>>>> a2e89d84
         auto g = generator_factory_provider.create(generator_name, context);
         if (!g) {
             std::ostringstream o;
@@ -1308,18 +1301,10 @@
             for (const auto &n : generator_names) {
                 o << "    " << n << "\n";
             }
-<<<<<<< HEAD
-            error_output << o.str();
-            // We can't easily return an error from main here, so just assert-fail --
-            // note that this means we deliberately use user_error, *not* error_output,
-            // to ensure that we terminate.
-            user_error << "Unable to create Generator: " << generator_name << "\n";
-=======
             // We can't easily return an error from main here, so just assert-fail --
             // note that this means we deliberately use user_error, *not* error_output,
             // to ensure that we terminate.
             user_error << o.str();
->>>>>>> a2e89d84
         }
         return g;
     };
@@ -1341,7 +1326,6 @@
         // Don't bother with this if we're just emitting a cpp_stub.
         if (!stub_only) {
             auto output_files = compute_output_files(targets[0], base_path, outputs);
-<<<<<<< HEAD
             const std::string &auto_schedule_string = generator_args["auto_schedule"];
             const std::string &machine_params_string = generator_args["machine_params"];
             const bool auto_schedule = auto_schedule_string == "true" || auto_schedule_string == "True";
@@ -1358,15 +1342,6 @@
                     gen->set_generatorparam_value(kv.first, kv.second);
                 }
                 return do_build_gradient_module ? build_gradient_module(*gen, fn_name) : build_module(*gen, fn_name);
-=======
-            auto module_factory = [&](const std::string &fn_name, const Target &target) -> Module {
-                auto sub_generator_args = generator_args;
-                sub_generator_args.erase("target");
-                // Must re-create each time since each instance will have a different Target.
-                auto gen = create_generator(GeneratorContext(target));
-                gen->set_generator_param_values(sub_generator_args);
-                return build_gradient_module ? gen->build_gradient_module(fn_name) : gen->build_module(fn_name);
->>>>>>> a2e89d84
             };
             compile_multitarget(function_name, output_files, targets, target_strings, module_factory, compiler_logger_factory);
         }
@@ -1383,13 +1358,9 @@
     std::vector<std::string> enumerate() const override {
         return GeneratorRegistry::enumerate();
     }
-<<<<<<< HEAD
+
     AbstractGeneratorPtr create(const std::string &name,
                                 const Halide::GeneratorContext &context) const override {
-=======
-    std::unique_ptr<GeneratorBase> create(const std::string &name,
-                                          const Halide::GeneratorContext &context) const override {
->>>>>>> a2e89d84
         return GeneratorRegistry::create(name, context);
     }
 };
@@ -1481,20 +1452,13 @@
     GeneratorRegistry &registry = get_registry();
     std::lock_guard<std::mutex> lock(registry.mutex);
     auto it = registry.factories.find(name);
-<<<<<<< HEAD
-    internal_assert(it != registry.factories.end());
+    if (it == registry.factories.end()) {
+        return nullptr;
+    }
     GeneratorFactory f = it->second;
     AbstractGeneratorPtr g = f(context);
-    internal_assert(g != nullptr);
-=======
-    if (it == registry.factories.end()) {
-        return nullptr;
-    }
-    GeneratorFactory f = it->second;
-    std::unique_ptr<GeneratorBase> g = f(context);
     // Do not assert! Just return nullptr.
     // internal_assert(g != nullptr);
->>>>>>> a2e89d84
     return g;
 }
 
