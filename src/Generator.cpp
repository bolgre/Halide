#include <atomic>
#include <cmath>
#include <condition_variable>
#include <fstream>
#include <memory>
#include <thread>
#include <unordered_map>
#include <utility>

#include "BoundaryConditions.h"
#include "CompilerLogger.h"
#include "Derivative.h"
#include "Generator.h"
#include "IRPrinter.h"
#include "Module.h"
#include "Simplify.h"

#ifdef HALIDE_ALLOW_GENERATOR_BUILD_METHOD
#pragma message "Support for Generator build() methods has been removed in Halide version 15."
#endif

namespace Halide {

GeneratorContext::GeneratorContext(const Target &target,
                                   bool auto_schedule,
                                   const MachineParams &machine_params,
                                   std::shared_ptr<ExternsMap> externs_map,
                                   std::shared_ptr<Internal::ValueTracker> value_tracker)
    : target_(target),
      auto_schedule_(auto_schedule),
      machine_params_(machine_params),
      externs_map_(std::move(externs_map)),
      value_tracker_(std::move(value_tracker)) {
}

GeneratorContext::GeneratorContext(const Target &target,
                                   bool auto_schedule,
                                   const MachineParams &machine_params)
    : GeneratorContext(target,
                       auto_schedule,
                       machine_params,
                       std::make_shared<ExternsMap>(),
                       std::make_shared<Internal::ValueTracker>()) {
}

namespace Internal {

namespace {

// Return true iff the name is valid for Generators or Params.
// (NOTE: gcc didn't add proper std::regex support until v4.9;
// we don't yet require this, hence the hand-rolled replacement.)

bool is_alpha(char c) {
    return (c >= 'A' && c <= 'Z') || (c >= 'a' && c <= 'z');
}

// Note that this includes '_'
bool is_alnum(char c) {
    return is_alpha(c) || (c == '_') || (c >= '0' && c <= '9');
}

// Basically, a valid C identifier, except:
//
// -- initial _ is forbidden (rather than merely "reserved")
// -- two underscores in a row is also forbidden
bool is_valid_name(const std::string &n) {
    if (n.empty()) {
        return false;
    }
    if (!is_alpha(n[0])) {
        return false;
    }
    for (size_t i = 1; i < n.size(); ++i) {
        if (!is_alnum(n[i])) {
            return false;
        }
        if (n[i] == '_' && n[i - 1] == '_') {
            return false;
        }
    }
    return true;
}

std::string compute_base_path(const std::string &output_dir,
                              const std::string &function_name,
                              const std::string &file_base_name) {
    std::vector<std::string> namespaces;
    std::string simple_name = extract_namespaces(function_name, namespaces);
    std::string base_path = output_dir + "/" + (file_base_name.empty() ? simple_name : file_base_name);
    return base_path;
}

std::map<OutputFileType, std::string> compute_output_files(const Target &target,
                                                           const std::string &base_path,
                                                           const std::set<OutputFileType> &outputs) {
    std::map<OutputFileType, const OutputInfo> output_info = get_output_info(target);

    std::map<OutputFileType, std::string> output_files;
    for (auto o : outputs) {
        output_files[o] = base_path + output_info.at(o).extension;
    }
    return output_files;
}

Argument to_argument(const Internal::Parameter &param) {
    return Argument(param.name(),
                    param.is_buffer() ? Argument::InputBuffer : Argument::InputScalar,
                    param.type(),
                    param.dimensions(),
                    param.get_argument_estimates());
}

Func make_param_func(const Parameter &p, const std::string &name) {
    internal_assert(p.is_buffer());
    Func f(name + "_im");
    auto b = p.buffer();
    if (b.defined()) {
        // If the Parameter has an explicit BufferPtr set, bind directly to it
        f(_) = b(_);
    } else {
        std::vector<Var> args;
        std::vector<Expr> args_expr;
        for (int i = 0; i < p.dimensions(); ++i) {
            Var v = Var::implicit(i);
            args.push_back(v);
            args_expr.push_back(v);
        }
        f(args) = Internal::Call::make(p, args_expr);
    }
    return f;
}

}  // namespace

std::vector<Type> parse_halide_type_list(const std::string &types) {
    const auto &e = get_halide_type_enum_map();
    std::vector<Type> result;
    for (const auto &t : split_string(types, ",")) {
        auto it = e.find(t);
        user_assert(it != e.end()) << "Type not found: " << t;
        result.push_back(it->second);
    }
    return result;
}

/**
 * ValueTracker is an internal utility class that attempts to track and flag certain
 * obvious Stub-related errors at Halide compile time: it tracks the constraints set
 * on any Parameter-based argument (i.e., Input<Buffer> and Output<Buffer>) to
 * ensure that incompatible values aren't set.
 *
 * e.g.: if a Generator A requires stride[0] == 1,
 * and Generator B uses Generator A via stub, but requires stride[0] == 4,
 * we should be able to detect this at Halide compilation time, and fail immediately,
 * rather than producing code that fails at runtime and/or runs slowly due to
 * vectorization being unavailable.
 *
 * We do this by tracking the active values at entrance and exit to all user-provided
 * Generator methods (generate()/schedule()); if we ever find more than two unique
 * values active, we know we have a potential conflict. ("two" here because the first
 * value is the default value for a given constraint.)
 *
 * Note that this won't catch all cases:
 * -- JIT compilation has no way to check for conflicts at the top-level
 * -- constraints that match the default value (e.g. if dim(0).set_stride(1) is the
 * first value seen by the tracker) will be ignored, so an explicit requirement set
 * this way can be missed
 *
 * Nevertheless, this is likely to be much better than nothing when composing multiple
 * layers of Stubs in a single fused result.
 */
class ValueTracker {
private:
    std::map<std::string, std::vector<std::vector<Expr>>> values_history;
    const size_t max_unique_values;

public:
    explicit ValueTracker(size_t max_unique_values = 2)
        : max_unique_values(max_unique_values) {
    }
    void track_values(const std::string &name, const std::vector<Expr> &values);
};

void ValueTracker::track_values(const std::string &name, const std::vector<Expr> &values) {
    std::vector<std::vector<Expr>> &history = values_history[name];
    if (history.empty()) {
        for (const auto &value : values) {
            history.push_back({value});
        }
        return;
    }

    internal_assert(history.size() == values.size())
        << "Expected values of size " << history.size()
        << " but saw size " << values.size()
        << " for name " << name << "\n";

    // For each item, see if we have a new unique value
    for (size_t i = 0; i < values.size(); ++i) {
        Expr oldval = history[i].back();
        Expr newval = values[i];
        if (oldval.defined() && newval.defined()) {
            if (can_prove(newval == oldval)) {
                continue;
            }
        } else if (!oldval.defined() && !newval.defined()) {
            // Expr::operator== doesn't work with undefined
            // values, but they are equal for our purposes here.
            continue;
        }
        history[i].push_back(newval);
        // If we exceed max_unique_values, fail immediately.
        // TODO: could be useful to log all the entries that
        // overflow max_unique_values before failing.
        // TODO: this could be more helpful about labeling the values
        // that have multiple setttings.
        if (history[i].size() > max_unique_values) {
            std::ostringstream o;
            o << "Saw too many unique values in ValueTracker[" + std::to_string(i) + "]; "
              << "expected a maximum of " << max_unique_values << ":\n";
            for (const auto &e : history[i]) {
                o << "    " << e << "\n";
            }
            user_error << o.str();
        }
    }
}

std::vector<Expr> parameter_constraints(const Parameter &p) {
    internal_assert(p.defined());
    std::vector<Expr> values;
    values.emplace_back(p.host_alignment());
    if (p.is_buffer()) {
        for (int i = 0; i < p.dimensions(); ++i) {
            values.push_back(p.min_constraint(i));
            values.push_back(p.extent_constraint(i));
            values.push_back(p.stride_constraint(i));
        }
    } else {
        values.push_back(p.min_value());
        values.push_back(p.max_value());
    }
    return values;
}

class StubEmitter {
public:
    StubEmitter(std::ostream &dest,
                const std::string &generator_registered_name,
                const std::string &generator_stub_name,
                const std::vector<Internal::GeneratorParamBase *> &generator_params,
                const std::vector<Internal::GeneratorInputBase *> &inputs,
                const std::vector<Internal::GeneratorOutputBase *> &outputs)
        : stream(dest),
          generator_registered_name(generator_registered_name),
          generator_stub_name(generator_stub_name),
          generator_params(select_generator_params(generator_params)),
          inputs(inputs),
          outputs(outputs) {
        namespaces = split_string(generator_stub_name, "::");
        internal_assert(!namespaces.empty());
        if (namespaces[0].empty()) {
            // We have a name like ::foo::bar::baz; omit the first empty ns.
            namespaces.erase(namespaces.begin());
            internal_assert(namespaces.size() >= 2);
        }
        class_name = namespaces.back();
        namespaces.pop_back();
    }

    void emit();

private:
    std::ostream &stream;
    const std::string generator_registered_name;
    const std::string generator_stub_name;
    std::string class_name;
    std::vector<std::string> namespaces;
    const std::vector<Internal::GeneratorParamBase *> generator_params;
    const std::vector<Internal::GeneratorInputBase *> inputs;
    const std::vector<Internal::GeneratorOutputBase *> outputs;
    int indent_level{0};

    std::vector<Internal::GeneratorParamBase *> select_generator_params(const std::vector<Internal::GeneratorParamBase *> &in) {
        std::vector<Internal::GeneratorParamBase *> out;
        for (auto *p : in) {
            // These are always propagated specially.
            if (p->name() == "target" ||
                p->name() == "auto_schedule" ||
                p->name() == "machine_params") {
                continue;
            }
            if (p->is_synthetic_param()) {
                continue;
            }
            out.push_back(p);
        }
        return out;
    }

    /** Emit spaces according to the current indentation level */
    Indentation get_indent() const {
        return Indentation{indent_level};
    }

    void emit_inputs_struct();
    void emit_generator_params_struct();
};

void StubEmitter::emit_generator_params_struct() {
    const auto &v = generator_params;
    std::string name = "GeneratorParams";
    stream << get_indent() << "struct " << name << " final {\n";
    indent_level++;
    if (!v.empty()) {
        for (auto *p : v) {
            stream << get_indent() << p->get_c_type() << " " << p->name() << "{ " << p->get_default_value() << " };\n";
        }
        stream << "\n";
    }

    stream << get_indent() << name << "() {}\n";
    stream << "\n";

    if (!v.empty()) {
        stream << get_indent() << name << "(\n";
        indent_level++;
        std::string comma = "";
        for (auto *p : v) {
            stream << get_indent() << comma << p->get_c_type() << " " << p->name() << "\n";
            comma = ", ";
        }
        indent_level--;
        stream << get_indent() << ") : \n";
        indent_level++;
        comma = "";
        for (auto *p : v) {
            stream << get_indent() << comma << p->name() << "(" << p->name() << ")\n";
            comma = ", ";
        }
        indent_level--;
        stream << get_indent() << "{\n";
        stream << get_indent() << "}\n";
        stream << "\n";
    }

    indent_level--;
    stream << get_indent() << "};\n";
    stream << "\n";
}

void StubEmitter::emit_inputs_struct() {
    struct InInfo {
        std::string c_type;
        std::string name;
    };
    std::vector<InInfo> in_info;
    for (auto *input : inputs) {
        std::string c_type = input->get_c_type();
        if (input->is_array()) {
            c_type = "std::vector<" + c_type + ">";
        }
        in_info.push_back({c_type, input->name()});
    }

    const std::string name = "Inputs";
    stream << get_indent() << "struct " << name << " final {\n";
    indent_level++;
    for (const auto &in : in_info) {
        stream << get_indent() << in.c_type << " " << in.name << ";\n";
    }
    stream << "\n";

    stream << get_indent() << name << "() {}\n";
    stream << "\n";
    if (!in_info.empty()) {
        stream << get_indent() << name << "(\n";
        indent_level++;
        std::string comma = "";
        for (const auto &in : in_info) {
            stream << get_indent() << comma << "const " << in.c_type << "& " << in.name << "\n";
            comma = ", ";
        }
        indent_level--;
        stream << get_indent() << ") : \n";
        indent_level++;
        comma = "";
        for (const auto &in : in_info) {
            stream << get_indent() << comma << in.name << "(" << in.name << ")\n";
            comma = ", ";
        }
        indent_level--;
        stream << get_indent() << "{\n";
        stream << get_indent() << "}\n";

        indent_level--;
    }
    stream << get_indent() << "};\n";
    stream << "\n";
}

void StubEmitter::emit() {
    if (outputs.empty()) {
        // The generator can't support a real stub. Instead, generate an (essentially)
        // empty .stub.h file, so that build systems like Bazel will still get the output file
        // they expected. Note that we deliberately don't emit an ifndef header guard,
        // since we can't reliably assume that the generator_name will be globally unique;
        // on the other hand, since this file is just a couple of comments, it's
        // really not an issue if it's included multiple times.
        stream << "/* MACHINE-GENERATED - DO NOT EDIT */\n";
        stream << "/* The Generator named " << generator_registered_name << " uses ImageParam or Param, thus cannot have a Stub generated. */\n";
        return;
    }

    struct OutputInfo {
        std::string name;
        std::string ctype;
        std::string getter;
    };
    bool all_outputs_are_func = true;
    std::vector<OutputInfo> out_info;
    for (auto *output : outputs) {
        std::string c_type = output->get_c_type();
        const bool is_func = (c_type == "Func");
        std::string getter = "generator->get_funcs_for_output(\"" + output->name() + "\")";
        if (!is_func) {
            getter = c_type + "::to_output_buffers(" + getter + ", generator)";
        }
        if (!output->is_array()) {
            getter = getter + ".at(0)";
        }

        out_info.push_back({output->name(),
                            output->is_array() ? "std::vector<" + c_type + ">" : c_type,
                            getter});
        if (c_type != "Func") {
            all_outputs_are_func = false;
        }
    }

    std::ostringstream guard;
    guard << "HALIDE_STUB";
    for (const auto &ns : namespaces) {
        guard << "_" << ns;
    }
    guard << "_" << class_name;

    stream << get_indent() << "#ifndef " << guard.str() << "\n";
    stream << get_indent() << "#define " << guard.str() << "\n";
    stream << "\n";

    stream << get_indent() << "/* MACHINE-GENERATED - DO NOT EDIT */\n";
    stream << "\n";

    stream << get_indent() << "#include <cassert>\n";
    stream << get_indent() << "#include <iterator>\n";
    stream << get_indent() << "#include <map>\n";
    stream << get_indent() << "#include <memory>\n";
    stream << get_indent() << "#include <string>\n";
    stream << get_indent() << "#include <utility>\n";
    stream << get_indent() << "#include <vector>\n";
    stream << "\n";
    stream << get_indent() << "#include \"Halide.h\"\n";
    stream << "\n";

    stream << "namespace halide_register_generator {\n";
    stream << "namespace " << generator_registered_name << "_ns {\n";
    stream << "extern std::unique_ptr<Halide::Internal::AbstractGenerator> factory(const Halide::GeneratorContext& context);\n";
    stream << "}  // namespace halide_register_generator\n";
    stream << "}  // namespace " << generator_registered_name << "\n";
    stream << "\n";

    for (const auto &ns : namespaces) {
        stream << get_indent() << "namespace " << ns << " {\n";
    }
    stream << "\n";

    for (auto *p : generator_params) {
        std::string decl = p->get_type_decls();
        if (decl.empty()) {
            continue;
        }
        stream << decl << "\n";
    }

    stream << get_indent() << "class " << class_name << " final : public Halide::NamesInterface {\n";
    stream << get_indent() << "public:\n";
    indent_level++;

    emit_inputs_struct();
    emit_generator_params_struct();

    stream << get_indent() << "struct Outputs final {\n";
    indent_level++;
    stream << get_indent() << "// Outputs\n";
    for (const auto &out : out_info) {
        stream << get_indent() << out.ctype << " " << out.name << ";\n";
    }

    stream << "\n";
    stream << get_indent() << "// The Target used\n";
    stream << get_indent() << "Target target;\n";

    if (out_info.size() == 1) {
        stream << "\n";
        if (all_outputs_are_func) {
            std::string name = out_info.at(0).name;
            auto *output = outputs[0];
            if (output->is_array()) {
                stream << get_indent() << "operator std::vector<Halide::Func>() const {\n";
                indent_level++;
                stream << get_indent() << "return " << name << ";\n";
                indent_level--;
                stream << get_indent() << "}\n";

                stream << get_indent() << "Halide::Func operator[](size_t i) const {\n";
                indent_level++;
                stream << get_indent() << "return " << name << "[i];\n";
                indent_level--;
                stream << get_indent() << "}\n";

                stream << get_indent() << "Halide::Func at(size_t i) const {\n";
                indent_level++;
                stream << get_indent() << "return " << name << ".at(i);\n";
                indent_level--;
                stream << get_indent() << "}\n";

                stream << get_indent() << "// operator operator()() overloads omitted because the sole Output is array-of-Func.\n";
            } else {
                // If there is exactly one output, add overloads
                // for operator Func and operator().
                stream << get_indent() << "operator Halide::Func() const {\n";
                indent_level++;
                stream << get_indent() << "return " << name << ";\n";
                indent_level--;
                stream << get_indent() << "}\n";

                stream << "\n";
                stream << get_indent() << "template <typename... Args>\n";
                stream << get_indent() << "Halide::FuncRef operator()(Args&&... args) const {\n";
                indent_level++;
                stream << get_indent() << "return " << name << "(std::forward<Args>(args)...);\n";
                indent_level--;
                stream << get_indent() << "}\n";

                stream << "\n";
                stream << get_indent() << "template <typename ExprOrVar>\n";
                stream << get_indent() << "Halide::FuncRef operator()(std::vector<ExprOrVar> args) const {\n";
                indent_level++;
                stream << get_indent() << "return " << name << "()(args);\n";
                indent_level--;
                stream << get_indent() << "}\n";
            }
        } else {
            stream << get_indent() << "// operator Func() and operator()() overloads omitted because the sole Output is not Func.\n";
        }
    }

    stream << "\n";
    if (all_outputs_are_func) {
        stream << get_indent() << "Halide::Pipeline get_pipeline() const {\n";
        indent_level++;
        stream << get_indent() << "return Halide::Pipeline(std::vector<Halide::Func>{\n";
        indent_level++;
        int commas = (int)out_info.size() - 1;
        for (const auto &out : out_info) {
            stream << get_indent() << out.name << (commas-- ? "," : "") << "\n";
        }
        indent_level--;
        stream << get_indent() << "});\n";
        indent_level--;
        stream << get_indent() << "}\n";

        stream << "\n";
        stream << get_indent() << "Halide::Realization realize(std::vector<int32_t> sizes) {\n";
        indent_level++;
        stream << get_indent() << "return get_pipeline().realize(sizes, target);\n";
        indent_level--;
        stream << get_indent() << "}\n";

        stream << "\n";
        stream << get_indent() << "template <typename... Args, typename std::enable_if<Halide::Internal::NoRealizations<Args...>::value>::type * = nullptr>\n";
        stream << get_indent() << "Halide::Realization realize(Args&&... args) {\n";
        indent_level++;
        stream << get_indent() << "return get_pipeline().realize(std::forward<Args>(args)..., target);\n";
        indent_level--;
        stream << get_indent() << "}\n";

        stream << "\n";
        stream << get_indent() << "void realize(Halide::Realization r) {\n";
        indent_level++;
        stream << get_indent() << "get_pipeline().realize(r, target);\n";
        indent_level--;
        stream << get_indent() << "}\n";
    } else {
        stream << get_indent() << "// get_pipeline() and realize() overloads omitted because some Outputs are not Func.\n";
    }

    indent_level--;
    stream << get_indent() << "};\n";
    stream << "\n";

    stream << get_indent() << "HALIDE_NO_USER_CODE_INLINE static Outputs generate(\n";
    indent_level++;
    stream << get_indent() << "const GeneratorContext& context,\n";
    stream << get_indent() << "const Inputs& inputs,\n";
    stream << get_indent() << "const GeneratorParams& generator_params = GeneratorParams()\n";
    indent_level--;
    stream << get_indent() << ")\n";
    stream << get_indent() << "{\n";
    indent_level++;
    stream << get_indent() << "std::shared_ptr<Halide::Internal::AbstractGenerator> generator = halide_register_generator::" << generator_registered_name << "_ns::factory(context);\n";
    for (auto *p : generator_params) {
        stream << get_indent();
        if (p->is_looplevel_param()) {
            stream << "generator->set_generatorparam_value(";
        } else {
            stream << "generator->set_generatorparam_value(";
        }
        stream << "\"" << p->name() << "\", ";
        if (p->is_looplevel_param()) {
            stream << "generator_params." << p->name();
        } else {
            stream << p->call_to_string("generator_params." + p->name());
        }
        stream << ");\n";
    }

    for (auto *p : inputs) {
        stream << get_indent() << "generator->bind_input("
               << "\"" << p->name() << "\", ";
        if (p->kind() == ArgInfoKind::Buffer) {
            stream << "Halide::Internal::StubInputBuffer<>::to_parameter_vector(inputs." << p->name() << ")";
        } else {
            // Func or Expr
            if (!p->is_array()) {
                stream << "{";
            }
            stream << "inputs." << p->name();
            if (!p->is_array()) {
                stream << "}";
            }
        }
        stream << ");\n";
    }

    stream << get_indent() << "generator->build_pipeline();\n";
    stream << get_indent() << "return {\n";
    indent_level++;
    for (const auto &out : out_info) {
        stream << get_indent() << out.getter << ",\n";
    }
    stream << get_indent() << "generator->get_context().get_target()\n";
    indent_level--;
    stream << get_indent() << "};\n";
    indent_level--;
    stream << get_indent() << "}\n";
    stream << "\n";

    stream << get_indent() << "// overload to allow GeneratorBase-pointer\n";
    stream << get_indent() << "inline static Outputs generate(\n";
    indent_level++;
    stream << get_indent() << "const Halide::Internal::GeneratorBase* generator,\n";
    stream << get_indent() << "const Inputs& inputs,\n";
    stream << get_indent() << "const GeneratorParams& generator_params = GeneratorParams()\n";
    indent_level--;
    stream << get_indent() << ")\n";
    stream << get_indent() << "{\n";
    indent_level++;
    stream << get_indent() << "return generate(generator->get_context(), inputs, generator_params);\n";
    indent_level--;
    stream << get_indent() << "}\n";
    stream << "\n";

    stream << get_indent() << "// overload to allow Target instead of GeneratorContext.\n";
    stream << get_indent() << "inline static Outputs generate(\n";
    indent_level++;
    stream << get_indent() << "const Target& target,\n";
    stream << get_indent() << "const Inputs& inputs,\n";
    stream << get_indent() << "const GeneratorParams& generator_params = GeneratorParams()\n";
    indent_level--;
    stream << get_indent() << ")\n";
    stream << get_indent() << "{\n";
    indent_level++;
    stream << get_indent() << "return generate(Halide::GeneratorContext(target), inputs, generator_params);\n";
    indent_level--;
    stream << get_indent() << "}\n";
    stream << "\n";

    stream << get_indent() << class_name << "() = delete;\n";

    indent_level--;
    stream << get_indent() << "};\n";
    stream << "\n";

    for (int i = (int)namespaces.size() - 1; i >= 0; --i) {
        stream << get_indent() << "}  // namespace " << namespaces[i] << "\n";
    }
    stream << "\n";

    stream << get_indent() << "#endif  // " << guard.str() << "\n";
}

<<<<<<< HEAD
=======
GeneratorStub::GeneratorStub(const GeneratorContext &context,
                             const GeneratorFactory &generator_factory)
    : generator(generator_factory(context)) {
}

GeneratorStub::GeneratorStub(const GeneratorContext &context,
                             const GeneratorFactory &generator_factory,
                             const GeneratorParamsMap &generator_params,
                             const std::vector<std::vector<Internal::StubInput>> &inputs)
    : GeneratorStub(context, generator_factory) {
    generate(generator_params, inputs);
}

// Return a vector of all Outputs of this Generator; non-array outputs are returned
// as a vector-of-size-1. This method is primarily useful for code that needs
// to iterate through the outputs of unknown, arbitrary Generators (e.g.,
// the Python bindings).
std::vector<std::vector<Func>> GeneratorStub::generate(const GeneratorParamsMap &generator_params,
                                                       const std::vector<std::vector<Internal::StubInput>> &inputs) {
    generator->set_generator_param_values(generator_params);
    generator->ensure_configure_has_been_called();
    generator->set_inputs_vector(inputs);
    Pipeline p = generator->build_pipeline();

    std::vector<std::vector<Func>> v;
    GeneratorParamInfo &pi = generator->param_info();
    internal_assert(!pi.outputs().empty());
    for (auto *output : pi.outputs()) {
        v.push_back(get_outputs(output->name()));
    }
    return v;
}

GeneratorStub::Names GeneratorStub::get_names() const {
    generator->ensure_configure_has_been_called();
    auto &pi = generator->param_info();
    Names names;
    for (auto *o : pi.generator_params()) {
        names.generator_params.push_back(o->name());
    }
    for (auto *o : pi.inputs()) {
        names.inputs.push_back(o->name());
    }
    for (auto *o : pi.outputs()) {
        names.outputs.push_back(o->name());
    }
    return names;
}

>>>>>>> 887d340a
const std::map<std::string, Type> &get_halide_type_enum_map() {
    static const std::map<std::string, Type> halide_type_enum_map{
        {"bool", Bool()},
        {"int8", Int(8)},
        {"int16", Int(16)},
        {"int32", Int(32)},
        {"uint8", UInt(8)},
        {"uint16", UInt(16)},
        {"uint32", UInt(32)},
        {"float16", Float(16)},
        {"float32", Float(32)},
        {"float64", Float(64)}};
    return halide_type_enum_map;
}

std::string halide_type_to_c_source(const Type &t) {
    static const std::map<halide_type_code_t, std::string> m = {
        {halide_type_int, "Int"},
        {halide_type_uint, "UInt"},
        {halide_type_float, "Float"},
        {halide_type_handle, "Handle"},
    };
    std::ostringstream oss;
    oss << "Halide::" << m.at(t.code()) << "(" << t.bits() << +")";
    return oss.str();
}

std::string halide_type_to_c_type(const Type &t) {
    auto encode = [](const Type &t) -> int { return t.code() << 16 | t.bits(); };
    static const std::map<int, std::string> m = {
        {encode(Int(8)), "int8_t"},
        {encode(Int(16)), "int16_t"},
        {encode(Int(32)), "int32_t"},
        {encode(Int(64)), "int64_t"},
        {encode(UInt(1)), "bool"},
        {encode(UInt(8)), "uint8_t"},
        {encode(UInt(16)), "uint16_t"},
        {encode(UInt(32)), "uint32_t"},
        {encode(UInt(64)), "uint64_t"},
        {encode(BFloat(16)), "uint16_t"},  // TODO: see Issues #3709, #3967
        {encode(Float(16)), "uint16_t"},   // TODO: see Issues #3709, #3967
        {encode(Float(32)), "float"},
        {encode(Float(64)), "double"},
        {encode(Handle(64)), "void*"}};
    internal_assert(m.count(encode(t))) << t << " " << encode(t);
    return m.at(encode(t));
}

namespace {

Module build_module(AbstractGenerator &g, const std::string &function_name) {
    const LinkageType linkage_type = LinkageType::ExternalPlusMetadata;

    Pipeline pipeline = g.build_pipeline();

    AutoSchedulerResults auto_schedule_results;
    const auto context = g.get_context();
    if (context.get_auto_schedule()) {
        auto_schedule_results = pipeline.auto_schedule(context.get_target(), context.get_machine_params());
    }

    std::vector<Argument> filter_arguments;
    const auto arg_infos = g.get_arginfos();
    for (const auto &a : arg_infos) {
        if (a.dir != ArgInfoDir::Input) {
            continue;
        }
        for (const auto &p : g.get_parameters_for_input(a.name)) {
            filter_arguments.push_back(to_argument(p));
        }
    }

    Module result = pipeline.compile_to_module(filter_arguments, function_name, context.get_target(), linkage_type);
    for (const auto &map_entry : g.get_external_code_map()) {
        result.append(map_entry.second);
    }

    for (const auto &a : arg_infos) {
        if (a.dir != ArgInfoDir::Output) {
            continue;
        }
        const std::vector<Func> output_funcs = g.get_funcs_for_output(a.name);
        for (size_t i = 0; i < output_funcs.size(); ++i) {
            const Func &f = output_funcs[i];

            const std::string &from = f.name();
            std::string to = a.name;
            if (output_funcs.size() > 1) {
                to += "_" + std::to_string(i);
            }

            const int tuple_size = f.outputs();
            for (int t = 0; t < tuple_size; ++t) {
                const std::string suffix = (tuple_size > 1) ? ("." + std::to_string(t)) : "";
                result.remap_metadata_name(from + suffix, to + suffix);
            }
        }
    }

    result.set_auto_scheduler_results(auto_schedule_results);

    return result;
}

/**
 * Build a module that is suitable for using for gradient descent calculation in TensorFlow or PyTorch.
 *
 * Essentially:
 *   - A new Pipeline is synthesized from the current Generator (according to the rules below)
 *   - The new Pipeline is autoscheduled (if autoscheduling is requested, but it would be odd not to do so)
 *   - The Pipeline is compiled to a Module and returned
 *
 * The new Pipeline is adjoint to the original; it has:
 *   - All the same inputs as the original, in the same order
 *   - Followed by one grad-input for each original output
 *   - Followed by one output for each unique pairing of original-output + original-input.
 *     (For the common case of just one original-output, this amounts to being one output for each original-input.)
 */
Module build_gradient_module(Halide::Internal::AbstractGenerator &g, const std::string &function_name) {
    constexpr int DBG = 1;

    // I doubt these ever need customizing; if they do, we can make them arguments to this function.
    const std::string grad_input_pattern = "_grad_loss_for_$OUT$";
    const std::string grad_output_pattern = "_grad_loss_$OUT$_wrt_$IN$";
    const LinkageType linkage_type = LinkageType::ExternalPlusMetadata;

    user_assert(!function_name.empty()) << "build_gradient_module(): function_name cannot be empty\n";

    Pipeline original_pipeline = g.build_pipeline();

    std::vector<Func> original_outputs = original_pipeline.outputs();

    // Construct the adjoint pipeline, which has:
    // - All the same inputs as the original, in the same order
    // - Followed by one grad-input for each original output
    // - Followed by one output for each unique pairing of original-output + original-input.

    // First: the original inputs. Note that scalar inputs remain scalar,
    // rather being promoted into zero-dimensional buffers.
    std::vector<Argument> gradient_inputs;
    const auto arg_infos = g.get_arginfos();
    for (const auto &a : arg_infos) {
        if (a.dir != ArgInfoDir::Input) {
            continue;
        }
        for (const auto &p : g.get_parameters_for_input(a.name)) {
            gradient_inputs.push_back(to_argument(p));
            debug(DBG) << "    gradient copied input is: " << gradient_inputs.back().name << "\n";
        }
    }

    // Next: add a grad-input for each *original* output; these will
    // be the same shape as the output (so we should copy estimates from
    // those outputs onto these estimates).
    // - If an output is an Array, we'll have a separate input for each array element.

    std::vector<ImageParam> d_output_imageparams;
    for (const auto &a : arg_infos) {
        if (a.dir != ArgInfoDir::Output) {
            continue;
        }
        for (const auto &f : g.get_funcs_for_output(a.name)) {
            const Parameter &p = f.output_buffer().parameter();
            const std::string &output_name = p.name();
            // output_name is something like "funcname_i"
            const std::string grad_in_name = replace_all(grad_input_pattern, "$OUT$", output_name);
            // TODO(srj): does it make sense for gradient to be a non-float type?
            // For now, assume it's always float32 (unless the output is already some float).
            const Type grad_in_type = p.type().is_float() ? p.type() : Float(32);
            const int grad_in_dimensions = p.dimensions();
            const ArgumentEstimates grad_in_estimates = p.get_argument_estimates();
            internal_assert((int)grad_in_estimates.buffer_estimates.size() == grad_in_dimensions);

            ImageParam d_im(grad_in_type, grad_in_dimensions, grad_in_name);
            for (int d = 0; d < grad_in_dimensions; d++) {
                d_im.parameter().set_min_constraint_estimate(d, grad_in_estimates.buffer_estimates.at(d).min);
                d_im.parameter().set_extent_constraint_estimate(d, grad_in_estimates.buffer_estimates.at(d).extent);
            }
            d_output_imageparams.push_back(d_im);
            gradient_inputs.push_back(to_argument(d_im.parameter()));

            debug(DBG) << "    gradient synthesized input is: " << gradient_inputs.back().name << "\n";
        }
    }

    // Finally: define the output Func(s), one for each unique output/input pair.
    // Note that original_outputs.size() != pi.outputs().size() if any outputs are arrays.
    internal_assert(original_outputs.size() == d_output_imageparams.size()) << "original_outputs.size() " << original_outputs.size() << " d_output_imageparams.size() " << d_output_imageparams.size();
    std::vector<Func> gradient_outputs;
    for (size_t i = 0; i < original_outputs.size(); ++i) {
        const Func &original_output = original_outputs.at(i);
        const ImageParam &d_output = d_output_imageparams.at(i);
        Region bounds;
        for (int i = 0; i < d_output.dimensions(); i++) {
            bounds.emplace_back(d_output.dim(i).min(), d_output.dim(i).extent());
        }
        Func adjoint_func = BoundaryConditions::constant_exterior(d_output, make_zero(d_output.type()));
        Derivative d = propagate_adjoints(original_output, adjoint_func, bounds);

        const std::string &output_name = original_output.name();
        for (const auto &a : arg_infos) {
            if (a.dir != ArgInfoDir::Input) {
                continue;
            }
            for (const auto &p : g.get_parameters_for_input(a.name)) {
                const std::string &input_name = p.name();

                if (!p.is_buffer()) {
                    // Not sure if skipping scalar inputs is correct, but that's
                    // what the previous version of this code did, so we'll continue for now.
                    debug(DBG) << "    Skipping scalar input " << output_name << " wrt input " << input_name << "\n";
                    continue;
                }

                // Note that Derivative looks up by name; we don't have the original
                // Func, and we can't create a new one with an identical name (since
                // Func's ctor will uniquify the name for us). Let's just look up
                // by the original string instead.
                Func d_f = d(input_name + "_im");

                std::string grad_out_name = replace_all(replace_all(grad_output_pattern, "$OUT$", output_name), "$IN$", input_name);
                if (!d_f.defined()) {
                    grad_out_name = "_dummy" + grad_out_name;
                }

                Func d_out_wrt_in(grad_out_name);
                if (d_f.defined()) {
                    d_out_wrt_in(Halide::_) = d_f(Halide::_);
                } else {
                    debug(DBG) << "    No Derivative found for output " << output_name << " wrt input " << input_name << "\n";
                    // If there was no Derivative found, don't skip the output;
                    // just replace with a dummy Func that is all zeros. This ensures
                    // that the signature of the Pipeline we produce is always predictable.
                    std::vector<Var> vars;
                    for (int i = 0; i < d_output.dimensions(); i++) {
                        vars.push_back(Var::implicit(i));
                    }
                    d_out_wrt_in(vars) = make_zero(d_output.type());
                }

                d_out_wrt_in.set_estimates(p.get_argument_estimates().buffer_estimates);

                // Useful for debugging; ordinarily better to leave out
                // debug(0) << "\n\n"
                //          << "output:\n" << FuncWithDependencies(original_output) << "\n"
                //          << "d_output:\n" << FuncWithDependencies(adjoint_func) << "\n"
                //          << "input:\n" << FuncWithDependencies(f) << "\n"
                //          << "d_out_wrt_in:\n" << FuncWithDependencies(d_out_wrt_in) << "\n";

                gradient_outputs.push_back(d_out_wrt_in);
                debug(DBG) << "    gradient output is: " << d_out_wrt_in.name() << "\n";
            }
        }
    }

    Pipeline grad_pipeline = Pipeline(gradient_outputs);

    AutoSchedulerResults auto_schedule_results;
    const auto context = g.get_context();
    if (context.get_auto_schedule()) {
        auto_schedule_results = grad_pipeline.auto_schedule(context.get_target(), context.get_machine_params());
    } else {
        user_warning << "Autoscheduling is not enabled in build_gradient_module(), so the resulting "
                        "gradient module will be unscheduled; this is very unlikely to be what you want.\n";
    }

    Module result = grad_pipeline.compile_to_module(gradient_inputs, function_name, context.get_target(), linkage_type);
    user_assert(g.get_external_code_map().empty())
        << "Building a gradient-descent module for a Generator with ExternalCode is not supported.\n";

    result.set_auto_scheduler_results(auto_schedule_results);
    return result;
}

int generate_filter_main_inner(int argc, char **argv, std::ostream &error_output, const GeneratorsForMain &generators_for_main) {
    static const char kUsage[] = R"INLINE_CODE(
gengen
  [-g GENERATOR_NAME] [-f FUNCTION_NAME] [-o OUTPUT_DIR] [-r RUNTIME_NAME]
  [-d 1|0] [-e EMIT_OPTIONS] [-n FILE_BASE_NAME] [-p PLUGIN_NAME]
  [-s AUTOSCHEDULER_NAME] [-t TIMEOUT]
  target=target-string[,target-string...]
  [generator_arg=value [...]]

 -d  Build a module that is suitable for using for gradient descent calculation
     in TensorFlow or PyTorch. See Generator::build_gradient_module()
     documentation.

 -e  A comma separated list of files to emit. Accepted values are:
     [assembly, bitcode, c_header, c_source, cpp_stub, featurization,
      llvm_assembly, object, python_extension, pytorch_wrapper, registration,
      schedule, static_library, stmt, stmt_html, compiler_log].
     If omitted, default value is [c_header, static_library, registration].

 -p  A comma-separated list of shared libraries that will be loaded before the
     generator is run. Useful for custom auto-schedulers. The generator must
     either be linked against a shared libHalide or compiled with -rdynamic
     so that references in the shared library to libHalide can resolve.
     (Note that this does not change the default autoscheduler; use the -s flag
     to set that value.)"

 -r   The name of a standalone runtime to generate. Only honors EMIT_OPTIONS 'o'
     and 'static_library'. When multiple targets are specified, it picks a
     runtime that is compatible with all of the targets, or fails if it cannot
     find one. Flags across all of the targets that do not affect runtime code
     generation, such as `no_asserts` and `no_runtime`, are ignored.

 -s  The name of an autoscheduler to set as the default.

 -t  Timeout for the Generator to run, in seconds; mainly useful to ensure that
     bugs and/or degenerate cases don't stall build systems. Defaults to 900
     (=15 minutes). Specify 0 to allow ~infinite time.

)INLINE_CODE";

    std::map<std::string, std::string> flags_info = {
        {"-d", "0"},
        {"-e", ""},
        {"-f", ""},
        {"-g", ""},
        {"-n", ""},
        {"-o", ""},
        {"-p", ""},
        {"-r", ""},
        {"-s", ""},
        {"-t", "900"},  // 15 minutes
    };
    std::map<std::string, std::string> generator_args;

    for (int i = 1; i < argc; ++i) {
        if (argv[i][0] != '-') {
            std::vector<std::string> v = split_string(argv[i], "=");
            if (v.size() != 2 || v[0].empty() || v[1].empty()) {
                error_output << kUsage;
                return 1;
            }
            generator_args[v[0]] = v[1];
            continue;
        }
        auto it = flags_info.find(argv[i]);
        if (it != flags_info.end()) {
            if (i + 1 >= argc) {
                error_output << kUsage;
                return 1;
            }
            it->second = argv[i + 1];
            ++i;
            continue;
        }
        error_output << "Unknown flag: " << argv[i] << "\n";
        error_output << kUsage;
        return 1;
    }

    // It's possible that in the future loaded plugins might change
    // how arguments are parsed, so we handle those first.
    for (const auto &lib : split_string(flags_info["-p"], ",")) {
        if (!lib.empty()) {
            load_plugin(lib);
        }
    }

    if (flags_info["-d"] != "1" && flags_info["-d"] != "0") {
        error_output << "-d must be 0 or 1\n";
        error_output << kUsage;
        return 1;
    }
    const int do_build_gradient_module = flags_info["-d"] == "1";

    std::string autoscheduler_name = flags_info["-s"];
    if (!autoscheduler_name.empty()) {
        Pipeline::set_default_autoscheduler_name(autoscheduler_name);
    }

    std::string runtime_name = flags_info["-r"];

    std::vector<std::string> generator_names = generators_for_main.enumerate();
    if (generator_names.empty() && runtime_name.empty()) {
        error_output << "No generators have been registered and not compiling a standalone runtime\n";
        error_output << kUsage;
        return 1;
    }

    std::string generator_name = flags_info["-g"];
    if (generator_name.empty() && runtime_name.empty()) {
        // Require either -g or -r to be specified:
        // no longer infer the name when only one Generator is registered
        error_output << "Either -g <name> or -r must be specified; available Generators are:\n";
        if (!generator_names.empty()) {
            for (const auto &name : generator_names) {
                error_output << "    " << name << "\n";
            }
        } else {
            error_output << "    <none>\n";
        }
        return 1;
    }

    std::string function_name = flags_info["-f"];
    if (function_name.empty()) {
        // If -f isn't specified, assume function name = generator name.
        function_name = generator_name;
    }
    std::string output_dir = flags_info["-o"];
    if (output_dir.empty()) {
        error_output << "-o must always be specified.\n";
        error_output << kUsage;
        return 1;
    }

    std::string emit_flags_string = flags_info["-e"];

    // If HL_EXTRA_OUTPUTS is defined, assume it's extra outputs we want to generate
    // (usually for temporary debugging purposes) and just tack it on to the -e contents.
    std::string extra_outputs = get_env_variable("HL_EXTRA_OUTPUTS");
    if (!extra_outputs.empty()) {
        if (!emit_flags_string.empty()) {
            emit_flags_string += ",";
        }
        emit_flags_string += extra_outputs;
    }

    // It's ok to omit "target=" if we are generating *only* a cpp_stub
    const std::vector<std::string> emit_flags = split_string(emit_flags_string, ",");
    const bool stub_only = (emit_flags.size() == 1 && emit_flags[0] == "cpp_stub");
    if (!stub_only) {
        if (generator_args.find("target") == generator_args.end()) {
            error_output << "Target missing\n";
            error_output << kUsage;
            return 1;
        }
    }

    // it's OK for file_base_name to be empty: filename will be based on function name
    std::string file_base_name = flags_info["-n"];

    auto target_strings = split_string(generator_args["target"], ",");
    std::vector<Target> targets;
    for (const auto &s : target_strings) {
        targets.emplace_back(s);
    }

    // extensions won't vary across multitarget output
    std::map<OutputFileType, const OutputInfo> output_info = get_output_info(targets[0]);

    std::set<OutputFileType> outputs;
    if (emit_flags.empty() || (emit_flags.size() == 1 && emit_flags[0].empty())) {
        // If omitted or empty, assume .a and .h and registration.cpp
        outputs.insert(OutputFileType::c_header);
        outputs.insert(OutputFileType::registration);
        outputs.insert(OutputFileType::static_library);
    } else {
        // Build a reverse lookup table. Allow some legacy aliases on the command line,
        // to allow legacy build systems to work more easily.
        std::map<std::string, OutputFileType> output_name_to_enum = {
            {"cpp", OutputFileType::c_source},
            {"h", OutputFileType::c_header},
            {"html", OutputFileType::stmt_html},
            {"o", OutputFileType::object},
            {"py.c", OutputFileType::python_extension},
        };
        for (const auto &it : output_info) {
            output_name_to_enum[it.second.name] = it.first;
        }

        for (const std::string &opt : emit_flags) {
            auto it = output_name_to_enum.find(opt);
            if (it == output_name_to_enum.end()) {
                error_output << "Unrecognized emit option: " << opt << " is not one of [";
                auto end = output_info.cend();
                auto last = std::prev(end);
                for (auto iter = output_info.cbegin(); iter != end; ++iter) {
                    error_output << iter->second.name;
                    if (iter != last) {
                        error_output << " ";
                    }
                }
                error_output << "], ignoring.\n";
                error_output << kUsage;
                return 1;
            }
            outputs.insert(it->second);
        }
    }

    // Allow quick-n-dirty use of compiler logging via HL_DEBUG_COMPILER_LOGGER env var
    const bool do_compiler_logging = outputs.count(OutputFileType::compiler_log) ||
                                     (get_env_variable("HL_DEBUG_COMPILER_LOGGER") == "1");

    const bool obfuscate_compiler_logging = get_env_variable("HL_OBFUSCATE_COMPILER_LOGGER") == "1";

    const CompilerLoggerFactory no_compiler_logger_factory =
        [](const std::string &, const Target &) -> std::unique_ptr<CompilerLogger> {
        return nullptr;
    };

    const CompilerLoggerFactory json_compiler_logger_factory =
        [&](const std::string &function_name, const Target &target) -> std::unique_ptr<CompilerLogger> {
        // rebuild generator_args from the map so that they are always canonical
        std::string generator_args_string;
        std::string sep;
        for (const auto &it : generator_args) {
            if (it.first == "target") {
                continue;
            }
            std::string quote = it.second.find(' ') != std::string::npos ? "\\\"" : "";
            generator_args_string += sep + it.first + "=" + quote + it.second + quote;
            sep = " ";
        }
        std::unique_ptr<JSONCompilerLogger> t(new JSONCompilerLogger(
            obfuscate_compiler_logging ? "" : generator_name,
            obfuscate_compiler_logging ? "" : function_name,
            obfuscate_compiler_logging ? "" : autoscheduler_name,
            obfuscate_compiler_logging ? Target() : target,
            obfuscate_compiler_logging ? "" : generator_args_string,
            obfuscate_compiler_logging));
        return t;
    };

    const CompilerLoggerFactory compiler_logger_factory = do_compiler_logging ?
                                                              json_compiler_logger_factory :
                                                              no_compiler_logger_factory;

    struct TimeoutMonitor {
        std::atomic<bool> generator_finished = false;
        std::thread thread;
        std::condition_variable cond_var;
        std::mutex mutex;

        // Kill the timeout monitor as a destructor to ensure the thread
        // gets joined in the event of an exception
        ~TimeoutMonitor() {
            generator_finished = true;
            cond_var.notify_all();
            thread.join();
        }
    } monitor;

    const int timeout_in_seconds = std::stoi(flags_info["-t"]);
    const auto timeout_time = std::chrono::steady_clock::now() + std::chrono::seconds(timeout_in_seconds);
    monitor.thread = std::thread([timeout_time, timeout_in_seconds, &monitor]() {
        std::unique_lock<std::mutex> lock(monitor.mutex);

        if (timeout_in_seconds <= 0) {
            // No watchdog timer, just let it run as long as it likes.
            return;
        }
        while (!monitor.generator_finished) {
            auto now = std::chrono::steady_clock::now();
            if (now > timeout_time) {
                fprintf(stderr, "Timed out waiting for Generator to complete (%d seconds)!\n", timeout_in_seconds);
                fflush(stdout);
                fflush(stderr);
                exit(1);
            } else {
                monitor.cond_var.wait_for(lock, timeout_time - now);
            }
        }
    });

    if (!runtime_name.empty()) {
        std::string base_path = compute_base_path(output_dir, runtime_name, "");

        Target gcd_target = targets[0];
        for (size_t i = 1; i < targets.size(); i++) {
            if (!gcd_target.get_runtime_compatible_target(targets[i], gcd_target)) {
                error_output << "Failed to find compatible runtime target for "
                             << gcd_target.to_string()
                             << " and "
                             << targets[i].to_string() << "\n";
                return -1;
            }
        }

        if (targets.size() > 1) {
            debug(1) << "Building runtime for computed target: " << gcd_target.to_string() << "\n";
        }

        auto output_files = compute_output_files(gcd_target, base_path, outputs);
        // Runtime doesn't get to participate in the CompilerLogger party
        compile_standalone_runtime(output_files, gcd_target);
    }

    const auto create_or_die = [&generator_names, &generators_for_main](const std::string &name,
                                                                        const Halide::GeneratorContext &context) -> AbstractGeneratorPtr {
        auto g = generators_for_main.create(name, context);
        if (!g) {
            std::ostringstream o;
            o << "Generator not found: " << name << "\n";
            o << "Did you mean:\n";
            for (const auto &n : generator_names) {
                o << "    " << n << "\n";
            }
            user_error << o.str();
        }
        return g;
    };

    if (!generator_name.empty()) {
        std::string base_path = compute_base_path(output_dir, function_name, file_base_name);
        debug(1) << "Generator " << generator_name << " has base_path " << base_path << "\n";
        if (outputs.count(OutputFileType::cpp_stub)) {
            // When generating cpp_stub, we ignore all generator args passed in, and supply a fake Target.
            // (CompilerLogger is never enabled for cpp_stub, for now anyway.)
            auto gen = create_or_die(generator_name, GeneratorContext(Target()));
            auto stub_file_path = base_path + output_info[OutputFileType::cpp_stub].extension;
            if (!gen->emit_cpp_stub(stub_file_path)) {
                error_output << "Generator '" << generator_name << "' is not capable of generating Stubs.\n";
                return -1;
            }
        }

        // Don't bother with this if we're just emitting a cpp_stub.
        if (!stub_only) {
            auto output_files = compute_output_files(targets[0], base_path, outputs);
            auto module_factory = [&generator_name, &generator_args, &create_or_die, do_build_gradient_module](const std::string &name, const Target &target) -> Module {
                // Must re-create each time since each instance will have a different Target.
                const std::string &auto_schedule_string = generator_args["auto_schedule"];
                const std::string &machine_params_string = generator_args["machine_params"];
                const bool auto_schedule = auto_schedule_string == "true" || auto_schedule_string == "True";
                const MachineParams machine_params = machine_params_string.empty() ? MachineParams::generic() : MachineParams(machine_params_string);
                auto gen = create_or_die(generator_name, GeneratorContext(target, auto_schedule, machine_params));
                for (const auto &kv : generator_args) {
                    if (kv.first == "target" ||
                        kv.first == "auto_schedule" ||
                        kv.first == "machine_params") {
                        continue;
                    }
                    gen->set_generatorparam_value(kv.first, kv.second);
                }
                return do_build_gradient_module ? build_gradient_module(*gen, name) : build_module(*gen, name);
            };
            compile_multitarget(function_name, output_files, targets, target_strings, module_factory, compiler_logger_factory);
        }
    }

    return 0;
}

}  // namespace

std::vector<std::string> GeneratorsForMain::enumerate() const {
    return GeneratorRegistry::enumerate();
}

AbstractGeneratorPtr GeneratorsForMain::create(const std::string &name, const Halide::GeneratorContext &context) const {
    return GeneratorRegistry::create(name, context);
}

#ifdef HALIDE_WITH_EXCEPTIONS
int generate_filter_main(int argc, char **argv, std::ostream &error_output, const GeneratorsForMain &generators_for_main) {
    try {
        return generate_filter_main_inner(argc, argv, error_output, generators_for_main);
    } catch (std::runtime_error &err) {
        error_output << "Unhandled exception: " << err.what() << "\n";
        return -1;
    }
}
#else
int generate_filter_main(int argc, char **argv, std::ostream &error_output, const GeneratorsForMain &generators_for_main) {
    return generate_filter_main_inner(argc, argv, error_output, generators_for_main);
}
#endif

GeneratorParamBase::GeneratorParamBase(const std::string &name)
    : name_(name) {
    ObjectInstanceRegistry::register_instance(this, 0, ObjectInstanceRegistry::GeneratorParam,
                                              this, nullptr);
}

GeneratorParamBase::~GeneratorParamBase() {
    ObjectInstanceRegistry::unregister_instance(this);
}

void GeneratorParamBase::check_value_readable() const {
<<<<<<< HEAD
    // GeneratorParams are now always readable.
=======
    // These are always readable.
    if (name() == "target" ||
        name() == "auto_schedule" ||
        name() == "machine_params") {
        return;
    }
    user_assert(generator && generator->phase >= GeneratorBase::ConfigureCalled)
        << "The GeneratorParam \"" << name() << "\" cannot be read before configure()/generate() is called.\n";
>>>>>>> 887d340a
}

void GeneratorParamBase::check_value_writable() const {
    // Allow writing when no Generator is set, to avoid having to special-case ctor initing code
    if (!generator) {
        return;
    }
    user_assert(generator->phase < GeneratorBase::GenerateCalled)
        << "The GeneratorParam \"" << name() << "\" cannot be written after generate() is called.\n";
}

void GeneratorParamBase::fail_wrong_type(const char *type) {
    user_error << "The GeneratorParam \"" << name() << "\" cannot be set with a value of type " << type << ".\n";
}

/* static */
GeneratorRegistry &GeneratorRegistry::get_registry() {
    static GeneratorRegistry *registry = new GeneratorRegistry;
    return *registry;
}

/* static */
void GeneratorRegistry::register_factory(const std::string &name,
                                         GeneratorFactory generator_factory) {
    user_assert(is_valid_name(name)) << "Invalid Generator name: " << name;
    GeneratorRegistry &registry = get_registry();
    std::lock_guard<std::mutex> lock(registry.mutex);
    internal_assert(registry.factories.find(name) == registry.factories.end())
        << "Duplicate Generator name: " << name;
    registry.factories[name] = std::move(generator_factory);
}

/* static */
void GeneratorRegistry::unregister_factory(const std::string &name) {
    GeneratorRegistry &registry = get_registry();
    std::lock_guard<std::mutex> lock(registry.mutex);
    internal_assert(registry.factories.find(name) != registry.factories.end())
        << "Generator not found: " << name;
    registry.factories.erase(name);
}

/* static */
AbstractGeneratorPtr GeneratorRegistry::create(const std::string &name,
                                               const GeneratorContext &context) {
    GeneratorRegistry &registry = get_registry();
    std::lock_guard<std::mutex> lock(registry.mutex);
    auto it = registry.factories.find(name);
    if (it == registry.factories.end()) {
        return nullptr;
    }
    GeneratorFactory f = it->second;
    AbstractGeneratorPtr g = f(context);
    internal_assert(g != nullptr);
    return g;
}

/* static */
std::vector<std::string> GeneratorRegistry::enumerate() {
    GeneratorRegistry &registry = get_registry();
    std::lock_guard<std::mutex> lock(registry.mutex);
    std::vector<std::string> result;
    result.reserve(registry.factories.size());
    for (const auto &i : registry.factories) {
        result.push_back(i.first);
    }
    return result;
}

GeneratorBase::GeneratorBase(size_t size, const void *introspection_helper)
    : size(size) {
    ObjectInstanceRegistry::register_instance(this, size, ObjectInstanceRegistry::Generator, this, introspection_helper);
}

GeneratorBase::~GeneratorBase() {
    ObjectInstanceRegistry::unregister_instance(this);
}

GeneratorParamInfo::GeneratorParamInfo(GeneratorBase *generator, const size_t size) {
    std::vector<void *> vf = ObjectInstanceRegistry::instances_in_range(
        generator, size, ObjectInstanceRegistry::FilterParam);
    user_assert(vf.empty()) << "ImageParam and Param<> are no longer allowed in Generators; use Input<> instead.";

    const auto add_synthetic_params = [this, generator](GIOBase *gio) {
        const std::string &n = gio->name();
        const std::string &gn = generator->generator_registered_name;

        owned_synthetic_params.push_back(GeneratorParam_Synthetic<Type>::make(generator, gn, n + ".type", *gio, SyntheticParamType::Type, gio->types_defined()));
        filter_generator_params.push_back(owned_synthetic_params.back().get());

        if (gio->kind() != ArgInfoKind::Scalar) {
            owned_synthetic_params.push_back(GeneratorParam_Synthetic<int>::make(generator, gn, n + ".dim", *gio, SyntheticParamType::Dim, gio->dims_defined()));
            filter_generator_params.push_back(owned_synthetic_params.back().get());
        }
        if (gio->is_array()) {
            owned_synthetic_params.push_back(GeneratorParam_Synthetic<size_t>::make(generator, gn, n + ".size", *gio, SyntheticParamType::ArraySize, gio->array_size_defined()));
            filter_generator_params.push_back(owned_synthetic_params.back().get());
        }
    };

    std::vector<void *> vi = ObjectInstanceRegistry::instances_in_range(
        generator, size, ObjectInstanceRegistry::GeneratorInput);
    for (auto *v : vi) {
        auto *input = static_cast<Internal::GeneratorInputBase *>(v);
        internal_assert(input != nullptr);
        user_assert(is_valid_name(input->name())) << "Invalid Input name: (" << input->name() << ")\n";
        user_assert(!names.count(input->name())) << "Duplicate Input name: " << input->name();
        names.insert(input->name());
        internal_assert(input->generator == nullptr || input->generator == generator);
        input->generator = generator;
        filter_inputs.push_back(input);
        add_synthetic_params(input);
    }

    std::vector<void *> vo = ObjectInstanceRegistry::instances_in_range(
        generator, size, ObjectInstanceRegistry::GeneratorOutput);
    for (auto *v : vo) {
        auto *output = static_cast<Internal::GeneratorOutputBase *>(v);
        internal_assert(output != nullptr);
        user_assert(is_valid_name(output->name())) << "Invalid Output name: (" << output->name() << ")\n";
        user_assert(!names.count(output->name())) << "Duplicate Output name: " << output->name();
        names.insert(output->name());
        internal_assert(output->generator == nullptr || output->generator == generator);
        output->generator = generator;
        filter_outputs.push_back(output);
        add_synthetic_params(output);
    }

    std::vector<void *> vg = ObjectInstanceRegistry::instances_in_range(
        generator, size, ObjectInstanceRegistry::GeneratorParam);
    for (auto *v : vg) {
        auto *param = static_cast<GeneratorParamBase *>(v);
        internal_assert(param != nullptr);
        user_assert(is_valid_name(param->name())) << "Invalid GeneratorParam name: " << param->name();
        user_assert(!names.count(param->name())) << "Duplicate GeneratorParam name: " << param->name();
        names.insert(param->name());
        internal_assert(param->generator == nullptr || param->generator == generator);
        param->generator = generator;
        filter_generator_params.push_back(param);
    }

    for (auto &g : owned_synthetic_params) {
        g->generator = generator;
    }
}

GeneratorParamInfo &GeneratorBase::param_info() {
    internal_assert(param_info_ptr != nullptr);
    return *param_info_ptr;
}

namespace {
template<typename T>
T *find_by_name(const std::string &name, const std::vector<T *> &v) {
    for (T *t : v) {
        if (t->name() == name) {
            return t;
        }
    }
    return nullptr;
}

}  // namespace

GeneratorInputBase *GeneratorBase::find_input_by_name(const std::string &name) {
    auto *t = find_by_name(name, param_info().inputs());
    internal_assert(t != nullptr) << "Input " << name << " not found.";
    return t;
}

GeneratorOutputBase *GeneratorBase::find_output_by_name(const std::string &name) {
    auto *t = find_by_name(name, param_info().outputs());
    internal_assert(t != nullptr) << "Output " << name << " not found.";
    return t;
}

void GeneratorBase::set_generator_param_values(const GeneratorParamsMap &params) {
    GeneratorParamInfo &pi = param_info();

    std::unordered_map<std::string, Internal::GeneratorParamBase *> generator_params_by_name;
    for (auto *g : pi.generator_params()) {
        generator_params_by_name[g->name()] = g;
    }

    for (const auto &key_value : params) {
        auto gp = generator_params_by_name.find(key_value.first);
        user_assert(gp != generator_params_by_name.end())
            << "Generator " << generator_registered_name << " has no GeneratorParam named: " << key_value.first << "\n";
        if (gp->second->is_looplevel_param()) {
            if (!key_value.second.string_value.empty()) {
                gp->second->set_from_string(key_value.second.string_value);
            } else {
                gp->second->set(key_value.second.loop_level);
            }
        } else {
            gp->second->set_from_string(key_value.second.string_value);
        }
    }
}

GeneratorContext GeneratorBase::get_context() const {
    return GeneratorContext(target, auto_schedule, machine_params, externs_map, value_tracker);
}

void GeneratorBase::init_from_context(const Halide::GeneratorContext &context) {
    target.set(context.target_);
    auto_schedule.set(context.auto_schedule_);
    machine_params.set(context.machine_params_);

    externs_map = context.externs_map_;
    value_tracker = context.value_tracker_;

    // pre-emptively build our param_info now
    internal_assert(param_info_ptr == nullptr);
    param_info_ptr = std::make_unique<GeneratorParamInfo>(this, size);
}

void GeneratorBase::set_generator_names(const std::string &registered_name, const std::string &stub_name) {
    user_assert(is_valid_name(registered_name)) << "Invalid Generator name: " << registered_name;
    internal_assert(!registered_name.empty() && !stub_name.empty());
    internal_assert(generator_registered_name.empty() && generator_stub_name.empty());
    generator_registered_name = registered_name;
    generator_stub_name = stub_name;
}

void GeneratorBase::set_inputs_vector(const std::vector<std::vector<StubInput>> &inputs) {
    ensure_configure_has_been_called();
    advance_phase(InputsSet);
    GeneratorParamInfo &pi = param_info();
    user_assert(inputs.size() == pi.inputs().size())
        << "Expected exactly " << pi.inputs().size()
        << " inputs but got " << inputs.size() << "\n";
    for (size_t i = 0; i < pi.inputs().size(); ++i) {
        pi.inputs()[i]->set_inputs(inputs[i]);
    }
}

void GeneratorBase::track_parameter_values(bool include_outputs) {
    GeneratorParamInfo &pi = param_info();
    for (auto *input : pi.inputs()) {
        if (input->kind() == ArgInfoKind::Buffer) {
            internal_assert(!input->parameters_.empty());
            for (auto &p : input->parameters_) {
                // This must use p.name(), *not* input->name()
                value_tracker->track_values(p.name(), parameter_constraints(p));
            }
        }
    }
    if (include_outputs) {
        for (auto *output : pi.outputs()) {
            if (output->kind() == ArgInfoKind::Buffer) {
                internal_assert(!output->funcs().empty());
                for (const auto &f : output->funcs()) {
                    user_assert(f.defined()) << "Output " << output->name() << " is not fully defined.";
                    auto output_buffers = f.output_buffers();
                    for (auto &o : output_buffers) {
                        Parameter p = o.parameter();
                        // This must use p.name(), *not* output->name()
                        value_tracker->track_values(p.name(), parameter_constraints(p));
                    }
                }
            }
        }
    }
}

void GeneratorBase::check_min_phase(Phase expected_phase) const {
    user_assert(phase >= expected_phase) << "You may not do this operation at this phase.";
}

void GeneratorBase::check_exact_phase(Phase expected_phase) const {
    user_assert(phase == expected_phase) << "You may not do this operation at this phase.";
}

void GeneratorBase::advance_phase(Phase new_phase) {
    switch (new_phase) {
    case Created:
        internal_error;
        break;
    case ConfigureCalled:
        internal_assert(phase == Created);
        break;
    case InputsSet:
        internal_assert(phase == Created || phase == ConfigureCalled || phase == InputsSet);
        break;
    case GenerateCalled:
        // It's OK to advance directly to GenerateCalled.
        internal_assert(phase == Created || phase == ConfigureCalled || phase == InputsSet);
        break;
    case ScheduleCalled:
        internal_assert(phase == GenerateCalled);
        break;
    }
    phase = new_phase;
}

void GeneratorBase::ensure_configure_has_been_called() {
    if (phase < ConfigureCalled) {
        call_configure();
    }
    check_min_phase(ConfigureCalled);
}

void GeneratorBase::pre_configure() {
    advance_phase(ConfigureCalled);
}

void GeneratorBase::post_configure() {
}

void GeneratorBase::pre_generate() {
    advance_phase(GenerateCalled);
    GeneratorParamInfo &pi = param_info();
    user_assert(!pi.outputs().empty()) << "Must use Output<> with generate() method.";
    user_assert(get_target() != Target()) << "The Generator target has not been set.";

    for (auto *input : pi.inputs()) {
        input->init_internals();
    }
    for (auto *output : pi.outputs()) {
        output->init_internals();
    }
    track_parameter_values(false);
}

void GeneratorBase::post_generate() {
    track_parameter_values(true);
}

void GeneratorBase::pre_schedule() {
    advance_phase(ScheduleCalled);
    track_parameter_values(true);
}

void GeneratorBase::post_schedule() {
    track_parameter_values(true);
}

<<<<<<< HEAD
#ifdef HALIDE_ALLOW_GENERATOR_BUILD_METHOD
void GeneratorBase::pre_build() {
    advance_phase(GenerateCalled);
    advance_phase(ScheduleCalled);
    GeneratorParamInfo &pi = param_info();
    user_assert(pi.outputs().empty()) << "May not use build() method with Output<>.";
    for (auto *input : pi.inputs()) {
        input->init_internals();
    }
    track_parameter_values(false);
}

void GeneratorBase::post_build() {
    track_parameter_values(true);
}
#endif

=======
>>>>>>> 887d340a
Pipeline GeneratorBase::get_pipeline() {
    check_min_phase(GenerateCalled);
    if (!pipeline.defined()) {
        GeneratorParamInfo &pi = param_info();
        user_assert(!pi.outputs().empty()) << "Must use get_pipeline<> with Output<>.";
        std::vector<Func> funcs;
        for (auto *output : pi.outputs()) {
            for (const auto &f : output->funcs()) {
                user_assert(f.defined()) << "Output \"" << f.name() << "\" was not defined.\n";
                if (output->dims_defined()) {
                    user_assert(f.dimensions() == output->dims()) << "Output \"" << f.name()
                                                                  << "\" requires dimensions=" << output->dims()
                                                                  << " but was defined as dimensions=" << f.dimensions() << ".\n";
                }
                if (output->types_defined()) {
                    user_assert((int)f.outputs() == (int)output->types().size()) << "Output \"" << f.name()
                                                                                 << "\" requires a Tuple of size " << output->types().size()
                                                                                 << " but was defined as Tuple of size " << f.outputs() << ".\n";
                    for (size_t i = 0; i < f.output_types().size(); ++i) {
                        Type expected = output->types().at(i);
                        Type actual = f.output_types()[i];
                        user_assert(expected == actual) << "Output \"" << f.name()
                                                        << "\" requires type " << expected
                                                        << " but was defined as type " << actual << ".\n";
                    }
                }
                funcs.push_back(f);
            }
        }
        pipeline = Pipeline(funcs);
    }
    return pipeline;
}

void GeneratorBase::check_scheduled(const char *m) const {
    check_min_phase(ScheduleCalled);
}

void GeneratorBase::check_input_is_singular(Internal::GeneratorInputBase *in) {
    user_assert(!in->is_array())
        << "Input " << in->name() << " is an array, and must be set with a vector type.";
}

void GeneratorBase::check_input_is_array(Internal::GeneratorInputBase *in) {
    user_assert(in->is_array())
        << "Input " << in->name() << " is not an array, and must not be set with a vector type.";
}

void GeneratorBase::check_input_kind(Internal::GeneratorInputBase *in, Internal::ArgInfoKind kind) {
    user_assert(in->kind() == kind)
        << "Input " << in->name() << " cannot be set with the type specified.";
}

void GeneratorBase::set_generatorparam_value(const std::string &name, const std::string &value) {
    if (name == "target" ||
        name == "auto_schedule" ||
        name == "machine_params") {
        user_error
            << "The GeneratorParam named " << name << " cannot be set by set_generatorparam_value().\n";
    }

    GeneratorParamInfo &pi = param_info();

    for (auto *g : pi.generator_params()) {
        if (g->name() != name) {
            continue;
        }
        g->set_from_string(value);
        return;
    }
    user_error
        << "Generator " << generator_registered_name << " has no GeneratorParam named: " << name << "\n";
}

void GeneratorBase::set_generatorparam_value(const std::string &name, const LoopLevel &value) {
    GeneratorParamInfo &pi = param_info();
    for (auto *g : pi.generator_params()) {
        if (g->name() != name) {
            continue;
        }
        user_assert(g->is_looplevel_param()) << "GeneratorParam " << name << " is not a LoopLevel and cannot be set this way.";
        g->set(value);
        return;
    }
    user_error
        << "Generator " << generator_registered_name << " has no GeneratorParam named: " << name << "\n";
}

std::string GeneratorBase::get_name() {
    return generator_registered_name;
}

namespace {
// Note that this deliberately ignores inputs/outputs with multiple array values
// (ie, one name per input or output, regardless of array_size())
template<typename T>
void get_arguments(std::vector<AbstractGenerator::ArgInfo> &args, ArgInfoDir dir, const T &t) {
    for (auto *e : t) {
        args.push_back({e->name(),
                        dir,
                        e->kind(),
                        e->types_defined() ? e->types() : std::vector<Type>{},
                        e->dims_defined() ? e->dims() : 0});
    }
}

}  // namespace

std::vector<AbstractGenerator::ArgInfo> GeneratorBase::get_arginfos() {
    ensure_configure_has_been_called();
    std::vector<AbstractGenerator::ArgInfo> args;
    args.reserve(param_info().inputs().size() + param_info().outputs().size());
    get_arguments(args, ArgInfoDir::Input, param_info().inputs());
    get_arguments(args, ArgInfoDir::Output, param_info().outputs());
    return args;
}

std::vector<Parameter> GeneratorBase::get_parameters_for_input(const std::string &name) {
    auto *input = find_input_by_name(name);

    std::vector<Parameter> params;
    // TODO: replicated code, yuck
    if (input->kind() == ArgInfoKind::Scalar) {
        internal_assert(input->funcs_.empty() && input->exprs_.size() == input->parameters_.size());
        for (size_t i = 0; i < input->exprs_.size(); ++i) {
            const auto &p = input->parameters_[i];
            internal_assert(!p.is_buffer());
            internal_assert(p.name() == input->array_name(i)) << "input name was " << p.name() << " expected " << input->array_name(i);
            internal_assert(p.dimensions() == 0) << "input dimensions was " << p.dimensions() << " expected " << 0;
            internal_assert(p.type() == input->type()) << "input type was " << p.name() << " expected " << input->type();
            params.push_back(p);
        }
    } else {
        internal_assert(input->exprs_.empty() && input->funcs_.size() == input->parameters_.size());
        for (size_t i = 0; i < input->funcs_.size(); ++i) {
            const auto &f = input->funcs_[i];
            const auto &p = input->parameters_[i];
            internal_assert(p.is_buffer());
            internal_assert(p.name() == input->array_name(i)) << "input name was " << p.name() << " expected " << input->array_name(i);
            internal_assert(p.dimensions() == f.dimensions()) << "input dimensions was " << p.dimensions() << " expected " << f.dimensions();
            internal_assert(p.type() == input->type()) << "input type was " << p.name() << " expected " << input->type();
            params.push_back(p);
        }
    }
    return params;
}

std::vector<Func> GeneratorBase::get_funcs_for_output(const std::string &n) {
    check_min_phase(GenerateCalled);
    auto *output = find_output_by_name(n);
    // Call for the side-effect of asserting if the value isn't defined.
    (void)output->array_size();
    for (const auto &f : output->funcs()) {
        user_assert(f.defined()) << "Output " << n << " was not fully defined.\n";
    }
    return output->funcs();
}

ExternsMap GeneratorBase::get_external_code_map() {
    // get_externs_map() returns a std::shared_ptr<ExternsMap>
    return *get_externs_map();
}

void GeneratorBase::bind_input(const std::string &name, const std::vector<Parameter> &v) {
    ensure_configure_has_been_called();
    advance_phase(InputsSet);
    std::vector<StubInput> si;
    std::copy(v.begin(), v.end(), std::back_inserter(si));
    find_input_by_name(name)->set_inputs(si);
}

void GeneratorBase::bind_input(const std::string &name, const std::vector<Func> &v) {
    ensure_configure_has_been_called();
    advance_phase(InputsSet);
    std::vector<StubInput> si;
    std::copy(v.begin(), v.end(), std::back_inserter(si));
    find_input_by_name(name)->set_inputs(si);
}

void GeneratorBase::bind_input(const std::string &name, const std::vector<Expr> &v) {
    ensure_configure_has_been_called();
    advance_phase(InputsSet);
    std::vector<StubInput> si;
    std::copy(v.begin(), v.end(), std::back_inserter(si));
    find_input_by_name(name)->set_inputs(si);
}

bool GeneratorBase::emit_cpp_stub(const std::string &stub_file_path) {
    user_assert(!generator_registered_name.empty() && !generator_stub_name.empty()) << "Generator has no name.\n";
    // Make sure we call configure() so that extra inputs/outputs are added as necessary.
    ensure_configure_has_been_called();
    // StubEmitter will want to access the GP/SP values, so advance the phase to avoid assert-fails.
    advance_phase(GenerateCalled);
    advance_phase(ScheduleCalled);
    GeneratorParamInfo &pi = param_info();
    std::ofstream file(stub_file_path);
    StubEmitter emit(file, generator_registered_name, generator_stub_name, pi.generator_params(), pi.inputs(), pi.outputs());
    emit.emit();
    return true;
}

GIOBase::GIOBase(size_t array_size,
                 const std::string &name,
                 ArgInfoKind kind,
                 const std::vector<Type> &types,
                 int dims)
    : array_size_(array_size), name_(name), kind_(kind), types_(types), dims_(dims) {
}

bool GIOBase::array_size_defined() const {
    return array_size_ != -1;
}

size_t GIOBase::array_size() const {
    user_assert(array_size_defined()) << "ArraySize is unspecified for " << input_or_output() << "'" << name() << "'; you need to explicitly set it via the resize() method or by setting '"
                                      << name() << ".size' in your build rules.";
    return (size_t)array_size_;
}

bool GIOBase::is_array() const {
    internal_error << "Unimplemented";
    return false;
}

const std::string &GIOBase::name() const {
    return name_;
}

ArgInfoKind GIOBase::kind() const {
    return kind_;
}

bool GIOBase::types_defined() const {
    return !types_.empty();
}

const std::vector<Type> &GIOBase::types() const {
    // If types aren't defined, but we have one Func that is,
    // we probably just set an Output<Func> and should propagate the types.
    if (!types_defined()) {
        // use funcs_, not funcs(): the latter could give a much-less-helpful error message
        // in this case.
        const auto &f = funcs_;
        if (f.size() == 1 && f.at(0).defined()) {
            check_matching_types(f.at(0).output_types());
        }
    }
    user_assert(types_defined()) << "Type is not defined for " << input_or_output() << " '" << name() << "'; you may need to specify '" << name() << ".type' as a GeneratorParam, or call set_type() from the configure() method.\n";
    return types_;
}

Type GIOBase::type() const {
    const auto &t = types();
    internal_assert(t.size() == 1) << "Expected types_.size() == 1, saw " << t.size() << " for " << name() << "\n";
    return t.at(0);
}

void GIOBase::set_type(const Type &type) {
    generator->check_exact_phase(GeneratorBase::ConfigureCalled);
    user_assert(!types_defined()) << "set_type() may only be called on an Input or Output that has no type specified.";
    types_ = {type};
}

void GIOBase::set_dimensions(int dims) {
    generator->check_exact_phase(GeneratorBase::ConfigureCalled);
    user_assert(!dims_defined()) << "set_dimensions() may only be called on an Input or Output that has no dimensionality specified.";
    dims_ = dims;
}

void GIOBase::set_array_size(int size) {
    generator->check_exact_phase(GeneratorBase::ConfigureCalled);
    user_assert(!array_size_defined()) << "set_array_size() may only be called on an Input or Output that has no array size specified.";
    array_size_ = size;
}

bool GIOBase::dims_defined() const {
    return dims_ != -1;
}

int GIOBase::dims() const {
    // If types aren't defined, but we have one Func that is,
    // we probably just set an Output<Func> and should propagate the types.
    if (!dims_defined()) {
        // use funcs_, not funcs(): the latter could give a much-less-helpful error message
        // in this case.
        const auto &f = funcs_;
        if (f.size() == 1 && f.at(0).defined()) {
            check_matching_dims(funcs().at(0).dimensions());
        }
    }
    user_assert(dims_defined()) << "Dimensions are not defined for " << input_or_output() << " '" << name() << "'; you may need to specify '" << name() << ".dim' as a GeneratorParam.\n";
    return dims_;
}

const std::vector<Func> &GIOBase::funcs() const {
    internal_assert(funcs_.size() == array_size() && exprs_.empty());
    return funcs_;
}

const std::vector<Expr> &GIOBase::exprs() const {
    internal_assert(exprs_.size() == array_size() && funcs_.empty());
    return exprs_;
}

void GIOBase::verify_internals() {
    user_assert(dims_ >= 0) << "Generator Input/Output Dimensions must have positive values";

    if (kind() != ArgInfoKind::Scalar) {
        for (const Func &f : funcs()) {
            user_assert(f.defined()) << "Input/Output " << name() << " is not defined.\n";
            user_assert(f.dimensions() == dims())
                << "Expected dimensions " << dims()
                << " but got " << f.dimensions()
                << " for " << name() << "\n";
            user_assert(f.outputs() == 1)
                << "Expected outputs() == " << 1
                << " but got " << f.outputs()
                << " for " << name() << "\n";
            user_assert(f.output_types().size() == 1)
                << "Expected output_types().size() == " << 1
                << " but got " << f.outputs()
                << " for " << name() << "\n";
            user_assert(f.output_types()[0] == type())
                << "Expected type " << type()
                << " but got " << f.output_types()[0]
                << " for " << name() << "\n";
        }
    } else {
        for (const Expr &e : exprs()) {
            user_assert(e.defined()) << "Input/Ouput " << name() << " is not defined.\n";
            user_assert(e.type() == type())
                << "Expected type " << type()
                << " but got " << e.type()
                << " for " << name() << "\n";
        }
    }
}

std::string GIOBase::array_name(size_t i) const {
    std::string n = name();
    if (is_array()) {
        n += "_" + std::to_string(i);
    }
    return n;
}

// If our type(s) are defined, ensure it matches the ones passed in, asserting if not.
// If our type(s) are not defined, just set to the ones passed in.
void GIOBase::check_matching_types(const std::vector<Type> &t) const {
    if (types_defined()) {
        user_assert(types().size() == t.size()) << "Type mismatch for " << name() << ": expected " << types().size() << " types but saw " << t.size();
        for (size_t i = 0; i < t.size(); ++i) {
            user_assert(types().at(i) == t.at(i)) << "Type mismatch for " << name() << ": expected " << types().at(i) << " saw " << t.at(i);
        }
    } else {
        types_ = t;
    }
}

void GIOBase::check_gio_access() const {
    // // Allow reading when no Generator is set, to avoid having to special-case ctor initing code
    if (!generator) {
        return;
    }
    user_assert(generator->phase > GeneratorBase::InputsSet)
        << "The " << input_or_output() << " \"" << name() << "\" cannot be examined before generate() is called.\n";
}

// If our dims are defined, ensure it matches the one passed in, asserting if not.
// If our dims are not defined, just set to the one passed in.
void GIOBase::check_matching_dims(int d) const {
    internal_assert(d >= 0);
    if (dims_defined()) {
        user_assert(dims() == d) << "Dimensions mismatch for " << name() << ": expected " << dims() << " saw " << d;
    } else {
        dims_ = d;
    }
}

void GIOBase::check_matching_array_size(size_t size) const {
    if (array_size_defined()) {
        user_assert(array_size() == size) << "ArraySize mismatch for " << name() << ": expected " << array_size() << " saw " << size;
    } else {
        array_size_ = size;
    }
}

GeneratorInputBase::GeneratorInputBase(size_t array_size,
                                       const std::string &name,
                                       ArgInfoKind kind,
                                       const std::vector<Type> &t,
                                       int d)
    : GIOBase(array_size, name, kind, t, d) {
    ObjectInstanceRegistry::register_instance(this, 0, ObjectInstanceRegistry::GeneratorInput, this, nullptr);
}

GeneratorInputBase::GeneratorInputBase(const std::string &name, ArgInfoKind kind, const std::vector<Type> &t, int d)
    : GeneratorInputBase(1, name, kind, t, d) {
    // nothing
}

GeneratorInputBase::~GeneratorInputBase() {
    ObjectInstanceRegistry::unregister_instance(this);
}

void GeneratorInputBase::check_value_writable() const {
    user_assert(generator && generator->phase == GeneratorBase::InputsSet)
        << "The Input " << name() << " cannot be set at this point.\n";
}

void GeneratorInputBase::set_def_min_max() {
    // nothing
}

Parameter GeneratorInputBase::parameter() const {
    user_assert(!this->is_array()) << "Cannot call the parameter() method on Input<[]> " << name() << "; use an explicit subscript operator instead.";
    return parameters_.at(0);
}

void GeneratorInputBase::verify_internals() {
    GIOBase::verify_internals();

    const size_t expected = (kind() != ArgInfoKind::Scalar) ? funcs().size() : exprs().size();
    user_assert(parameters_.size() == expected) << "Expected parameters_.size() == "
                                                << expected << ", saw " << parameters_.size() << " for " << name() << "\n";
}

void GeneratorInputBase::init_internals() {
    if (inputs_set) {
        return;
    }

    // Call these for the side-effect of asserting if the values aren't defined.
    (void)array_size();
    (void)types();
    (void)dims();

    parameters_.clear();
    exprs_.clear();
    funcs_.clear();
    for (size_t i = 0; i < array_size(); ++i) {
        auto name = array_name(i);
        parameters_.emplace_back(type(), kind() != ArgInfoKind::Scalar, dims(), name);
        auto &p = parameters_[i];
        if (kind() != ArgInfoKind::Scalar) {
            internal_assert(dims() == p.dimensions());
            funcs_.push_back(make_param_func(p, name));
        } else {
            Expr e = Internal::Variable::make(type(), name, p);
            exprs_.push_back(e);
        }
    }

    set_def_min_max();
    verify_internals();
}

void GeneratorInputBase::set_inputs(const std::vector<StubInput> &inputs) {
    generator->check_exact_phase(GeneratorBase::InputsSet);
    parameters_.clear();
    exprs_.clear();
    funcs_.clear();
    check_matching_array_size(inputs.size());
    for (size_t i = 0; i < inputs.size(); ++i) {
        const StubInput &in = inputs.at(i);
        user_assert(in.kind() == kind()) << "An input for " << name() << " is not of the expected kind.\n";
        if (kind() == ArgInfoKind::Function) {
            auto f = in.func();
            user_assert(f.defined()) << "The input for " << name() << " is an undefined Func. Please define it.\n";
            check_matching_types(f.output_types());
            check_matching_dims(f.dimensions());
            funcs_.push_back(f);
            parameters_.emplace_back(f.output_types().at(0), true, f.dimensions(), array_name(i));
        } else if (kind() == ArgInfoKind::Buffer) {
            auto p = in.parameter();
            user_assert(p.defined()) << "The input for " << name() << " is an undefined Buffer. Please define it.\n";
            check_matching_types({p.type()});
            check_matching_dims(p.dimensions());
            funcs_.push_back(make_param_func(p, name()));
            parameters_.push_back(p);
        } else {
            auto e = in.expr();
            user_assert(e.defined()) << "The input for " << name() << " is an undefined Expr. Please define it.\n";
            check_matching_types({e.type()});
            check_matching_dims(0);
            exprs_.push_back(e);
            parameters_.emplace_back(e.type(), false, 0, array_name(i));
        }
    }

    set_def_min_max();
    verify_internals();
    inputs_set = true;
}

void GeneratorInputBase::set_estimate_impl(const Var &var, const Expr &min, const Expr &extent) {
    internal_assert(exprs_.empty() && !funcs_.empty() && parameters_.size() == funcs_.size());
    for (size_t i = 0; i < funcs_.size(); ++i) {
        Func &f = funcs_[i];
        f.set_estimate(var, min, extent);
        // Propagate the estimate into the Parameter as well, just in case
        // we end up compiling this for toplevel.
        std::vector<Var> args = f.args();
        int dim = -1;
        for (size_t a = 0; a < args.size(); ++a) {
            if (args[a].same_as(var)) {
                dim = a;
                break;
            }
        }
        internal_assert(dim >= 0);
        Parameter &p = parameters_[i];
        p.set_min_constraint_estimate(dim, min);
        p.set_extent_constraint_estimate(dim, extent);
    }
}

void GeneratorInputBase::set_estimates_impl(const Region &estimates) {
    internal_assert(exprs_.empty() && !funcs_.empty() && parameters_.size() == funcs_.size());
    for (size_t i = 0; i < funcs_.size(); ++i) {
        Func &f = funcs_[i];
        f.set_estimates(estimates);
        // Propagate the estimate into the Parameter as well, just in case
        // we end up compiling this for toplevel.
        for (size_t dim = 0; dim < estimates.size(); ++dim) {
            Parameter &p = parameters_[i];
            const Range &r = estimates[dim];
            p.set_min_constraint_estimate(dim, r.min);
            p.set_extent_constraint_estimate(dim, r.extent);
        }
    }
}

GeneratorOutputBase::GeneratorOutputBase(size_t array_size, const std::string &name, ArgInfoKind kind, const std::vector<Type> &t, int d)
    : GIOBase(array_size, name, kind, t, d) {
    internal_assert(kind != ArgInfoKind::Scalar);
    ObjectInstanceRegistry::register_instance(this, 0, ObjectInstanceRegistry::GeneratorOutput,
                                              this, nullptr);
}

GeneratorOutputBase::GeneratorOutputBase(const std::string &name, ArgInfoKind kind, const std::vector<Type> &t, int d)
    : GeneratorOutputBase(1, name, kind, t, d) {
    // nothing
}

GeneratorOutputBase::~GeneratorOutputBase() {
    ObjectInstanceRegistry::unregister_instance(this);
}

void GeneratorOutputBase::check_value_writable() const {
    user_assert(generator && generator->phase == GeneratorBase::GenerateCalled)
        << "The Output " << name() << " can only be set inside generate().\n";
}

void GeneratorOutputBase::init_internals() {
    exprs_.clear();
    funcs_.clear();
    if (array_size_defined()) {
        for (size_t i = 0; i < array_size(); ++i) {
            funcs_.emplace_back(array_name(i));
        }
    }
}

void GeneratorOutputBase::resize(size_t size) {
    internal_assert(is_array());
    internal_assert(!array_size_defined()) << "You may only call " << name()
                                           << ".resize() when then size is undefined\n";
    array_size_ = (int)size;
    init_internals();
}

StubOutputBufferBase::StubOutputBufferBase() = default;

StubOutputBufferBase::StubOutputBufferBase(const Func &f, const std::shared_ptr<AbstractGenerator> &generator)
    : f(f), generator(generator) {
}

Realization StubOutputBufferBase::realize(std::vector<int32_t> sizes) {
    return f.realize(std::move(sizes), get_target());
}

Target StubOutputBufferBase::get_target() const {
    return generator->get_context().get_target();
}

RegisterGenerator::RegisterGenerator(const char *registered_name, GeneratorFactory generator_factory) {
    Internal::GeneratorRegistry::register_factory(registered_name, std::move(generator_factory));
}

void generator_test() {
    GeneratorContext context(get_host_target());

    // Verify that the Generator's internal phase actually prevents unsupported
    // order of operations.
    {
        class Tester : public Generator<Tester> {
        public:
            GeneratorParam<int> gp0{"gp0", 0};
            GeneratorParam<float> gp1{"gp1", 1.f};
            GeneratorParam<uint64_t> gp2{"gp2", 2};

            Input<int> input{"input"};
            Output<Func> output{"output", Int(32), 1};

            void generate() {
                internal_assert(gp0 == 1);
                internal_assert(gp1 == 2.f);
                internal_assert(gp2 == (uint64_t)2);  // unchanged
                Var x;
                output(x) = input + gp0;
            }
            void schedule() {
                // empty
            }
        };

        Tester tester;
        tester.init_from_context(context);
        internal_assert(tester.phase == GeneratorBase::Created);

        // Verify that calling GeneratorParam::set() works.
        tester.gp0.set(1);

        tester.set_inputs_vector({{StubInput(42)}});
        internal_assert(tester.phase == GeneratorBase::InputsSet);

        // tester.set_inputs_vector({{StubInput(43)}});  // This will assert-fail.

        // Also ok to call in this phase.
        tester.gp1.set(2.f);

        tester.call_generate();
        internal_assert(tester.phase == GeneratorBase::GenerateCalled);

        // tester.set_inputs_vector({{StubInput(44)}});  // This will assert-fail.
        // tester.gp2.set(2);  // This will assert-fail.

        tester.call_schedule();
        internal_assert(tester.phase == GeneratorBase::ScheduleCalled);

        // tester.set_inputs_vector({{StubInput(45)}});  // This will assert-fail.
        // tester.gp2.set(2);  // This will assert-fail.
        // tester.sp2.set(202);  // This will assert-fail.
    }

    // Verify that set_inputs() works properly, even if the specific subtype of Generator is not known.
    {
        class Tester : public Generator<Tester> {
        public:
            Input<int> input_int{"input_int"};
            Input<float> input_float{"input_float"};
            Input<uint8_t> input_byte{"input_byte"};
            Input<uint64_t[4]> input_scalar_array{"input_scalar_array"};
            Input<Func> input_func_typed{"input_func_typed", Int(16), 1};
            Input<Func> input_func_untyped{"input_func_untyped", 1};
            Input<Func[]> input_func_array{"input_func_array", 1};
            Input<Buffer<uint8_t, 3>> input_buffer_typed{"input_buffer_typed"};
            Input<Buffer<>> input_buffer_untyped{"input_buffer_untyped"};
            Output<Func> output{"output", Float(32), 1};

            void generate() {
                Var x;
                output(x) = input_int +
                            input_float +
                            input_byte +
                            input_scalar_array[3] +
                            input_func_untyped(x) +
                            input_func_typed(x) +
                            input_func_array[0](x) +
                            input_buffer_typed(x, 0, 0) +
                            input_buffer_untyped(x, Halide::_);
            }
            void schedule() {
                // nothing
            }
        };

        Tester tester_instance;
        tester_instance.init_from_context(context);
        // Use a base-typed reference to verify the code below doesn't know about subtype
        GeneratorBase &tester = tester_instance;

        const int i = 1234;
        const float f = 2.25f;
        const uint8_t b = 0x42;
        const std::vector<uint64_t> a = {1, 2, 3, 4};
        Var x;
        Func fn_typed, fn_untyped;
        fn_typed(x) = cast<int16_t>(38);
        fn_untyped(x) = 32.f;
        const std::vector<Func> fn_array = {fn_untyped, fn_untyped};

        Buffer<uint8_t> buf_typed(1, 1, 1);
        Buffer<float> buf_untyped(1);

        buf_typed.fill(33);
        buf_untyped.fill(34);

        // set_inputs() requires inputs in Input<>-decl-order,
        // and all inputs match type exactly.
        tester.set_inputs(i, f, b, a, fn_typed, fn_untyped, fn_array, buf_typed, buf_untyped);
        tester.call_generate();
        tester.call_schedule();

        Buffer<float> im = tester_instance.realize({1});
        internal_assert(im.dimensions() == 1);
        internal_assert(im.dim(0).extent() == 1);
        internal_assert(im(0) == 1475.25f) << "Expected 1475.25 but saw " << im(0);
    }

    // Verify that array inputs and outputs are typed correctly.
    {
        class Tester : public Generator<Tester> {
        public:
            Input<int[]> expr_array_input{"expr_array_input"};
            Input<Func[]> func_array_input{"input_func_array"};
            Input<Buffer<>[]> buffer_array_input { "buffer_array_input" };

            Input<int[]> expr_array_output{"expr_array_output"};
            Output<Func[]> func_array_output{"func_array_output"};
            Output<Buffer<>[]> buffer_array_output { "buffer_array_output" };

            void generate() {
            }
        };

        Tester tester_instance;

        static_assert(std::is_same<decltype(tester_instance.expr_array_input[0]), const Expr &>::value, "type mismatch");
        static_assert(std::is_same<decltype(tester_instance.expr_array_output[0]), const Expr &>::value, "type mismatch");

        static_assert(std::is_same<decltype(tester_instance.func_array_input[0]), const Func &>::value, "type mismatch");
        static_assert(std::is_same<decltype(tester_instance.func_array_output[0]), Func &>::value, "type mismatch");

        static_assert(std::is_same<decltype(tester_instance.buffer_array_input[0]), ImageParam>::value, "type mismatch");
        static_assert(std::is_same<decltype(tester_instance.buffer_array_output[0]), Func>::value, "type mismatch");
    }

    class GPTester : public Generator<GPTester> {
    public:
        GeneratorParam<int> gp{"gp", 0};
        Output<Func> output{"output", Int(32), 0};
        void generate() {
            output() = 0;
        }
        void schedule() {
        }
    };
    GPTester gp_tester;
    gp_tester.init_from_context(context);
    // Accessing the GeneratorParam will assert-fail if we
    // don't do some minimal setup here.
    gp_tester.set_inputs_vector({});
    gp_tester.call_generate();
    gp_tester.call_schedule();
    auto &gp = gp_tester.gp;

    // Verify that RDom parameter-pack variants can convert GeneratorParam to Expr
    RDom rdom(0, gp, 0, gp);

    // Verify that Func parameter-pack variants can convert GeneratorParam to Expr
    Var x, y;
    Func f, g;
    f(x, y) = x + y;
    g(x, y) = f(gp, gp);  // check Func::operator() overloads
    g(rdom.x, rdom.y) += f(rdom.x, rdom.y);
    g.update(0).reorder(rdom.y, rdom.x);  // check Func::reorder() overloads for RDom::operator RVar()

    // Verify that print() parameter-pack variants can convert GeneratorParam to Expr
    print(f(0, 0), g(1, 1), gp);
    print_when(true, f(0, 0), g(1, 1), gp);

    // Verify that Tuple parameter-pack variants can convert GeneratorParam to Expr
    Tuple t(gp, gp, gp);

    std::cout << "Generator test passed" << std::endl;
}

}  // namespace Internal
}  // namespace Halide<|MERGE_RESOLUTION|>--- conflicted
+++ resolved
@@ -702,58 +702,6 @@
     stream << get_indent() << "#endif  // " << guard.str() << "\n";
 }
 
-<<<<<<< HEAD
-=======
-GeneratorStub::GeneratorStub(const GeneratorContext &context,
-                             const GeneratorFactory &generator_factory)
-    : generator(generator_factory(context)) {
-}
-
-GeneratorStub::GeneratorStub(const GeneratorContext &context,
-                             const GeneratorFactory &generator_factory,
-                             const GeneratorParamsMap &generator_params,
-                             const std::vector<std::vector<Internal::StubInput>> &inputs)
-    : GeneratorStub(context, generator_factory) {
-    generate(generator_params, inputs);
-}
-
-// Return a vector of all Outputs of this Generator; non-array outputs are returned
-// as a vector-of-size-1. This method is primarily useful for code that needs
-// to iterate through the outputs of unknown, arbitrary Generators (e.g.,
-// the Python bindings).
-std::vector<std::vector<Func>> GeneratorStub::generate(const GeneratorParamsMap &generator_params,
-                                                       const std::vector<std::vector<Internal::StubInput>> &inputs) {
-    generator->set_generator_param_values(generator_params);
-    generator->ensure_configure_has_been_called();
-    generator->set_inputs_vector(inputs);
-    Pipeline p = generator->build_pipeline();
-
-    std::vector<std::vector<Func>> v;
-    GeneratorParamInfo &pi = generator->param_info();
-    internal_assert(!pi.outputs().empty());
-    for (auto *output : pi.outputs()) {
-        v.push_back(get_outputs(output->name()));
-    }
-    return v;
-}
-
-GeneratorStub::Names GeneratorStub::get_names() const {
-    generator->ensure_configure_has_been_called();
-    auto &pi = generator->param_info();
-    Names names;
-    for (auto *o : pi.generator_params()) {
-        names.generator_params.push_back(o->name());
-    }
-    for (auto *o : pi.inputs()) {
-        names.inputs.push_back(o->name());
-    }
-    for (auto *o : pi.outputs()) {
-        names.outputs.push_back(o->name());
-    }
-    return names;
-}
-
->>>>>>> 887d340a
 const std::map<std::string, Type> &get_halide_type_enum_map() {
     static const std::map<std::string, Type> halide_type_enum_map{
         {"bool", Bool()},
@@ -1428,18 +1376,6 @@
 }
 
 void GeneratorParamBase::check_value_readable() const {
-<<<<<<< HEAD
-    // GeneratorParams are now always readable.
-=======
-    // These are always readable.
-    if (name() == "target" ||
-        name() == "auto_schedule" ||
-        name() == "machine_params") {
-        return;
-    }
-    user_assert(generator && generator->phase >= GeneratorBase::ConfigureCalled)
-        << "The GeneratorParam \"" << name() << "\" cannot be read before configure()/generate() is called.\n";
->>>>>>> 887d340a
 }
 
 void GeneratorParamBase::check_value_writable() const {
@@ -1777,26 +1713,6 @@
     track_parameter_values(true);
 }
 
-<<<<<<< HEAD
-#ifdef HALIDE_ALLOW_GENERATOR_BUILD_METHOD
-void GeneratorBase::pre_build() {
-    advance_phase(GenerateCalled);
-    advance_phase(ScheduleCalled);
-    GeneratorParamInfo &pi = param_info();
-    user_assert(pi.outputs().empty()) << "May not use build() method with Output<>.";
-    for (auto *input : pi.inputs()) {
-        input->init_internals();
-    }
-    track_parameter_values(false);
-}
-
-void GeneratorBase::post_build() {
-    track_parameter_values(true);
-}
-#endif
-
-=======
->>>>>>> 887d340a
 Pipeline GeneratorBase::get_pipeline() {
     check_min_phase(GenerateCalled);
     if (!pipeline.defined()) {
