#include "Simplify_Internal.h"

namespace Halide {
namespace Internal {

using std::vector;

Expr Simplify::visit(const Shuffle *op, ExprInfo *bounds) {
    if (op->is_extract_element() &&
        (op->vectors[0].as<Ramp>() ||
         op->vectors[0].as<Broadcast>())) {
        // Extracting a single lane of a ramp or broadcast
        if (const Ramp *r = op->vectors[0].as<Ramp>()) {
            return mutate(r->base + op->indices[0] * r->stride, bounds);
        } else if (const Broadcast *b = op->vectors[0].as<Broadcast>()) {
            return mutate(b->value, bounds);
        } else {
            internal_error << "Unreachable";
            return Expr();
        }
    }

    // Mutate the vectors
    vector<Expr> new_vectors;
    int input_lanes = 0;
    bool changed = false;
    for (const Expr &vector : op->vectors) {
        ExprInfo v_bounds;
        Expr new_vector = mutate(vector, &v_bounds);
        if (!vector.same_as(new_vector)) {
            changed = true;
        }
        input_lanes += new_vector.type().lanes();
        if (bounds) {
            if (new_vectors.empty()) {
                *bounds = v_bounds;
            } else {
                bounds->min_defined &= v_bounds.min_defined;
                bounds->max_defined &= v_bounds.max_defined;
                bounds->min = std::min(bounds->min, v_bounds.min);
                bounds->max = std::max(bounds->max, v_bounds.max);
                bounds->alignment = ModulusRemainder::unify(bounds->alignment, v_bounds.alignment);
            }
        }
        new_vectors.push_back(new_vector);
    }

    // Pull non-narrowing casts out of shuffles when the number of lanes is not increased.
    if (op->type.lanes() <= input_lanes) {
        if (const Cast *first_cast = new_vectors[0].as<Cast>()) {
            if (first_cast->type.bits() >= first_cast->value.type().bits()) {
                Type cast_type = first_cast->type.with_lanes(1);
                vector<Expr> values;
                for (const Expr &e : new_vectors) {
                    const Cast *cast = e.as<Cast>();
                    if (cast && cast->type.with_lanes(1) == cast_type) {
                        values.push_back(cast->value);
                    } else {
                        break;
                    }
                }

                if (values.size() == new_vectors.size()) {
                    return mutate(Cast::make(cast_type.with_lanes(op->type.lanes()), Shuffle::make(values, op->indices)), bounds);
                }
            }
        }
    }

    // Try to convert a load with shuffled indices into a
    // shuffle of a dense load.
    if (const Load *first_load = new_vectors[0].as<Load>()) {
        vector<Expr> load_predicates;
        vector<Expr> load_indices;
        bool unpredicated = true;
        for (const Expr &e : new_vectors) {
            const Load *load = e.as<Load>();
            if (load && load->name == first_load->name) {
                load_predicates.push_back(load->predicate);
                load_indices.push_back(load->index);
                unpredicated = unpredicated && is_const_one(load->predicate);
            } else {
                break;
            }
        }

        if (load_indices.size() == new_vectors.size()) {
            Type t = load_indices[0].type().with_lanes(op->indices.size());
            Expr shuffled_index = Shuffle::make(load_indices, op->indices);
            ExprInfo shuffled_index_info;
            shuffled_index = mutate(shuffled_index, &shuffled_index_info);
            if (shuffled_index.as<Ramp>()) {
                ExprInfo base_info;
                if (const Ramp *r = shuffled_index.as<Ramp>()) {
                    mutate(r->base, &base_info);
                }

                ModulusRemainder alignment =
                    ModulusRemainder::intersect(base_info.alignment, shuffled_index_info.alignment);

                Expr shuffled_predicate;
                if (unpredicated) {
                    shuffled_predicate = const_true(t.lanes());
                } else {
                    shuffled_predicate = Shuffle::make(load_predicates, op->indices);
                    shuffled_predicate = mutate(shuffled_predicate, nullptr);
                }
                t = first_load->type;
                t = t.with_lanes(op->indices.size());
                return Load::make(t, first_load->name, shuffled_index, first_load->image,
                                  first_load->param, shuffled_predicate, alignment);
            }
        }
    }

    // Try to collapse a shuffle of broadcasts into a single
    // broadcast. Note that it doesn't matter what the indices
    // are.
    const Broadcast *b1 = new_vectors[0].as<Broadcast>();
    if (b1) {
        bool can_collapse = true;
        for (size_t i = 1; i < new_vectors.size() && can_collapse; i++) {
            if (const Broadcast *b2 = new_vectors[i].as<Broadcast>()) {
                Expr check = mutate(b1->value - b2->value, nullptr);
                can_collapse &= is_const_zero(check);
            } else {
                can_collapse = false;
            }
        }
        if (can_collapse) {
            if (op->indices.size() == 1) {
                return b1->value;
            } else {
                return Broadcast::make(b1->value, op->indices.size());
            }
        }
    }

    if (op->is_interleave()) {
        int terms = (int)new_vectors.size();

        // Try to collapse an interleave of ramps into a single ramp.
        const Ramp *r = new_vectors[0].as<Ramp>();
        if (r) {
            bool can_collapse = true;
            for (size_t i = 1; i < new_vectors.size() && can_collapse; i++) {
                // If we collapse these terms into a single ramp,
                // the new stride is going to be the old stride
                // divided by the number of terms, so the
                // difference between two adjacent terms in the
                // interleave needs to be a broadcast of the new
                // stride.
                Expr diff = mutate(new_vectors[i] - new_vectors[i - 1], nullptr);
                const Broadcast *b = diff.as<Broadcast>();
                if (b) {
                    Expr check = mutate(b->value * terms - r->stride, nullptr);
                    can_collapse &= is_const_zero(check);
                } else {
                    can_collapse = false;
                }
            }
            if (can_collapse) {
                return mutate(Ramp::make(r->base, r->stride / terms, r->lanes * terms), bounds);
            }
        }

        // Try to collapse an interleave of slices of vectors from
        // the same vector into a single vector.
        if (const Shuffle *first_shuffle = new_vectors[0].as<Shuffle>()) {
            if (first_shuffle->is_slice()) {
                bool can_collapse = true;
                for (size_t i = 0; i < new_vectors.size() && can_collapse; i++) {
                    const Shuffle *i_shuffle = new_vectors[i].as<Shuffle>();

                    // Check that the current shuffle is a slice...
                    if (!i_shuffle || !i_shuffle->is_slice()) {
                        can_collapse = false;
                        break;
                    }

                    // If the shuffle is a single element, we don't care what the stride is,
                    // so we can just assume it is what we are looking for.
                    int i_stride = i_shuffle->indices.size() > 1 ? i_shuffle->slice_stride() : terms;
                    // ... and that it is a slice in the right place...
<<<<<<< HEAD
                    if (i_shuffle->slice_begin() != (int)i || i_stride != terms) {
=======
                    // If the shuffle is a single element, we don't care what the stride is.
                    if (i_shuffle->slice_begin() != (int)i ||
                        (i_shuffle->indices.size() != 1 && i_shuffle->slice_stride() != terms)) {
>>>>>>> 44c9a72e
                        can_collapse = false;
                        break;
                    }

                    if (i > 0) {
                        // ... and that the vectors being sliced are the same.
                        if (first_shuffle->vectors.size() != i_shuffle->vectors.size()) {
                            can_collapse = false;
                            break;
                        }

                        for (size_t j = 0; j < first_shuffle->vectors.size() && can_collapse; j++) {
                            if (!equal(first_shuffle->vectors[j], i_shuffle->vectors[j])) {
                                can_collapse = false;
                            }
                        }
                    }
                }

                if (can_collapse) {
                    // It's possible the slices didn't use all of the vector, in which case we need to slice it.
                    Expr result = Shuffle::make_concat(first_shuffle->vectors);
                    if (result.type().lanes() != op->type.lanes()) {
                        result = Shuffle::make_slice(result, 0, 1, op->type.lanes());
                    }
                    return result;
                }
            }
        }
    } else if (op->is_concat()) {
        // Try to collapse a concat of ramps into a single ramp.
        const Ramp *r = new_vectors[0].as<Ramp>();
        if (r) {
            bool can_collapse = true;
            for (size_t i = 1; i < new_vectors.size() && can_collapse; i++) {
                Expr diff;
                if (new_vectors[i].type().lanes() == new_vectors[i - 1].type().lanes()) {
                    diff = mutate(new_vectors[i] - new_vectors[i - 1], nullptr);
                }

                const Broadcast *b = diff.as<Broadcast>();
                if (b) {
                    Expr check = mutate(b->value - r->stride * new_vectors[i - 1].type().lanes(), nullptr);
                    can_collapse &= is_const_zero(check);
                } else {
                    can_collapse = false;
                }
            }
            if (can_collapse) {
                return Ramp::make(r->base, r->stride, op->indices.size());
            }
        }

        // Try to collapse a concat of scalars into a ramp.
        if (new_vectors[0].type().is_scalar() && new_vectors[1].type().is_scalar()) {
            bool can_collapse = true;
            Expr stride = mutate(new_vectors[1] - new_vectors[0], nullptr);
            for (size_t i = 1; i < new_vectors.size() && can_collapse; i++) {
                if (!new_vectors[i].type().is_scalar()) {
                    can_collapse = false;
                    break;
                }

                Expr check = mutate(new_vectors[i] - new_vectors[i - 1] - stride, nullptr);
                if (!is_const_zero(check)) {
                    can_collapse = false;
                }
            }

            if (can_collapse) {
                return Ramp::make(new_vectors[0], stride, op->indices.size());
            }
        }
    }

    if (!changed) {
        return op;
    } else {
        return Shuffle::make(new_vectors, op->indices);
    }
}

template<typename T>
Expr Simplify::hoist_slice_vector(Expr e) {
    const T *op = e.as<T>();
    internal_assert(op);

    const Shuffle *shuffle_a = op->a.template as<Shuffle>();
    const Shuffle *shuffle_b = op->b.template as<Shuffle>();

    internal_assert(shuffle_a && shuffle_b &&
                    shuffle_a->is_slice() &&
                    shuffle_b->is_slice());

    if (shuffle_a->indices != shuffle_b->indices) {
        return e;
    }

    const std::vector<Expr> &slices_a = shuffle_a->vectors;
    const std::vector<Expr> &slices_b = shuffle_b->vectors;
    if (slices_a.size() != slices_b.size()) {
        return e;
    }

    for (size_t i = 0; i < slices_a.size(); i++) {
        if (slices_a[i].type() != slices_b[i].type()) {
            return e;
        }
    }

    vector<Expr> new_slices;
    for (size_t i = 0; i < slices_a.size(); i++) {
        new_slices.push_back(T::make(slices_a[i], slices_b[i]));
    }

    return Shuffle::make(new_slices, shuffle_a->indices);
}

template Expr Simplify::hoist_slice_vector<Add>(Expr);
template Expr Simplify::hoist_slice_vector<Sub>(Expr);
template Expr Simplify::hoist_slice_vector<Mul>(Expr);
template Expr Simplify::hoist_slice_vector<Min>(Expr);
template Expr Simplify::hoist_slice_vector<Max>(Expr);

}  // namespace Internal
}  // namespace Halide<|MERGE_RESOLUTION|>--- conflicted
+++ resolved
@@ -178,17 +178,10 @@
                         break;
                     }
 
-                    // If the shuffle is a single element, we don't care what the stride is,
-                    // so we can just assume it is what we are looking for.
-                    int i_stride = i_shuffle->indices.size() > 1 ? i_shuffle->slice_stride() : terms;
                     // ... and that it is a slice in the right place...
-<<<<<<< HEAD
-                    if (i_shuffle->slice_begin() != (int)i || i_stride != terms) {
-=======
                     // If the shuffle is a single element, we don't care what the stride is.
                     if (i_shuffle->slice_begin() != (int)i ||
                         (i_shuffle->indices.size() != 1 && i_shuffle->slice_stride() != terms)) {
->>>>>>> 44c9a72e
                         can_collapse = false;
                         break;
                     }
