#include <iostream>
#include <limits>

#include "CodeGen_C.h"
#include "CodeGen_Internal.h"
#include "Substitute.h"
#include "IROperator.h"
#include "Param.h"
#include "Var.h"
#include "Lerp.h"
#include "Simplify.h"

namespace Halide {
namespace Internal {

using std::ostream;
using std::endl;
using std::string;
using std::vector;
using std::ostringstream;
using std::map;

extern "C" unsigned char halide_internal_initmod_declarations[];

namespace {

const string headers =
    "#include <iostream>\n"
    "#include <math.h>\n"
    "#include <float.h>\n"
    "#include <assert.h>\n"
    "#include <string.h>\n"
    "#include <stdio.h>\n"
    "#include <stdint.h>\n";

const string globals =
    "extern \"C\" {\n"
    "int64_t halide_current_time_ns(void *ctx);\n"
    "void halide_profiler_pipeline_end(void *, void *);\n"
    "}\n"
    "\n"

    // TODO: this next chunk is copy-pasted from posix_math.cpp. A
    // better solution for the C runtime would be nice.
    "#ifdef _WIN32\n"
    "float roundf(float);\n"
    "double round(double);\n"
    "#else\n"
    "inline float asinh_f32(float x) {return asinhf(x);}\n"
    "inline float acosh_f32(float x) {return acoshf(x);}\n"
    "inline float atanh_f32(float x) {return atanhf(x);}\n"
    "inline double asinh_f64(double x) {return asinh(x);}\n"
    "inline double acosh_f64(double x) {return acosh(x);}\n"
    "inline double atanh_f64(double x) {return atanh(x);}\n"
    "#endif\n"
    "inline float sqrt_f32(float x) {return sqrtf(x);}\n"
    "inline float sin_f32(float x) {return sinf(x);}\n"
    "inline float asin_f32(float x) {return asinf(x);}\n"
    "inline float cos_f32(float x) {return cosf(x);}\n"
    "inline float acos_f32(float x) {return acosf(x);}\n"
    "inline float tan_f32(float x) {return tanf(x);}\n"
    "inline float atan_f32(float x) {return atanf(x);}\n"
    "inline float sinh_f32(float x) {return sinhf(x);}\n"
    "inline float cosh_f32(float x) {return coshf(x);}\n"
    "inline float tanh_f32(float x) {return tanhf(x);}\n"
    "inline float hypot_f32(float x, float y) {return hypotf(x, y);}\n"
    "inline float exp_f32(float x) {return expf(x);}\n"
    "inline float log_f32(float x) {return logf(x);}\n"
    "inline float pow_f32(float x, float y) {return powf(x, y);}\n"
    "inline float floor_f32(float x) {return floorf(x);}\n"
    "inline float ceil_f32(float x) {return ceilf(x);}\n"
    "inline float round_f32(float x) {return roundf(x);}\n"
    "\n"
    "inline double sqrt_f64(double x) {return sqrt(x);}\n"
    "inline double sin_f64(double x) {return sin(x);}\n"
    "inline double asin_f64(double x) {return asin(x);}\n"
    "inline double cos_f64(double x) {return cos(x);}\n"
    "inline double acos_f64(double x) {return acos(x);}\n"
    "inline double tan_f64(double x) {return tan(x);}\n"
    "inline double atan_f64(double x) {return atan(x);}\n"
    "inline double sinh_f64(double x) {return sinh(x);}\n"
    "inline double cosh_f64(double x) {return cosh(x);}\n"
    "inline double tanh_f64(double x) {return tanh(x);}\n"
    "inline double hypot_f64(double x, double y) {return hypot(x, y);}\n"
    "inline double exp_f64(double x) {return exp(x);}\n"
    "inline double log_f64(double x) {return log(x);}\n"
    "inline double pow_f64(double x, double y) {return pow(x, y);}\n"
    "inline double floor_f64(double x) {return floor(x);}\n"
    "inline double ceil_f64(double x) {return ceil(x);}\n"
    "inline double round_f64(double x) {return round(x);}\n"
    "\n"
    "inline float nan_f32() {return NAN;}\n"
    "inline float neg_inf_f32() {return -INFINITY;}\n"
    "inline float inf_f32() {return INFINITY;}\n"
    "inline bool is_nan_f32(float x) {return x != x;}\n"
    "inline bool is_nan_f64(double x) {return x != x;}\n"
    "inline float float_from_bits(uint32_t bits) {\n"
    " union {\n"
    "  uint32_t as_uint;\n"
    "  float as_float;\n"
    " } u;\n"
    " u.as_uint = bits;\n"
    " return u.as_float;\n"
    "}\n"
    "\n"
    "template<typename T> T max(T a, T b) {if (a > b) return a; return b;}\n"
    "template<typename T> T min(T a, T b) {if (a < b) return a; return b;}\n"

    // This may look wasteful, but it's the right way to do
    // it. Compilers understand memcpy and will convert it to a no-op
    // when used in this way. See http://blog.regehr.org/archives/959
    // for a detailed comparison of type-punning methods.
    "template<typename A, typename B> A reinterpret(B b) {A a; memcpy(&a, &b, sizeof(a)); return a;}\n";
}

CodeGen_C::CodeGen_C(ostream &s, OutputKind output_kind, const std::string &guard) : IRPrinter(s), id("$$ BAD ID $$"), output_kind(output_kind), extern_c_open(false) {
    if (is_header()) {
        // If it's a header, emit an include guard.
        stream << "#ifndef HALIDE_" << print_name(guard) << '\n'
               << "#define HALIDE_" << print_name(guard) << '\n';
    }

    if (!is_header()) {
        stream
            << headers
            << globals;
    }
    stream << halide_internal_initmod_declarations << '\n';

    // Throw in a default (empty) definition of HALIDE_FUNCTION_ATTRS
    // (some hosts may define this to e.g. __attribute__((warn_unused_result)))
    stream << "#ifndef HALIDE_FUNCTION_ATTRS\n";
    stream << "#define HALIDE_FUNCTION_ATTRS\n";
    stream << "#endif\n";
}

CodeGen_C::~CodeGen_C() {
    switch_to_c_or_c_plus_plus(COrCPlusPlus::Default);

    if (is_header()) {
        stream << "#endif\n";
    }
}

namespace {
string type_to_c_type(Type type, bool include_space, bool c_plus_plus = true) {
    bool needs_space = true;
    ostringstream oss;
    user_assert(type.lanes() == 1) << "Can't use vector types when compiling to C (yet)\n";
    if (type.is_float()) {
        if (type.bits() == 32) {
            oss << "float";
        } else if (type.bits() == 64) {
            oss << "double";
        } else {
            user_error << "Can't represent a float with this many bits in C: " << type << "\n";
        }

    } else if (type.is_handle()) {
        needs_space = false;

        // If there is no type info or is generating C (not C++) and
        // the type is a class or in an inner scope, just use void *.
        if (type.handle_type == NULL ||
            (!c_plus_plus &&
             (!type.handle_type->namespaces.empty() ||
              !type.handle_type->enclosing_types.empty() ||
              type.handle_type->inner_name.cpp_type_type == halide_cplusplus_type_name::Class))) {
            oss << "void *";
        } else {
            if (type.handle_type->inner_name.cpp_type_type == halide_cplusplus_type_name::Struct) {
                oss << "struct ";
            } else if (type.handle_type->inner_name.cpp_type_type == halide_cplusplus_type_name::Class) {
                oss << "class ";
            }
            if (!type.handle_type->namespaces.empty() ||
                !type.handle_type->enclosing_types.empty()) {
                oss << "::";
                for (size_t i = 0; i < type.handle_type->namespaces.size(); i++) {
                    oss << type.handle_type->namespaces[i] << "::";
                }
                for (size_t i = 0; i < type.handle_type->enclosing_types.size(); i++) {
                    oss << type.handle_type->enclosing_types[i].name << "::";
                }
            }
            oss << type.handle_type->inner_name.name;
            if (type.handle_type->reference_type == halide_handle_cplusplus_type::LValueReference) {
                oss << " &";
            } else if (type.handle_type->reference_type == halide_handle_cplusplus_type::LValueReference) {
                oss << " &&";
            }
            for (auto modifier : type.handle_type->cpp_type_modifiers) {
                if (modifier & halide_handle_cplusplus_type::Const) {
                    oss << " const";
                }
                if (modifier & halide_handle_cplusplus_type::Volatile) {
                    oss << " volatile";
                }
                if (modifier & halide_handle_cplusplus_type::Restrict) {
                    oss << " restrict";
                }
                if (modifier & halide_handle_cplusplus_type::Pointer) {
                    oss << " *";
                }
            }
        }
    } else {
        switch (type.bits()) {
        case 1:
            oss << "bool";
            break;
        case 8: case 16: case 32: case 64:
            if (type.is_uint()) oss << 'u';
            oss << "int" << type.bits() << "_t";
            break;
        default:
            user_error << "Can't represent an integer with this many bits in C: " << type << "\n";
        }
    }
    if (include_space && needs_space)
        oss << " ";
    return oss.str();
}
}

void CodeGen_C::switch_to_c_or_c_plus_plus(COrCPlusPlus mode) {
    if (extern_c_open && mode != COrCPlusPlus::C) {
        stream << "\n#ifdef __cplusplus\n";
        stream << "}  // extern \"C\"\n";
        stream << "#endif\n";
        extern_c_open = false;
    } else if (!extern_c_open && mode == COrCPlusPlus::C) {
        stream << "#ifdef __cplusplus\n";
        stream << "extern \"C\" {\n";
        stream << "#endif\n";
        extern_c_open = true;
    }
}

string CodeGen_C::print_type(Type type, AppendSpaceIfNeeded space_option) {
    return type_to_c_type(type, space_option == AppendSpace);
}

string CodeGen_C::print_reinterpret(Type type, Expr e) {
    ostringstream oss;
    oss << "reinterpret<" << print_type(type) << ">(" << print_expr(e) << ")";
    return oss.str();
}

string CodeGen_C::print_name(const string &name) {
    ostringstream oss;

    // Prefix an underscore to avoid reserved words (e.g. a variable named "while")
    if (isalpha(name[0])) {
        oss << '_';
    }

    for (size_t i = 0; i < name.size(); i++) {
        if (name[i] == '.') {
            oss << '_';
        } else if (name[i] == '$') {
            oss << "__";
        } else if (name[i] != '_' && !isalnum(name[i])) {
            oss << "___";
        }
        else oss << name[i];
    }
    return oss.str();
}

namespace {
class ExternCallPrototypes : public IRGraphVisitor {
    struct NamespaceOrCall {
        const Call *call; // nullptr if this is a subnamespace
        std::map<string, NamespaceOrCall> names;
        NamespaceOrCall(const Call *call = nullptr) : call(call) { }
    };
    std::map<string, NamespaceOrCall> c_plus_plus_externs;
    std::map<string, const Call *> c_externs;
    std::set<std::string> &emitted;

    using IRGraphVisitor::visit;

    void visit(const Call *op) {
        IRGraphVisitor::visit(op);

        if (!emitted.count(op->name)) {
            if (op->call_type == Call::Extern) {
                c_externs.insert({op->name, op});
            } else if (op->call_type == Call::ExternCPlusPlus) {
                std::vector<std::string> namespaces;
                std::string name = extract_namespaces(op->name, namespaces);
                std::map<string, NamespaceOrCall> *namespace_map(&c_plus_plus_externs);
                for (const auto &ns : namespaces) {
                    auto insertion = namespace_map->insert({ns, NamespaceOrCall()});
                    namespace_map = &insertion.first->second.names;
                }
                namespace_map->insert({name, NamespaceOrCall(op)});
            }
            emitted.insert(op->name);
        }
    }

    void emit_function_decl(ostream &stream, const Call *op, const std::string &name) {
        stream << type_to_c_type(op->type, true) << " " << name << "(";
        if (function_takes_user_context(name)) {
            stream << "void *";
            if (op->args.size()) {
                stream << ", ";
            }
        }
        for (size_t i = 0; i < op->args.size(); i++) {
            if (i > 0) {
                stream << ", ";
            }
            if (op->args[i].as<StringImm>()) {
                stream << "const char *";
            } else {
              stream << type_to_c_type(op->args[i].type(), true);
            }
        }
        stream << ");\n";
    }

    void emit_namespace_or_call(ostream &stream, const NamespaceOrCall &ns_or_call, const std::string &name) {
        if (ns_or_call.call == nullptr) {
            stream << "namespace " << name << " {\n";
            for (const auto &ns_or_call_inner : ns_or_call.names) {
                emit_namespace_or_call(stream, ns_or_call_inner.second, ns_or_call_inner.first);
            }
            stream << "} // namespace " << name << "\n";
        } else {
            emit_function_decl(stream, ns_or_call.call, name);
        }
    }

public:
  ExternCallPrototypes(std::set<string> &emitted, bool in_c_plus_plus)
      : emitted(emitted) {
        size_t j = 0;
        // Make sure we don't catch calls that are already in the global declarations
        for (size_t i = 0; i < globals.size(); i++) {
            char c = globals[i];
            if (c == '(' && i > j+1) {
                // Could be the end of a function_name.
                emitted.insert(globals.substr(j+1, i-j-1));
            }

            if (('A' <= c && c <= 'Z') ||
                ('a' <= c && c <= 'z') ||
                c == '_' ||
                ('0' <= c && c <= '9')) {
                // Could be part of a function name.
            } else {
                j = i;
            }

        }
    }

    bool has_c_declarations() {
        return !c_externs.empty();
    }

    bool has_c_plus_plus_declarations() {
        return !c_plus_plus_externs.empty();
    }

    void emit_c_declarations(ostream &stream) {
        for (const auto &call : c_externs) {
            emit_function_decl(stream, call.second, call.first);
        }
        stream << "\n";
    }

    void emit_c_plus_plus_declarations(ostream &stream) {
        for (const auto &ns_or_call : c_plus_plus_externs) {
            emit_namespace_or_call(stream, ns_or_call.second, ns_or_call.first);
        }
        stream << "\n";
    }
};
}

void CodeGen_C::compile(const Module &input) {
    for (const auto &b : input.buffers()) {
        compile(b, input.target());
    }
    for (const auto &f : input.functions()) {
        compile(f, input.target());
    }
}

void CodeGen_C::compile(const LoweredFunc &f, const Target &target) {
    // Don't put non-external function declarations in headers.
    if (is_header() && f.linkage != LoweredFunc::External) {
        return;
    }

    internal_assert(emitted.count(f.name) == 0)
        << "Function '" << f.name << "'  has already been emitted.\n";
    emitted.insert(f.name);

    const std::vector<LoweredArgument> &args = f.args;

    for (size_t i = 0; i < args.size(); i++) {
        if (args[i].type.handle_type != NULL) {
            if (!args[i].type.handle_type->namespaces.empty()) {
                if (args[i].type.handle_type->inner_name.cpp_type_type != halide_cplusplus_type_name::Simple) {
                    for (size_t ns = 0; ns < args[i].type.handle_type->namespaces.size(); ns++ ) {
                        for (size_t indent = 0; indent < ns; indent++) {
                           stream << "    ";
                        }
                        stream << indent << "namespace " << args[i].type.handle_type->namespaces[ns] << " {\n";
                    }
                    for (size_t indent = 0; indent < args[i].type.handle_type->namespaces.size(); indent++) {
                        stream << "    ";
                    }
                    if (args[i].type.handle_type->inner_name.cpp_type_type != halide_cplusplus_type_name::Struct) {
                        stream << "struct " << args[i].type.handle_type->inner_name.name << ";\n";
                    } else {
                        stream << "class " << args[i].type.handle_type->inner_name.name << ";\n";
                    }
                    for (size_t ns = 0; ns < args[i].type.handle_type->namespaces.size(); ns++ ) {
                        for (size_t indent = 0; indent < ns; indent++) {
                           stream << "    ";
                        }
                        stream << indent << "}\n";
                    }
                }
            }
        }
    }

    have_user_context = false;
    for (size_t i = 0; i < args.size(); i++) {
        // TODO: check that its type is void *?
        have_user_context |= (args[i].name == "__user_context");
    }

    // Emit prototypes for any extern calls used.
    if (!is_header()) {
        stream << "\n";
        ExternCallPrototypes e(emitted, is_c_plus_plus_interface());
        f.body.accept(&e);

        if (e.has_c_plus_plus_declarations()) {
            switch_to_c_or_c_plus_plus(COrCPlusPlus::CPlusPlus);
            e.emit_c_plus_plus_declarations(stream);
        }

        if (e.has_c_declarations()) {
            switch_to_c_or_c_plus_plus(COrCPlusPlus::C);
            e.emit_c_declarations(stream);
        }
    }

    switch_to_c_or_c_plus_plus(is_c_plus_plus_interface() ? COrCPlusPlus::Default : COrCPlusPlus::C);
    stream << "\n";

    std::vector<std::string> namespaces;
    std::string simple_name = extract_namespaces(f.name, namespaces);
    if (!is_c_plus_plus_interface()) {
        user_assert(namespaces.empty()) <<
            "Namespace qualifiers not allowed on function name if not compiling with Target::CPlusPlusNameMangling.\n";
    }

    if (!namespaces.empty()) {
        const char *separator = "";
        for (const auto &ns : namespaces) {
            stream << separator << "namespace " << ns << " {";
            separator = " ";
        }
        stream << "\n\n";
    }

    // Emit the function prototype
    if (f.linkage != LoweredFunc::External) {
        // If the function isn't public, mark it static.
        stream << "static ";
    }
    stream << "int " << simple_name << "(";
    for (size_t i = 0; i < args.size(); i++) {
        if (args[i].is_buffer()) {
            stream << "halide_buffer_t *"
                   << print_name(args[i].name)
                   << "_buffer";
        } else {
            stream << print_type(args[i].type, AppendSpace)
                   << print_name(args[i].name);
        }

        if (i < args.size()-1) stream << ", ";
    }

    if (is_header()) {
        stream << ") HALIDE_FUNCTION_ATTRS;\n";
    } else {
        stream << ") HALIDE_FUNCTION_ATTRS {\n";
        indent += 1;

        // Unpack the halide_buffer_t's
        for (size_t i = 0; i < args.size(); i++) {
            if (args[i].is_buffer()) {
                push_buffer(args[i].type, args[i].dimensions, args[i].name);
            }
        }
        // Emit the body
        print(f.body);

        // Return success.
        do_indent();
        stream << "return 0;\n";

        indent -= 1;
        stream << "}\n";

        // Done with the halide_buffer_t's, pop the associated symbols.
        for (size_t i = 0; i < args.size(); i++) {
            if (args[i].is_buffer()) {
                pop_buffer(args[i].name);
            }
        }
    }

    if (is_header()) {
        // If this is a header and we are here, we know this is an externally visible Func, so
        // declare the argv function.
        stream << "int " << simple_name << "_argv(void **args) HALIDE_FUNCTION_ATTRS;\n";

        // Define a stub to accept and upgrade old buffer_t's. We
        // generate signatures that accept const void * for
        // user_context, but our runtime all accepts void *.
        string ucon = have_user_context ? "const_cast<void *>(__user_context)" : "NULL";
        stream
            << "\n// A shim to support use of the old buffer_t struct. This is deprecated and will be removed at some point.\n";

        switch_to_c_or_c_plus_plus(COrCPlusPlus::CPlusPlus);

        stream << "HALIDE_ATTRIBUTE_DEPRECATED(\"buffer_t is deprecated. Use halide_buffer_t.\")\n"
               << "inline int " << simple_name << "(";
        for (size_t i = 0; i < args.size(); i++) {
            if (args[i].is_buffer()) {
                stream << "buffer_t *"
                       << print_name(args[i].name)
                       << "_buffer";
            } else {
                stream << print_type(args[i].type)
                       << " "
                       << print_name(args[i].name);
            }
            if (i < args.size()-1) stream << ", ";
        }
        stream << ") HALIDE_FUNCTION_ATTRS {\n"
               << "    int err = 0;\n";
        for (size_t i = 0; i < args.size(); i++) {
            if (args[i].is_buffer()) {
                string name = print_name(args[i].name);
                int dims = (int)args[i].dimensions;
                stream << "    halide_dimension_t " << name << "_upgraded_shape[" << dims << "];\n"
                       << "    halide_buffer_t " << name << "_upgraded = {0};\n"
                       << "    " << name << "_upgraded.dimensions = " << dims << ";\n"
                       << "    " << name << "_upgraded.dim = " << name << "_upgraded_shape;\n"
                       << "    " << name << "_upgraded.type = halide_type_of<" << print_type(args[i].type) << ">();\n"
                       << "    err = halide_upgrade_buffer_t("
                           << ucon << ", "
                           << "\"" << args[i].name << "\", "
                           << name << "_buffer, "
                           << "&" << name << "_upgraded);\n"
                       << "    if (err) return err;\n";
            }
        }
        stream << "    err = " << f.name << "(";
        for (size_t i = 0; i < args.size(); i++) {
            print_name(args[i].name);
            if (args[i].is_buffer()) {
                stream << "&" << print_name(args[i].name) << "_upgraded";
            } else {
                stream << print_name(args[i].name);
            }
            if (i < args.size()-1) stream << ", ";
        }
        stream << ");\n";
        if (!target.has_feature(Target::NoBoundsQuery)) {
            stream << "    if (err) return err;\n";
            // Copy back any bounds inference results.
            for (size_t i = 0; i < args.size(); i++) {
                if (args[i].is_buffer()) {
                    string name = print_name(args[i].name);
                    stream << "    if (" << name << "_buffer->host == NULL && " << name << "_buffer->dev == 0) {\n"
                           << "        err = halide_downgrade_buffer_t(" << ucon << ", "
                           << "\"" << args[i].name << "\", "
                           << "&" << name << "_upgraded, "
                           << name << "_buffer);\n"
                           << "        if (err) return err;\n"
                           << "    }\n";
                }
            }
        }
        stream << "    return err;\n"
               << "}\n";

        switch_to_c_or_c_plus_plus(is_c_plus_plus_interface() ? COrCPlusPlus::Default : COrCPlusPlus::C);

        // And also the metadata.
        stream << "// Result is never null and points to constant static data\n";
        stream << "const struct halide_filter_metadata_t *" << simple_name << "_metadata() HALIDE_FUNCTION_ATTRS;\n";
    }

    if (!namespaces.empty()) {
        stream << "\n";
        for (size_t i = 0; i < namespaces.size(); i++) {
            stream << "}";
        }
        stream << " // Close namespaces ";
        const char *separator = "";
        for (const auto &ns : namespaces) {
            stream << separator << ns;
            separator = "::";
        }

        stream << "\n\n";
    }
}

<<<<<<< HEAD
void CodeGen_C::compile(const BufferPtr &buffer, const Target &target) {
=======
void CodeGen_C::compile(const Buffer<> &buffer) {
>>>>>>> 5b78ba6a
    // Don't define buffers in headers.
    if (is_header()) {
        return;
    }

    string name = print_name(buffer.name());
    halide_buffer_t b = *(buffer.raw_buffer());

    user_assert(b.host) << "Can't embed image: " << buffer.name() << " because it has a null host pointer\n";
    user_assert(!b.device_dirty()) << "Can't embed image: " << buffer.name() << "because it has a dirty device pointer\n";

    // Figure out the offset of the last pixel.
    size_t num_elems = 1;
    for (int d = 0; b.dim[d].extent; d++) {
        num_elems += b.dim[d].stride * (b.dim[d].extent - 1);
    }

    // Emit the data
    stream << "static uint8_t " << name << "_data[] __attribute__ ((aligned (32))) = {";
    for (size_t i = 0; i < num_elems * b.type.bytes(); i++) {
        if (i > 0) stream << ", ";
        stream << (int)(b.host[i]);
    }
    stream << "};\n";

    // Emit the shape
    stream << "static halide_dimension_t " << name << "_buffer_shape[] = {";
    for (int i = 0; i < buffer.dimensions(); i++) {
        stream << "{" << buffer.dim(i).min()
               << ", " << buffer.dim(i).extent()
               << ", " << buffer.dim(i).stride() << "}";
        if (i < buffer.dimensions() - 1) {
            stream << ", ";
        }
    }
    stream << "};\n";

    Type t = buffer.type();

    // Emit the buffer struct
    stream << "static halide_buffer_t " << name << "_buffer = {"
           << "0, "             // device
           << "NULL, "          // device_interface
           << "&" << name << "_data[0], " // host
           << "0, "             // flags
           << "{(halide_type_code_t)(" << (int)t.code() << "), " << t.bits() << ", " << t.lanes() << "}, "
           << buffer.dimensions() << ", "
           << name << "_buffer_shape};\n";

    // Make a global pointer to it
    stream << "static halide_buffer_t *" << name << " = &" << name << "_buffer;\n";
}

void CodeGen_C::push_buffer(Type t, int dims, const std::string &buffer_name) {
    string name = print_name(buffer_name);
    string buf_name = name + "_buffer";
    string type = print_type(t);
    do_indent();
    stream << type
           << " *"
           << name
           << " = ("
           << type
           << " *)("
           << buf_name
           << "->host);\n";
    Allocation alloc;
    alloc.type = t;
    allocations.push(buffer_name, alloc);
    do_indent();
    stream << "(void)" << name << ";\n";

    do_indent();
    stream << "const bool "
           << name
           << "_host_and_device_are_null = ("
           << buf_name << "->host == NULL) && ("
           << buf_name << "->device == 0);\n";
    do_indent();
    stream << "(void)" << name << "_host_and_device_are_null;\n";

    string dim_fields[] = {"min", "extent", "stride"};
    for (string f : dim_fields) {
        for (int j = 0; j < dims; j++) {
            do_indent();
            stream << "const int32_t "
                   << name
                   << "_" << f << "_" << j << " = "
                   << buf_name
                   << "->dim[" << j << "]." << f << ";\n";
            do_indent();
            stream << "(void)" << name << "_" << f << "_" << j << ";\n";
        }
    }
    string type_fields[] = {"code", "bits", "lanes"};
    for (string f : type_fields) {
        do_indent();
        stream << "const int32_t "
               << name
               << "_type_" << f << " = (int32_t)("
               << buf_name
               << "->type." << f << ");\n";
        do_indent();
        stream << "(void)" << name << "_type_" << f << ";\n";
    }}

void CodeGen_C::pop_buffer(const std::string &buffer_name) {
    allocations.pop(buffer_name);
}

string CodeGen_C::print_expr(Expr e) {
    id = "$$ BAD ID $$";
    e.accept(this);
    return id;
}

void CodeGen_C::print_stmt(Stmt s) {
    s.accept(this);
}

string CodeGen_C::print_assignment(Type t, const std::string &rhs) {

    map<string, string>::iterator cached = cache.find(rhs);

    if (cached == cache.end()) {
        id = unique_name('_');
        do_indent();
        stream << print_type(t, AppendSpace) << id << " = " << rhs << ";\n";
        cache[rhs] = id;
    } else {
        id = cached->second;
    }
    return id;
}

void CodeGen_C::open_scope() {
    cache.clear();
    do_indent();
    indent++;
    stream << "{\n";
}

void CodeGen_C::close_scope(const std::string &comment) {
    cache.clear();
    indent--;
    do_indent();
    if (!comment.empty()) {
        stream << "} // " << comment << "\n";
    } else {
        stream << "}\n";
    }
}

void CodeGen_C::visit(const Variable *op) {
    id = print_name(op->name);
}

void CodeGen_C::visit(const Cast *op) {
    print_assignment(op->type, "(" + print_type(op->type) + ")(" + print_expr(op->value) + ")");
}

void CodeGen_C::visit_binop(Type t, Expr a, Expr b, const char * op) {
    string sa = print_expr(a);
    string sb = print_expr(b);
    print_assignment(t, sa + " " + op + " " + sb);
}

void CodeGen_C::visit(const Add *op) {
    visit_binop(op->type, op->a, op->b, "+");
}

void CodeGen_C::visit(const Sub *op) {
    visit_binop(op->type, op->a, op->b, "-");
}

void CodeGen_C::visit(const Mul *op) {
    visit_binop(op->type, op->a, op->b, "*");
}

void CodeGen_C::visit(const Div *op) {
    int bits;
    if (is_const_power_of_two_integer(op->b, &bits)) {
        ostringstream oss;
        oss << print_expr(op->a) << " >> " << bits;
        print_assignment(op->type, oss.str());
    } else if (op->type.is_int()) {
        print_expr(lower_euclidean_div(op->a, op->b));
    } else {
        visit_binop(op->type, op->a, op->b, "/");
    }
}

void CodeGen_C::visit(const Mod *op) {
    int bits;
    if (is_const_power_of_two_integer(op->b, &bits)) {
        ostringstream oss;
        oss << print_expr(op->a) << " & " << ((1 << bits)-1);
        print_assignment(op->type, oss.str());
    } else if (op->type.is_int()) {
        print_expr(lower_euclidean_mod(op->a, op->b));
    } else {
        visit_binop(op->type, op->a, op->b, "%");
    }
}

void CodeGen_C::visit(const Max *op) {
    print_expr(Call::make(op->type, "max", {op->a, op->b}, Call::Extern));
}

void CodeGen_C::visit(const Min *op) {
    print_expr(Call::make(op->type, "min", {op->a, op->b}, Call::Extern));
}

void CodeGen_C::visit(const EQ *op) {
    visit_binop(op->type, op->a, op->b, "==");
}

void CodeGen_C::visit(const NE *op) {
    visit_binop(op->type, op->a, op->b, "!=");
}

void CodeGen_C::visit(const LT *op) {
    visit_binop(op->type, op->a, op->b, "<");
}

void CodeGen_C::visit(const LE *op) {
    visit_binop(op->type, op->a, op->b, "<=");
}

void CodeGen_C::visit(const GT *op) {
    visit_binop(op->type, op->a, op->b, ">");
}

void CodeGen_C::visit(const GE *op) {
    visit_binop(op->type, op->a, op->b, ">=");
}

void CodeGen_C::visit(const Or *op) {
    visit_binop(op->type, op->a, op->b, "||");
}

void CodeGen_C::visit(const And *op) {
    visit_binop(op->type, op->a, op->b, "&&");
}

void CodeGen_C::visit(const Not *op) {
    print_assignment(op->type, "!(" + print_expr(op->a) + ")");
}

void CodeGen_C::visit(const IntImm *op) {
    if (op->type == Int(32)) {
        id = std::to_string(op->value);
    } else {
        print_assignment(op->type, "(" + print_type(op->type) + ")(" + std::to_string(op->value) + ")");
    }
}

void CodeGen_C::visit(const UIntImm *op) {
    print_assignment(op->type, "(" + print_type(op->type) + ")(" + std::to_string(op->value) + ")");
}

void CodeGen_C::visit(const StringImm *op) {
    ostringstream oss;
    oss << Expr(op);
    id = oss.str();
}

// NaN is the only float/double for which this is true... and
// surprisingly, there doesn't seem to be a portable isnan function
// (dsharlet).
template <typename T>
static bool isnan(T x) { return x != x; }

template <typename T>
static bool isinf(T x)
{
    return std::numeric_limits<T>::has_infinity && (
        x == std::numeric_limits<T>::infinity() ||
        x == -std::numeric_limits<T>::infinity());
}

void CodeGen_C::visit(const FloatImm *op) {
    if (isnan(op->value)) {
        id = "nan_f32()";
    } else if (isinf(op->value)) {
        if (op->value > 0) {
            id = "inf_f32()";
        } else {
            id = "neg_inf_f32()";
        }
    } else {
        // Write the constant as reinterpreted uint to avoid any bits lost in conversion.
        union {
            uint32_t as_uint;
            float as_float;
        } u;
        u.as_float = op->value;

        ostringstream oss;
        oss << "float_from_bits(" << u.as_uint << " /* " << u.as_float << " */)";
        id = oss.str();
    }
}

void CodeGen_C::visit(const Call *op) {

    internal_assert(op->call_type == Call::Extern ||
                    op->call_type == Call::ExternCPlusPlus ||
                    op->call_type == Call::PureExtern ||
                    op->call_type == Call::Intrinsic ||
                    op->call_type == Call::PureIntrinsic)
        << "Can only codegen extern calls and intrinsics\n";

    ostringstream rhs;

    // Handle intrinsics first
    if (op->is_intrinsic(Call::debug_to_file)) {
        internal_assert(op->args.size() == 3);
        const StringImm *string_imm = op->args[0].as<StringImm>();
        internal_assert(string_imm);
        string filename = string_imm->value;
        string typecode = print_expr(op->args[1]);
        string buffer = print_name(print_expr(op->args[2]));

        rhs << "halide_debug_to_file(";
        rhs << (have_user_context ? "__user_context_" : "nullptr");
        rhs << ", \"" + filename + "\", " + typecode;
        rhs << ", (struct halide_buffer_t *)" << buffer;
        rhs << ")";
    } else if (op->is_intrinsic(Call::bitwise_and)) {
        internal_assert(op->args.size() == 2);
        string a0 = print_expr(op->args[0]);
        string a1 = print_expr(op->args[1]);
        rhs << a0 << " & " << a1;
    } else if (op->is_intrinsic(Call::bitwise_xor)) {
        internal_assert(op->args.size() == 2);
        string a0 = print_expr(op->args[0]);
        string a1 = print_expr(op->args[1]);
        rhs << a0 << " ^ " << a1;
    } else if (op->is_intrinsic(Call::bitwise_or)) {
        internal_assert(op->args.size() == 2);
        string a0 = print_expr(op->args[0]);
        string a1 = print_expr(op->args[1]);
        rhs << a0 << " | " << a1;
    } else if (op->is_intrinsic(Call::bitwise_not)) {
        internal_assert(op->args.size() == 1);
        rhs << "~" << print_expr(op->args[0]);
    } else if (op->is_intrinsic(Call::reinterpret)) {
        internal_assert(op->args.size() == 1);
        rhs << print_reinterpret(op->type, op->args[0]);
    } else if (op->is_intrinsic(Call::shift_left)) {
        internal_assert(op->args.size() == 2);
        string a0 = print_expr(op->args[0]);
        string a1 = print_expr(op->args[1]);
        rhs << a0 << " << " << a1;
    } else if (op->is_intrinsic(Call::shift_right)) {
        internal_assert(op->args.size() == 2);
        string a0 = print_expr(op->args[0]);
        string a1 = print_expr(op->args[1]);
        rhs << a0 << " >> " << a1;
    } else if (op->is_intrinsic(Call::rewrite_buffer)) {
        int dims = ((int)(op->args.size())-2)/3;
        (void)dims; // In case internal_assert is ifdef'd to do nothing
        internal_assert((int)(op->args.size()) == dims*3 + 2);

        const Variable *v = op->args[0].as<Variable>();
        internal_assert(v);
        string buf = "((halide_buffer_t *)" + print_name(v->name) + ")";
        Type t = op->args[1].type();
        vector<string> shape(dims * 3);
        for (size_t i = 0; i < shape.size(); i++) {
            shape[i] = print_expr(op->args[i+2]);
        }

        // We want to assign a bunch of fields, but we need to act
        // as an expression that evaluates to true. Fortunately
        // assignment in C is an expression, so we can just emit
        // comma-separated assignments.
        rhs << "("
            << buf << "->type.code = (halide_type_code_t)(" << (int)t.code() << "), "
            << buf << "->type.bits = " << t.bits() << ", "
            << buf << "->type.lanes = " << t.lanes() << ", "
            << buf << "->dimensions = " << dims << ", ";
        for (int i = 0; i < dims; i++) {
            rhs << buf << "->dim[" << i << "].min = " << shape[i*3] << ", "
                << buf << "->dim[" << i << "].extent = " << shape[i*3+1] << ", "
                << buf << "->dim[" << i << "].stride = " << shape[i*3+2] << ", ";
        }
        rhs << "true)";
    } else if (op->is_intrinsic(Call::lerp)) {
        internal_assert(op->args.size() == 3);
        Expr e = lower_lerp(op->args[0], op->args[1], op->args[2]);
        rhs << print_expr(e);
    } else if (op->is_intrinsic(Call::absd)) {
        internal_assert(op->args.size() == 2);
        Expr a = op->args[0];
        Expr b = op->args[1];
        Expr e = select(a < b, b - a, a - b);
        rhs << print_expr(e);
    } else if (op->is_intrinsic(Call::null_handle)) {
        rhs << "nullptr";
    } else if (op->is_intrinsic(Call::address_of)) {
        const Load *l = op->args[0].as<Load>();
        internal_assert(op->args.size() == 1 && l);
        rhs << "(("
            << print_type(l->type.element_of()) // index is in elements, not vectors.
            << " *)"
            << print_name(l->name)
            << " + "
            << print_expr(l->index)
            << ")";
    } else if (op->is_intrinsic(Call::return_second)) {
        internal_assert(op->args.size() == 2);
        string arg0 = print_expr(op->args[0]);
        string arg1 = print_expr(op->args[1]);
        rhs << "(" << arg0 << ", " << arg1 << ")";
    } else if (op->is_intrinsic(Call::if_then_else)) {
        internal_assert(op->args.size() == 3);

        string result_id = unique_name('_');

        do_indent();
        stream << print_type(op->args[1].type(), AppendSpace)
               << result_id << ";\n";

        string cond_id = print_expr(op->args[0]);

        do_indent();
        stream << "if (" << cond_id << ")\n";
        open_scope();
        string true_case = print_expr(op->args[1]);
        do_indent();
        stream << result_id << " = " << true_case << ";\n";
        close_scope("if " + cond_id);
        do_indent();
        stream << "else\n";
        open_scope();
        string false_case = print_expr(op->args[2]);
        do_indent();
        stream << result_id << " = " << false_case << ";\n";
        close_scope("if " + cond_id + " else");

        rhs << result_id;
    } else if (op->is_intrinsic(Call::copy_buffer_t)) {
        internal_assert(op->args.size() == 2);
        const int64_t *dims = as_const_int(op->args[1]);
        internal_assert(dims);

        string arg = print_expr(op->args[0]);
        arg = "(halide_buffer_t *)(" + arg + ")";

        string buf_id = unique_name('B');

        // Copy the buffer struct
        do_indent();
        stream << "halide_buffer_t " << buf_id << " = *" << arg << ";\n";

        // Copy the shape
        do_indent();
        stream << "halide_dimension_t " << buf_id << "_shape[] = {";
        for (int64_t i = 0; i < *dims; i++) {
            stream << arg << "->dim[" << i << "]";
            if (i < *dims - 1) {
                stream << ", ";
            }
        }
        stream << "};\n";

        // Use the copy of the shape
        do_indent();
        stream << buf_id << "->dim = " << buf_id << "_shape;\n";

        rhs << "(&" << buf_id << ")";
    } else if (op->is_intrinsic(Call::create_buffer_t)) {
         internal_assert(op->args.size() >= 2);

         int dims = (op->args.size() - 2) / 3;

         string host = "(uint8_t *)(" + print_expr(op->args[0]) + ")";
         Type t = op->args[1].type();
         vector<string> shape;
         for (size_t i = 2; i < op->args.size(); i++) {
             shape.push_back(print_expr(op->args[i]));
         }

         string buf_id = unique_name('B');

         // Emit the shape
         do_indent();
         stream << "halide_dimension_t " << buf_id << "_shape[] = {";
         for (int i = 0; i < dims; i++) {
             stream << "halide_dimension_t(" << shape[i*3 + 0]
                    << ", " << shape[i*3 + 1]
                    << ", " << shape[i*3 + 2] << ")";
             if (i < dims - 1) {
                 stream << ", ";
             }
         }
         stream << "};\n";

         // Emit the buffer struct
         do_indent();
         stream << "halide_buffer_t " << buf_id << " = {"
                << "0, "    // device
                << "NULL, " // device_interface
                << host << ", "
                << "0, "    // flags
                << "halide_type_t(halide_type_code_t(" << (int)t.code() << "), " << t.bits() << ", " << t.lanes() << "), "
                << dims << ", "
                << buf_id << "_shape};\n";
         rhs << "(&" + buf_id + ")";
    } else if (op->is_intrinsic(Call::extract_buffer_max)) {
        internal_assert(op->args.size() == 2);
        string a0 = print_expr(op->args[0]);
        string a1 = print_expr(op->args[1]);
        rhs << "(((halide_buffer_t *)(" << a0 << "))->dim[" << a1 << "].min + " <<
            "((halide_buffer_t *)(" << a0 << "))->dim[" << a1 << "].extent - 1)";
    } else if (op->is_intrinsic(Call::extract_buffer_min)) {
        internal_assert(op->args.size() == 2);
        string a0 = print_expr(op->args[0]);
        string a1 = print_expr(op->args[1]);
        rhs << "((halide_buffer_t *)(" << a0 << "))->dim[" << a1 << "].min";
    } else if (op->is_intrinsic(Call::extract_buffer_host)) {
        internal_assert(op->args.size() == 1);
        string a0 = print_expr(op->args[0]);
        rhs << "((halide_buffer_t *)(" << a0 << "))->host";
    } else if (op->is_intrinsic(Call::set_host_dirty)) {
        internal_assert(op->args.size() == 1);
        string a0 = print_expr(op->args[0]);
        string a1 = print_expr(op->args[1]);
        do_indent();
        stream << "((halide_buffer_t *)(" << a0 << "))->set_host_dirty(true);\n";
        rhs << "0";
    } else if (op->is_intrinsic(Call::set_device_dirty)) {
        internal_assert(op->args.size() == 1);
        string a0 = print_expr(op->args[0]);
        string a1 = print_expr(op->args[1]);
        do_indent();
        stream << "((halide_buffer_t *)(" << a0 << "))->set_device_dirty(true);\n";
        rhs << "0";
    } else if (op->is_intrinsic(Call::abs)) {
        internal_assert(op->args.size() == 1);
        Expr a0 = op->args[0];
        rhs << print_expr(cast(op->type, select(a0 > 0, a0, -a0)));
    } else if (op->is_intrinsic(Call::memoize_expr)) {
        internal_assert(op->args.size() >= 1);
        string arg = print_expr(op->args[0]);
        rhs << "(" << arg << ")";
    } else if (op->is_intrinsic(Call::copy_memory)) {
        internal_assert(op->args.size() == 3);
        string dest = print_expr(op->args[0]);
        string src = print_expr(op->args[1]);
        string size = print_expr(op->args[2]);
        rhs << "memcpy(" << dest << ", " << src << ", " << size << ")";
    } else if (op->is_intrinsic(Call::make_struct)) {
        // Emit a line something like:
        // struct {const int f_0, const char f_1, const int f_2} foo = {3, 'c', 4};

        // Get the args
        vector<string> values;
        for (size_t i = 0; i < op->args.size(); i++) {
            values.push_back(print_expr(op->args[i]));
        }
        do_indent();
        stream << "struct {";
        // List the types.
        for (size_t i = 0; i < op->args.size(); i++) {
            stream << "const " << print_type(op->args[i].type()) << " f_" << i << "; ";
        }
        string struct_name = unique_name('s');
        stream << "}  " << struct_name << " = {";
        // List the values.
        for (size_t i = 0; i < op->args.size(); i++) {
            if (i > 0) stream << ", ";
            stream << values[i];
        }
        stream << "};\n";
        // Return a pointer to it.
        rhs << "(&" << struct_name << ")";
    } else if (op->is_intrinsic(Call::stringify)) {
        // Rewrite to an snprintf
        vector<string> printf_args;
        string format_string = "";
        for (size_t i = 0; i < op->args.size(); i++) {
            Type t = op->args[i].type();
            printf_args.push_back(print_expr(op->args[i]));
            if (t.is_int()) {
                format_string += "%lld";
                printf_args[i] = "(long long)(" + printf_args[i] + ")";
            } else if (t.is_uint()) {
                format_string += "%llu";
                printf_args[i] = "(long long unsigned)(" + printf_args[i] + ")";
            } else if (t.is_float()) {
                if (t.bits() == 32) {
                    format_string += "%f";
                } else {
                    format_string += "%e";
                }
            } else if (op->args[i].as<StringImm>()) {
                format_string += "%s";
            } else {
                internal_assert(t.is_handle());
                format_string += "%p";
            }

        }
        string buf_name = unique_name('b');
        do_indent();
        stream << "char " << buf_name << "[1024];\n";
        do_indent();
        stream << "snprintf(" << buf_name << ", 1024, \"" << format_string << "\"";
        for (size_t i = 0; i < printf_args.size(); i++) {
            stream << ", " << printf_args[i];
        }
        stream << ");\n";
        rhs << buf_name;

    } else if (op->is_intrinsic(Call::register_destructor)) {
        internal_assert(op->args.size() == 2);
        const StringImm *fn = op->args[0].as<StringImm>();
        internal_assert(fn);
        string arg = print_expr(op->args[1]);

        string call =
            fn->value + "(" +
            (have_user_context ? "__user_context_, " : "nullptr, ")
            + "arg);";

        do_indent();
        // Make a struct on the stack that calls the given function as a destructor
        string struct_name = unique_name('s');
        string instance_name = unique_name('d');
        stream << "struct " << struct_name << "{ "
               << "void *arg; "
               << struct_name << "(void *a) : arg((void *)a) {} "
               << "~" << struct_name << "() {" << call << "}"
               << "} " << instance_name << "(" << arg << ");\n";
        rhs << print_expr(0);
    } else if (op->is_intrinsic(Call::div_round_to_zero)) {
        rhs << print_expr(op->args[0]) << " / " << print_expr(op->args[1]);
    } else if (op->is_intrinsic(Call::mod_round_to_zero)) {
        rhs << print_expr(op->args[0]) << " % " << print_expr(op->args[1]);
    } else if (op->is_intrinsic(Call::signed_integer_overflow)) {
        user_error << "Signed integer overflow occurred during constant-folding. Signed"
            " integer overflow for int32 and int64 is undefined behavior in"
            " Halide.\n";
    } else if (op->is_intrinsic(Call::indeterminate_expression)) {
        user_error << "Indeterminate expression occurred during constant-folding.\n";
    } else if (op->call_type == Call::Intrinsic ||
               op->call_type == Call::PureIntrinsic) {
        // TODO: other intrinsics
        internal_error << "Unhandled intrinsic in C backend: " << op->name << '\n';

    } else {
        // Generic calls
        vector<string> args(op->args.size());
        for (size_t i = 0; i < op->args.size(); i++) {
            args[i] = print_expr(op->args[i]);
        }
        rhs << op->name << "(";

        if (function_takes_user_context(op->name)) {
            rhs << (have_user_context ? "__user_context_, " : "nullptr, ");
        }

        for (size_t i = 0; i < op->args.size(); i++) {
            if (i > 0) rhs << ", ";
            rhs << args[i];
        }
        rhs << ")";
    }

    print_assignment(op->type, rhs.str());
}

void CodeGen_C::visit(const Load *op) {

    Type t = op->type;
    bool type_cast_needed =
        !allocations.contains(op->name) ||
        allocations.get(op->name).type != t;

    ostringstream rhs;
    if (type_cast_needed) {
        rhs << "(("
            << print_type(op->type)
            << " *)"
            << print_name(op->name)
            << ")";
    } else {
        rhs << print_name(op->name);
    }
    rhs << "["
        << print_expr(op->index)
        << "]";

    print_assignment(op->type, rhs.str());
}

void CodeGen_C::visit(const Store *op) {

    Type t = op->value.type();

    bool type_cast_needed =
        t.is_handle() ||
        !allocations.contains(op->name) ||
        allocations.get(op->name).type != t;

    string id_index = print_expr(op->index);
    string id_value = print_expr(op->value);
    do_indent();

    if (type_cast_needed) {
        stream << "((const "
               << print_type(t)
               << " *)"
               << print_name(op->name)
               << ")";
    } else {
        stream << print_name(op->name);
    }
    stream << "["
           << id_index
           << "] = "
           << id_value
           << ";\n";

    cache.clear();
}

void CodeGen_C::visit(const Let *op) {
    string id_value = print_expr(op->value);
    Expr new_var = Variable::make(op->value.type(), id_value);
    Expr body = substitute(op->name, new_var, op->body);
    print_expr(body);
}

void CodeGen_C::visit(const Select *op) {
    ostringstream rhs;
    string true_val = print_expr(op->true_value);
    string false_val = print_expr(op->false_value);
    string cond = print_expr(op->condition);
    rhs << "(" << print_type(op->type) << ")"
        << "(" << cond
        << " ? " << true_val
        << " : " << false_val
        << ")";
    print_assignment(op->type, rhs.str());
}

void CodeGen_C::visit(const LetStmt *op) {
    string id_value = print_expr(op->value);
    Expr new_var = Variable::make(op->value.type(), id_value);
    Stmt body = substitute(op->name, new_var, op->body);
    body.accept(this);
}

void CodeGen_C::visit(const AssertStmt *op) {
    string id_cond = print_expr(op->condition);

    do_indent();
    // Halide asserts have different semantics to C asserts.  They're
    // supposed to clean up and make the containing function return
    // -1, so we can't use the C version of assert. Instead we convert
    // to an if statement.

    stream << "if (!" << id_cond << ") ";
    open_scope();
    string id_msg = print_expr(op->message);
    do_indent();
    stream << "return " << id_msg << ";\n";
    close_scope("");
}

void CodeGen_C::visit(const ProducerConsumer *op) {
    do_indent();
    if (op->is_producer) {
        stream << "// produce " << op->name << '\n';
    } else {
        stream << "// consume " << op->name << '\n';
    }
    print_stmt(op->body);
}

void CodeGen_C::visit(const For *op) {
    if (op->for_type == ForType::Parallel) {
        do_indent();
        stream << "#pragma omp parallel for\n";
    } else {
        internal_assert(op->for_type == ForType::Serial)
            << "Can only emit serial or parallel for loops to C\n";
    }

    string id_min = print_expr(op->min);
    string id_extent = print_expr(op->extent);

    do_indent();
    stream << "for (int "
           << print_name(op->name)
           << " = " << id_min
           << "; "
           << print_name(op->name)
           << " < " << id_min
           << " + " << id_extent
           << "; "
           << print_name(op->name)
           << "++)\n";

    open_scope();
    op->body.accept(this);
    close_scope("for " + print_name(op->name));

}

void CodeGen_C::visit(const Provide *op) {
    internal_error << "Cannot emit Provide statements as C\n";
}

void CodeGen_C::visit(const Allocate *op) {
    open_scope();

    // For sizes less than 8k, do a stack allocation
    bool on_stack = false;
    int32_t constant_size;
    string size_id;
    if (op->new_expr.defined()) {
        Allocation alloc;
        alloc.type = op->type;
        alloc.free_function = op->free_function;
        allocations.push(op->name, alloc);
        heap_allocations.push(op->name, 0);
        stream << print_type(op->type) << "*" << print_name(op->name) << " = (" << print_expr(op->new_expr) << ");\n";
    } else {
        constant_size = op->constant_allocation_size();
        if (constant_size > 0) {
            int64_t stack_bytes = constant_size * op->type.bytes();

            if (stack_bytes > ((int64_t(1) << 31) - 1)) {
                user_error << "Total size for allocation "
                           << op->name << " is constant but exceeds 2^31 - 1.\n";
            } else {
                size_id = print_expr(Expr(static_cast<int32_t>(constant_size)));
                if (can_allocation_fit_on_stack(stack_bytes)) {
                    on_stack = true;
                }
            }
        } else {
            // Check that the allocation is not scalar (if it were scalar
            // it would have constant size).
            internal_assert(op->extents.size() > 0);

            size_id = print_assignment(Int(64), print_expr(op->extents[0]));

            for (size_t i = 1; i < op->extents.size(); i++) {
                // Make the code a little less cluttered for two-dimensional case
                string new_size_id_rhs;
                string next_extent = print_expr(op->extents[i]);
                if (i > 1) {
                    new_size_id_rhs =  "(" + size_id + " > ((int64_t(1) << 31) - 1)) ? " + size_id + " : (" + size_id + " * " + next_extent + ")";
                } else {
                    new_size_id_rhs = size_id + " * " + next_extent;
                }
                size_id = print_assignment(Int(64), new_size_id_rhs);
            }
            do_indent();
            stream << "if ((" << size_id << " > ((int64_t(1) << 31) - 1)) || ((" << size_id <<
              " * sizeof(" << print_type(op->type) << ")) > ((int64_t(1) << 31) - 1)))\n";
            open_scope();
            do_indent();
            stream << "halide_error("
                   << (have_user_context ? "__user_context_" : "nullptr")
                   << ", \"32-bit signed overflow computing size of allocation "
                   << op->name << "\\n\");\n";
            do_indent();
            stream << "return -1;\n";
            close_scope("overflow test " + op->name);
        }

        // Check the condition to see if this allocation should actually be created.
        // If the allocation is on the stack, the only condition we can respect is
        // unconditional false (otherwise a non-constant-sized array declaration
        // will be generated).
        if (!on_stack || is_zero(op->condition)) {
            Expr conditional_size = Select::make(op->condition,
                                                 Var(size_id),
                                                 Expr(static_cast<int32_t>(0)));
            conditional_size = simplify(conditional_size);
            size_id = print_assignment(Int(64), print_expr(conditional_size));
        }

        Allocation alloc;
        alloc.type = op->type;
        allocations.push(op->name, alloc);

        do_indent();
        stream << print_type(op->type) << ' ';

        if (on_stack) {
            stream << print_name(op->name)
                   << "[" << size_id << "];\n";
        } else {
            stream << "*"
                   << print_name(op->name)
                   << " = ("
                   << print_type(op->type)
                   << " *)halide_malloc("
                   << (have_user_context ? "__user_context_" : "nullptr")
                   << ", sizeof("
                   << print_type(op->type)
                   << ")*" << size_id << ");\n";
            heap_allocations.push(op->name, 0);
        }
    }

    op->body.accept(this);

    // Should have been freed internally
    internal_assert(!allocations.contains(op->name));

    close_scope("alloc " + print_name(op->name));
}

void CodeGen_C::visit(const Free *op) {
    if (heap_allocations.contains(op->name)) {
        string free_function = allocations.get(op->name).free_function;
        if (free_function.empty()) {
            free_function = "halide_free";
        }

        do_indent();
        stream << free_function << "("
               << (have_user_context ? "__user_context_, " : "nullptr, ")
               << print_name(op->name)
               << ");\n";
        heap_allocations.pop(op->name);
    }
    allocations.pop(op->name);
}

void CodeGen_C::visit(const Realize *op) {
    internal_error << "Cannot emit realize statements to C\n";
}

void CodeGen_C::visit(const IfThenElse *op) {
    string cond_id = print_expr(op->condition);

    do_indent();
    stream << "if (" << cond_id << ")\n";
    open_scope();
    op->then_case.accept(this);
    close_scope("if " + cond_id);

    if (op->else_case.defined()) {
        do_indent();
        stream << "else\n";
        open_scope();
        op->else_case.accept(this);
        close_scope("if " + cond_id + " else");
    }
}

void CodeGen_C::visit(const Evaluate *op) {
    if (is_const(op->value)) return;
    string id = print_expr(op->value);
    do_indent();
    stream << "(void)" << id << ";\n";
}

void CodeGen_C::test() {
    LoweredArgument buffer_arg("buf", Argument::OutputBuffer, Int(32), 3);
    LoweredArgument float_arg("alpha", Argument::InputScalar, Float(32), 0);
    LoweredArgument int_arg("beta", Argument::InputScalar, Int(32), 0);
    LoweredArgument user_context_arg("__user_context", Argument::InputScalar, type_of<const void*>(), 0);
    vector<LoweredArgument> args = { buffer_arg, float_arg, int_arg, user_context_arg };
    Var x("x");
    Param<float> alpha("alpha");
    Param<int> beta("beta");
    Expr e = Select::make(alpha > 4.0f, print_when(x < 1, 3), 2);
    Stmt s = Store::make("buf", e, x, Parameter());
    s = LetStmt::make("x", beta+1, s);
    s = Block::make(s, Free::make("tmp.stack"));
    s = Allocate::make("tmp.stack", Int(32), {127}, const_true(), s);
    s = Block::make(s, Free::make("tmp.heap"));
    s = Allocate::make("tmp.heap", Int(32), {43, beta}, const_true(), s);

    Module m("", get_host_target());
    m.append(LoweredFunc("test1", args, s, LoweredFunc::External));

    ostringstream source;
    {
        CodeGen_C cg(source, CodeGen_C::CImplementation);
        cg.compile(m);
    }

    string src = source.str();
    string correct_source =
        headers +
        globals +
        string((const char *)halide_internal_initmod_declarations) + '\n' +
        "#ifndef HALIDE_FUNCTION_ATTRS\n"
        "#define HALIDE_FUNCTION_ATTRS\n"
        "#endif\n"
        "\n"
        "#ifdef __cplusplus\n"
        "extern \"C\" {\n"
        "#endif\n"
        "int32_t  halide_print(void *, char const *);\n"
        "\n\n"
        "int test1(halide_buffer_t *_buf_buffer, float _alpha, int32_t _beta, void const *__user_context) HALIDE_FUNCTION_ATTRS {\n"
        " int32_t *_buf = (int32_t *)(_buf_buffer->host);\n"
        " (void)_buf;\n"
        " const bool _buf_host_and_device_are_null = (_buf_buffer->host == NULL) && (_buf_buffer->device == 0);\n"
        " (void)_buf_host_and_device_are_null;\n"
        " const int32_t _buf_min_0 = _buf_buffer->dim[0].min;\n"
        " (void)_buf_min_0;\n"
        " const int32_t _buf_min_1 = _buf_buffer->dim[1].min;\n"
        " (void)_buf_min_1;\n"
        " const int32_t _buf_min_2 = _buf_buffer->dim[2].min;\n"
        " (void)_buf_min_2;\n"
        " const int32_t _buf_extent_0 = _buf_buffer->dim[0].extent;\n"
        " (void)_buf_extent_0;\n"
        " const int32_t _buf_extent_1 = _buf_buffer->dim[1].extent;\n"
        " (void)_buf_extent_1;\n"
        " const int32_t _buf_extent_2 = _buf_buffer->dim[2].extent;\n"
        " (void)_buf_extent_2;\n"
        " const int32_t _buf_stride_0 = _buf_buffer->dim[0].stride;\n"
        " (void)_buf_stride_0;\n"
        " const int32_t _buf_stride_1 = _buf_buffer->dim[1].stride;\n"
        " (void)_buf_stride_1;\n"
        " const int32_t _buf_stride_2 = _buf_buffer->dim[2].stride;\n"
        " (void)_buf_stride_2;\n"
        " const int32_t _buf_type_code = (int32_t)(_buf_buffer->type.code);\n"
        " (void)_buf_type_code;\n"
        " const int32_t _buf_type_bits = (int32_t)(_buf_buffer->type.bits);\n"
        " (void)_buf_type_bits;\n"
        " const int32_t _buf_type_lanes = (int32_t)(_buf_buffer->type.lanes);\n"
        " (void)_buf_type_lanes;\n"
        " {\n"
        "  int64_t _0 = 43;\n"
        "  int64_t _1 = _0 * _beta;\n"
        "  if ((_1 > ((int64_t(1) << 31) - 1)) || ((_1 * sizeof(int32_t)) > ((int64_t(1) << 31) - 1)))\n"
        "  {\n"
        "   halide_error(__user_context_, \"32-bit signed overflow computing size of allocation tmp.heap\\n\");\n"
        "   return -1;\n"
        "  } // overflow test tmp.heap\n"
        "  int64_t _2 = _1;\n"
        "  int32_t *_tmp_heap = (int32_t *)halide_malloc(__user_context_, sizeof(int32_t)*_2);\n"
        "  {\n"
        "   int32_t _tmp_stack[127];\n"
        "   int32_t _3 = _beta + 1;\n"
        "   int32_t _4;\n"
        "   bool _5 = _3 < 1;\n"
        "   if (_5)\n"
        "   {\n"
        "    char b0[1024];\n"
        "    snprintf(b0, 1024, \"%lld%s\", (long long)(3), \"\\n\");\n"
        "    char const *_6 = b0;\n"
        "    int32_t _7 = halide_print(__user_context_, _6);\n"
        "    int32_t _8 = (_7, 3);\n"
        "    _4 = _8;\n"
        "   } // if _5\n"
        "   else\n"
        "   {\n"
        "    _4 = 3;\n"
        "   } // if _5 else\n"
        "   int32_t _9 = _4;\n"
        "   bool _10 = _alpha > float_from_bits(1082130432 /* 4 */);\n"
        "   int32_t _11 = (int32_t)(_10 ? _9 : 2);\n"
        "   _buf[_3] = _11;\n"
        "  } // alloc _tmp_stack\n"
        "  halide_free(__user_context_, _tmp_heap);\n"
        " } // alloc _tmp_heap\n"
        " return 0;\n"
        "}\n\n"
        "#ifdef __cplusplus\n"
        "}  // extern \"C\"\n"
        "#endif\n";
;
    if (src != correct_source) {
        int diff = 0;
        while (src[diff] == correct_source[diff]) diff++;
        int diff_end = diff + 1;
        while (diff > 0 && src[diff] != '\n') diff--;
        while (diff_end < (int)src.size() && src[diff_end] != '\n') diff_end++;

        internal_error
            << "Correct source code:\n" << correct_source
            << "Actual source code:\n" << src
            << "\nDifference starts at: " << src.substr(diff, diff_end - diff) << "\n"
            << "vs: " << correct_source.substr(diff, diff_end - diff) << "\n";
    }


    std::cout << "CodeGen_C test passed\n";
}

}
}<|MERGE_RESOLUTION|>--- conflicted
+++ resolved
@@ -623,11 +623,7 @@
     }
 }
 
-<<<<<<< HEAD
-void CodeGen_C::compile(const BufferPtr &buffer, const Target &target) {
-=======
-void CodeGen_C::compile(const Buffer<> &buffer) {
->>>>>>> 5b78ba6a
+void CodeGen_C::compile(const Buffer<> &buffer, const Target &target) {
     // Don't define buffers in headers.
     if (is_header()) {
         return;
