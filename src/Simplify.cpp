#include <iostream>
#include <algorithm>
#include <cmath>
#include <limits>
#include <stdio.h>

#include "Simplify.h"
#include "IROperator.h"
#include "IREquality.h"
#include "IRPrinter.h"
#include "IRMutator.h"
#include "Scope.h"
#include "Var.h"
#include "Debug.h"
#include "ModulusRemainder.h"
#include "Substitute.h"
#include "Bounds.h"
#include "Deinterleave.h"
#include "ExprUsesVar.h"

#ifdef _MSC_VER
#define snprintf _snprintf
#endif

namespace Halide {
namespace Internal {

using std::string;
using std::map;
using std::pair;
using std::make_pair;
using std::ostringstream;
using std::vector;

namespace {

// Things that we can constant fold: Immediates, broadcasts of
// immediates.
bool is_simple_const(Expr e) {
    if (e.as<IntImm>()) return true;
    if (e.as<UIntImm>()) return true;
    if (e.as<FloatImm>()) return true;
    if (const Broadcast *b = e.as<Broadcast>()) {
        return is_simple_const(b->value);
    }
    return false;
}

// Returns true iff t is a scalar integral type where overflow is undefined
bool no_overflow_scalar_int(Type t) {
    return (t.is_scalar() && t.is_int() && t.bits() >= 32);
}

// Returns true iff t does not have a well defined overflow behavior.
bool no_overflow(Type t) {
    return t.is_float() || no_overflow_scalar_int(t.element_of());
}

}

class Simplify : public IRMutator {
public:
    Simplify(bool r, const Scope<Interval> *bi, const Scope<ModulusRemainder> *ai) :
        simplify_lets(r) {
        alignment_info.set_containing_scope(ai);

        // Only respect the constant bounds from the containing scope.
        for (Scope<Interval>::const_iterator iter = bi->cbegin(); iter != bi->cend(); ++iter) {
            int64_t i_min, i_max;
            if (const_int(iter.value().min, &i_min) &&
                const_int(iter.value().max, &i_max)) {
                bounds_info.push(iter.name(), make_pair(i_min, i_max));
            }
        }

    }

    // Uncomment to debug all Expr mutations.
    /*
    Expr mutate(Expr e) {
        static int indent = 0;
        std::string spaces;
        for (int i = 0; i < indent; i++) spaces += ' ';

        debug(1) << spaces << "Simplifying " << e << "\n";
        indent++;
        Expr new_e = IRMutator::mutate(e);
        indent--;
        if (!new_e.same_as(e)) {
            debug(1)
                << spaces << "Before: " << e << "\n"
                << spaces << "After:  " << new_e << "\n";
        }
        return new_e;
    }
    using IRMutator::mutate;
    */

private:
    bool simplify_lets;

    struct VarInfo {
        Expr replacement;
        int old_uses, new_uses;
    };

    Scope<VarInfo> var_info;
    Scope<pair<int64_t, int64_t>> bounds_info;
    Scope<ModulusRemainder> alignment_info;


    using IRMutator::visit;

    // Wrappers for as_const_foo that are more convenient to use in
    // the large chains of conditions in the visit methods
    // below. Unlike the versions in IROperator, these only match
    // scalars.
    bool const_float(Expr e, double *f) {
        if (e.type().is_vector()) {
            return false;
        } else if (const double *p = as_const_float(e)) {
            *f = *p;
            return true;
        } else {
            return false;
        }
    }

    bool const_int(Expr e, int64_t *i) {
        if (e.type().is_vector()) {
            return false;
        } else if (const int64_t *p = as_const_int(e)) {
            *i = *p;
            return true;
        } else {
            return false;
        }
    }

    bool const_uint(Expr e, uint64_t *u) {
        if (e.type().is_vector()) {
            return false;
        } else if (const uint64_t *p = as_const_uint(e)) {
            *u = *p;
            return true;
        } else {
            return false;
        }
    }

    // Similar to bounds_of_expr_in_scope, but gives up immediately if
    // anything isn't a constant. This stops rules from taking the
    // bounds of something then having to simplify it to see whether
    // it constant-folds. For some expressions the bounds of the
    // expression is at least as complex as the expression, so
    // recursively mutating the bounds causes havoc.
    bool const_int_bounds(Expr e, int64_t *min_val, int64_t *max_val) {
        if (!no_overflow_scalar_int(e.type())) {
            return false;
        }

        if (const int64_t *i = as_const_int(e)) {
            *min_val = *max_val = *i;
            return true;
        } else if (const Variable *v = e.as<Variable>()) {
            if (bounds_info.contains(v->name)) {
                pair<int64_t, int64_t> b = bounds_info.get(v->name);
                *min_val = b.first;
                *max_val = b.second;
                return true;
            }
        } else if (const Add *add = e.as<Add>()) {
            int64_t min_a, min_b, max_a, max_b;
            if (const_int_bounds(add->a, &min_a, &max_a) &&
                const_int_bounds(add->b, &min_b, &max_b)) {
                *min_val = min_a + min_b;
                *max_val = max_a + max_b;
                return true;
            }
        } else if (const Sub *sub = e.as<Sub>()) {
            int64_t min_a, min_b, max_a, max_b;
            if (const_int_bounds(sub->a, &min_a, &max_a) &&
                const_int_bounds(sub->b, &min_b, &max_b)) {
                *min_val = min_a - max_b;
                *max_val = max_a - min_b;
                return true;
            }
        } else if (const Max *max = e.as<Max>()) {
            int64_t min_a, min_b, max_a, max_b;
            if (const_int_bounds(max->a, &min_a, &max_a) &&
                const_int_bounds(max->b, &min_b, &max_b)) {
                *min_val = std::max(min_a, min_b);
                *max_val = std::max(max_a, max_b);
                return true;
            }
        } else if (const Min *min = e.as<Min>()) {
            int64_t min_a, min_b, max_a, max_b;
            if (const_int_bounds(min->a, &min_a, &max_a) &&
                const_int_bounds(min->b, &min_b, &max_b)) {
                *min_val = std::min(min_a, min_b);
                *max_val = std::min(max_a, max_b);
                return true;
            }
        } else if (const Mul *mul = e.as<Mul>()) {
            int64_t min_a, min_b, max_a, max_b;
            if (const_int_bounds(mul->a, &min_a, &max_a) &&
                const_int_bounds(mul->b, &min_b, &max_b)) {
                int64_t
                    t0 = min_a*min_b,
                    t1 = min_a*max_b,
                    t2 = max_a*min_b,
                    t3 = max_a*max_b;
                *min_val = std::min(std::min(t0, t1), std::min(t2, t3));
                *max_val = std::max(std::max(t0, t1), std::max(t2, t3));
                return true;
            }
        } else if (const Select *sel = e.as<Select>()) {
            int64_t min_a, min_b, max_a, max_b;
            if (const_int_bounds(sel->true_value, &min_a, &max_a) &&
                const_int_bounds(sel->false_value, &min_b, &max_b)) {
                *min_val = std::min(min_a, min_b);
                *max_val = std::max(max_a, max_b);
                return true;
            }
        } else if (const Mod *mod = e.as<Mod>()) {
            int64_t min_b, max_b;
            if (const_int_bounds(mod->b, &min_b, &max_b) &&
                (min_b > 0 || max_b < 0)) {
                *min_val = 0;
                *max_val = std::abs(max_b) - 1;
                return true;
            }
        } else if (const Div *div = e.as<Div>()) {
            int64_t min_a, min_b, max_a, max_b;
            if (const_int_bounds(div->a, &min_a, &max_a) &&
                const_int_bounds(div->b, &min_b, &max_b) &&
                (min_b > 0 || max_b < 0)) {
                int64_t
                    t0 = div_imp(min_a, min_b),
                    t1 = div_imp(min_a, max_b),
                    t2 = div_imp(max_a, min_b),
                    t3 = div_imp(max_a, max_b);
                *min_val = std::min(std::min(t0, t1), std::min(t2, t3));
                *max_val = std::max(std::max(t0, t1), std::max(t2, t3));
                return true;
            }
        }
        return false;
    }


    // Check if an Expr is integer-division-rounding-up by the given
    // factor. If so, return the core expression.
    Expr is_round_up_div(Expr e, int64_t factor) {
        if (!no_overflow(e.type())) return Expr();
        const Div *div = e.as<Div>();
        if (!div) return Expr();
        if (!is_const(div->b, factor)) return Expr();
        const Add *add = div->a.as<Add>();
        if (!add) return Expr();
        if (!is_const(add->b, factor-1)) return Expr();
        return add->a;
    }

    // Check if an Expr is a rounding-up operation, and if so, return
    // the factor.
    Expr is_round_up(Expr e, int64_t *factor) {
        if (!no_overflow(e.type())) return Expr();
        const Mul *mul = e.as<Mul>();
        if (!mul) return Expr();
        if (!const_int(mul->b, factor)) return Expr();
        return is_round_up_div(mul->a, *factor);
    }

    void visit(const Cast *op) {
        Expr value = mutate(op->value);
        const Cast *cast = value.as<Cast>();
        const Broadcast *broadcast_value = value.as<Broadcast>();
        const Ramp *ramp_value = value.as<Ramp>();
        double f = 0.0;
        int64_t i = 0;
        uint64_t u = 0;
        if (value.type() == op->type) {
            expr = value;
        } else if (op->type.is_int() &&
                   const_float(value, &f)) {
            // float -> int
            expr = IntImm::make(op->type, (int64_t)f);
        } else if (op->type.is_uint() &&
                   const_float(value, &f)) {
            // float -> uint
            expr = UIntImm::make(op->type, (uint64_t)f);
        } else if (op->type.is_float() &&
                   const_float(value, &f)) {
            // float -> float
            expr = FloatImm::make(op->type, f);
        } else if (op->type.is_int() &&
                   const_int(value, &i)) {
            // int -> int
            expr = IntImm::make(op->type, i);
        } else if (op->type.is_uint() &&
                   const_int(value, &i)) {
            // int -> uint
            expr = UIntImm::make(op->type, (uint64_t)i);
        } else if (op->type.is_float() &&
                   const_int(value, &i)) {
            // int -> float
            expr = FloatImm::make(op->type, (double)i);
        } else if (op->type.is_int() &&
                   const_uint(value, &u)) {
            // uint -> int
            expr = IntImm::make(op->type, (int64_t)u);
        } else if (op->type.is_uint() &&
                   const_uint(value, &u)) {
            // uint -> uint
            expr = UIntImm::make(op->type, u);
        } else if (op->type.is_float() &&
                   const_uint(value, &u)) {
            // uint -> float
            expr = FloatImm::make(op->type, (double)u);
        } else if (cast &&
                   op->type.code() == cast->type.code() &&
                   op->type.bits() < cast->type.bits()) {
            // If this is a cast of a cast of the same type, where the
            // outer cast is narrower, the inner cast can be
            // eliminated.
            expr = mutate(Cast::make(op->type, cast->value));
        } else if (broadcast_value) {
            // cast(broadcast(x)) -> broadcast(cast(x))
            expr = mutate(Broadcast::make(Cast::make(op->type.element_of(), broadcast_value->value), broadcast_value->lanes));
        } else if (ramp_value &&
                   no_overflow(op->type) &&
                   no_overflow(ramp_value->base.type()) &&
                   no_overflow(ramp_value->stride.type())) {
            // cast(ramp(a, b, w)) -> ramp(cast(a), cast(b), w)
            expr = mutate(Ramp::make(Cast::make(op->type.element_of(), ramp_value->base),
                                     Cast::make(op->type.element_of(), ramp_value->stride),
                                     ramp_value->lanes));
        } else if (value.same_as(op->value)) {
            expr = op;
        } else {
            expr = Cast::make(op->type, value);
        }
    }

    void visit(const Variable *op) {
        if (var_info.contains(op->name)) {
            VarInfo &info = var_info.ref(op->name);

            // if replacement is defined, we should substitute it in (unless
            // it's a var that has been hidden by a nested scope).
            if (info.replacement.defined()) {
                internal_assert(info.replacement.type() == op->type);
                expr = info.replacement;
                info.new_uses++;
            } else {
                // This expression was not something deemed
                // substitutable - no replacement is defined.
                expr = op;
                info.old_uses++;
            }
        } else {
            // We never encountered a let that defines this var. Must
            // be a uniform. Don't touch it.
            expr = op;
        }
    }

    void visit(const Add *op) {
        int64_t ia = 0, ib = 0, ic = 0;
        uint64_t ua = 0, ub = 0;
        double fa = 0.0f, fb = 0.0f;

        Expr a = mutate(op->a);
        Expr b = mutate(op->b);

        // Rearrange a few patterns to cut down on the number of cases
        // to check later.
        if ((is_simple_const(a) && !is_simple_const(b)) ||
            (b.as<Min>() && !a.as<Min>()) ||
            (b.as<Max>() && !a.as<Max>())) {
            std::swap(a, b);
        }

        const Ramp *ramp_a = a.as<Ramp>();
        const Ramp *ramp_b = b.as<Ramp>();
        const Broadcast *broadcast_a = a.as<Broadcast>();
        const Broadcast *broadcast_b = b.as<Broadcast>();
        const Add *add_a = a.as<Add>();
        const Add *add_b = b.as<Add>();
        const Sub *sub_a = a.as<Sub>();
        const Sub *sub_b = b.as<Sub>();
        const Mul *mul_a = a.as<Mul>();
        const Mul *mul_b = b.as<Mul>();

        const Div *div_a = a.as<Div>();

        const Div *div_a_a = mul_a ? mul_a->a.as<Div>() : nullptr;
        const Mod *mod_a = a.as<Mod>();
        const Mod *mod_b = b.as<Mod>();

        const Mul *mul_a_a = add_a ? add_a->a.as<Mul>(): nullptr;
        const Mod *mod_a_a = add_a ? add_a->a.as<Mod>(): nullptr;
        const Mul *mul_a_b = add_a ? add_a->b.as<Mul>(): nullptr;
        const Mod *mod_a_b = add_a ? add_a->b.as<Mod>(): nullptr;

        const Min *min_a = a.as<Min>();
        const Max *max_a = a.as<Max>();
        const Sub *sub_a_a = min_a ? min_a->a.as<Sub>() : nullptr;
        const Sub *sub_a_b = min_a ? min_a->b.as<Sub>() : nullptr;
        const Add *add_a_a = min_a ? min_a->a.as<Add>() : nullptr;
        const Add *add_a_b = min_a ? min_a->b.as<Add>() : nullptr;
        sub_a_a = max_a ? max_a->a.as<Sub>() : sub_a_a;
        sub_a_b = max_a ? max_a->b.as<Sub>() : sub_a_b;
        add_a_a = max_a ? max_a->a.as<Add>() : add_a_a;
        add_a_b = max_a ? max_a->b.as<Add>() : add_a_b;

        add_a_a = div_a ? div_a->a.as<Add>() : add_a_a;

        const Select *select_a = a.as<Select>();
        const Select *select_b = b.as<Select>();

        if (const_int(a, &ia) &&
            const_int(b, &ib)) {
            // const int + const int
            expr = IntImm::make(a.type(), ia + ib);
        } else if (const_uint(a, &ua) &&
                   const_uint(b, &ub)) {
            // const uint + const uint
            expr = UIntImm::make(a.type(), ua + ub);
        } else if (const_float(a, &fa) &&
                   const_float(b, &fb)) {
            // const float + const float
            expr = FloatImm::make(a.type(), fa + fb);
        } else if (is_zero(b)) {
            expr = a;
        } else if (is_zero(a)) {
            expr = b;
        } else if (ramp_a &&
                   ramp_b) {
            // Ramp + Ramp
            expr = mutate(Ramp::make(ramp_a->base + ramp_b->base,
                                     ramp_a->stride + ramp_b->stride, ramp_a->lanes));
        } else if (ramp_a &&
                   broadcast_b) {
            // Ramp + Broadcast
            expr = mutate(Ramp::make(ramp_a->base + broadcast_b->value,
                                     ramp_a->stride, ramp_a->lanes));
        } else if (broadcast_a &&
                   ramp_b) {
            // Broadcast + Ramp
            expr = mutate(Ramp::make(broadcast_a->value + ramp_b->base,
                                     ramp_b->stride, ramp_b->lanes));
        } else if (broadcast_a &&
                   broadcast_b) {
            // Broadcast + Broadcast
            expr = Broadcast::make(mutate(broadcast_a->value + broadcast_b->value),
                                   broadcast_a->lanes);

        } else if (select_a &&
                   select_b &&
                   equal(select_a->condition, select_b->condition)) {
            // select(c, a, b) + select(c, d, e) -> select(c, a+d, b+e)
            expr = mutate(Select::make(select_a->condition,
                                       select_a->true_value + select_b->true_value,
                                       select_a->false_value + select_b->false_value));
        } else if (select_a &&
                   is_const(b) &&
                   (is_const(select_a->true_value) ||
                    is_const(select_a->false_value))) {
            // select(c, c1, c2) + c3 -> select(c, c1+c3, c2+c3)
            expr = mutate(Select::make(select_a->condition,
                                       select_a->true_value + b,
                                       select_a->false_value + b));
        } else if (add_a &&
                   is_simple_const(add_a->b)) {
            // In ternary expressions, pull constants outside
            if (is_simple_const(b)) {
                expr = mutate(add_a->a + (add_a->b + b));
            } else {
                expr = mutate((add_a->a + b) + add_a->b);
            }
        } else if (add_b &&
                   is_simple_const(add_b->b)) {
            expr = mutate((a + add_b->a) + add_b->b);
        } else if (sub_a &&
                   is_simple_const(sub_a->a)) {
            if (is_simple_const(b)) {
                expr = mutate((sub_a->a + b) - sub_a->b);
            } else {
                expr = mutate((b - sub_a->b) + sub_a->a);
            }

        } else if (sub_a &&
                   equal(b, sub_a->b)) {
            // Additions that cancel an inner term
            // (a - b) + b
            expr = sub_a->a;
        } else if (sub_a &&
                   is_zero(sub_a->a)) {
            expr = mutate(b - sub_a->b);
        } else if (sub_b && equal(a, sub_b->b)) {
            // a + (b - a)
            expr = sub_b->a;
        } else if (sub_b &&
                   is_simple_const(sub_b->a)) {
            // a + (7 - b) -> (a - b) + 7
            expr = mutate((a - sub_b->b) + sub_b->a);
        } else if (sub_a &&
                   sub_b &&
                   equal(sub_a->b, sub_b->a)) {
            // (a - b) + (b - c) -> a - c
            expr = mutate(sub_a->a - sub_b->b);
        } else if (sub_a &&
                   sub_b &&
                   equal(sub_a->a, sub_b->b)) {
            // (a - b) + (c - a) -> c - b
            expr = mutate(sub_b->a - sub_a->b);
        } else if (mul_b &&
                   is_negative_negatable_const(mul_b->b)) {
            // a + b*-x -> a - b*x
            expr = mutate(a - mul_b->a * (-mul_b->b));
        } else if (mul_a &&
                   is_negative_negatable_const(mul_a->b)) {
            // a*-x + b -> b - a*x
            expr = mutate(b - mul_a->a * (-mul_a->b));
        } else if (mul_b &&
                   !is_const(a) &&
                   equal(a, mul_b->a) &&
                   no_overflow(op->type)) {
            // a + a*b -> a*(1 + b)
            expr = mutate(a * (make_one(op->type) + mul_b->b));
        } else if (mul_b &&
                   !is_const(a) &&
                   equal(a, mul_b->b) &&
                   no_overflow(op->type)) {
            // a + b*a -> (1 + b)*a
            expr = mutate((make_one(op->type) + mul_b->a) * a);
        } else if (mul_a &&
                   !is_const(b) &&
                   equal(mul_a->a, b) &&
                   no_overflow(op->type)) {
            // a*b + a -> a*(b + 1)
            expr = mutate(mul_a->a * (mul_a->b + make_one(op->type)));
        } else if (mul_a &&
                   !is_const(b) &&
                   equal(mul_a->b, b) &&
                   no_overflow(op->type)) {
            // a*b + b -> (a + 1)*b
            expr = mutate((mul_a->a + make_one(op->type)) * b);
        } else if (no_overflow(op->type) &&
                   min_a &&
                   sub_a_b &&
                   equal(sub_a_b->b, b)) {
            // min(a, b-c) + c -> min(a+c, b)
            expr = mutate(Min::make(Add::make(min_a->a, b), sub_a_b->a));
        } else if (no_overflow(op->type) &&
                   min_a &&
                   sub_a_a &&
                   equal(sub_a_a->b, b)) {
            // min(a-c, b) + c -> min(a, b+c)
            expr = mutate(Min::make(sub_a_a->a, Add::make(min_a->b, b)));
        } else if (no_overflow(op->type) &&
                   max_a &&
                   sub_a_b &&
                   equal(sub_a_b->b, b)) {
            // max(a, b-c) + c -> max(a+c, b)
            expr = mutate(Max::make(Add::make(max_a->a, b), sub_a_b->a));
        } else if (no_overflow(op->type) &&
                   max_a &&
                   sub_a_a &&
                   equal(sub_a_a->b, b)) {
            // max(a-c, b) + c -> max(a, b+c)
            expr = mutate(Max::make(sub_a_a->a, Add::make(max_a->b, b)));

        } else if (no_overflow(op->type) &&
                   min_a &&
                   add_a_b &&
                   const_int(add_a_b->b, &ia) &&
                   const_int(b, &ib) &&
                   ia + ib == 0) {
            // min(a, b + (-2)) + 2 -> min(a + 2, b)
            expr = mutate(Min::make(Add::make(min_a->a, b), add_a_b->a));
        } else if (no_overflow(op->type) &&
                   min_a &&
                   add_a_a &&
                   const_int(add_a_a->b, &ia) &&
                   const_int(b, &ib) &&
                   ia + ib == 0) {
            // min(a + (-2), b) + 2 -> min(a, b + 2)
            expr = mutate(Min::make(add_a_a->a, Add::make(min_a->b, b)));
        } else if (no_overflow(op->type) &&
                   max_a &&
                   add_a_b &&
                   const_int(add_a_b->b, &ia) &&
                   const_int(b, &ib) &&
                   ia + ib == 0) {
            // max(a, b + (-2)) + 2 -> max(a + 2, b)
            expr = mutate(Max::make(Add::make(max_a->a, b), add_a_b->a));
        } else if (no_overflow(op->type) &&
                   max_a &&
                   add_a_a &&
                   const_int(add_a_a->b, &ia) &&
                   const_int(b, &ib) &&
                   ia + ib == 0) {
            // max(a + (-2), b) + 2 -> max(a, b + 2)
            expr = mutate(Max::make(add_a_a->a, Add::make(max_a->b, b)));
        } else if (no_overflow(op->type) &&
                   div_a &&
                   add_a_a &&
                   const_int(add_a_a->b, &ia) &&
                   const_int(div_a->b, &ib) && ib &&
                   const_int(b, &ic)) {
            // ((a + ia) / ib + ic) -> (a + (ia + ib*ic)) / ib
            expr = mutate((add_a_a->a + IntImm::make(op->type, ia + ib*ic)) / div_a->b);
        } else if (mul_a &&
                   mul_b &&
                   equal(mul_a->a, mul_b->a)) {
            // Pull out common factors a*x + b*x
            expr = mutate(mul_a->a * (mul_a->b + mul_b->b));
        } else if (mul_a &&
                   mul_b &&
                   equal(mul_a->b, mul_b->a)) {
            expr = mutate(mul_a->b * (mul_a->a + mul_b->b));
        } else if (mul_a &&
                   mul_b &&
                   equal(mul_a->b, mul_b->b)) {
            expr = mutate(mul_a->b * (mul_a->a + mul_b->a));
        } else if (mul_a &&
                   mul_b &&
                   equal(mul_a->a, mul_b->b)) {
            expr = mutate(mul_a->a * (mul_a->b + mul_b->a));
        } else if (mod_a &&
                   mul_b &&
                   equal(mod_a->b, mul_b->b)) {
            // (x%3) + y*3 -> y*3 + x%3
            expr = mutate(b + a);
        } else if (no_overflow(op->type) &&
                   mul_a &&
                   mod_b &&
                   div_a_a &&
                   equal(mul_a->b, div_a_a->b) &&
                   equal(mul_a->b, mod_b->b) &&
                   equal(div_a_a->a, mod_b->a)) {
            // (x/3)*3 + x%3 -> x
            expr = div_a_a->a;
        } else if (no_overflow(op->type) &&
                   add_a &&
                   mul_a_a &&
                   mod_b &&
                   equal(mul_a_a->b, mod_b->b) &&
                   (!mod_a_b || !equal(mod_a_b->b, mod_b->b))) {
            // ((x*3) + y) + z%3 -> (x*3 + z%3) + y
            expr = mutate((add_a->a + b) + add_a->b);
        } else if (no_overflow(op->type) &&
                   add_a &&
                   mod_a_a &&
                   mul_b &&
                   equal(mod_a_a->b, mul_b->b) &&
                   (!mod_a_b || !equal(mod_a_b->b, mul_b->b))) {
            // ((x%3) + y) + z*3 -> (z*3 + x%3) + y
            expr = mutate((b + add_a->a) + add_a->b);
        } else if (no_overflow(op->type) &&
                   add_a &&
                   mul_a_b &&
                   mod_b &&
                   equal(mul_a_b->b, mod_b->b) &&
                   (!mod_a_a || !equal(mod_a_a->b, mod_b->b))) {
            // (y + (x*3)) + z%3 -> y + (x*3 + z%3)
            expr = mutate(add_a->a + (add_a->b + b));
        } else if (no_overflow(op->type) &&
                   add_a &&
                   mod_a_b &&
                   mul_b &&
                   equal(mod_a_b->b, mul_b->b) &&
                   (!mod_a_a || !equal(mod_a_a->b, mul_b->b))) {
            // (y + (x%3)) + z*3 -> y + (z*3 + x%3)
            expr = mutate(add_a->a + (b + add_a->b));
        } else if (mul_a && mul_b &&
                   const_int(mul_a->b, &ia) &&
                   const_int(mul_b->b, &ib) &&
                   ia % ib == 0) {
            // x*4 + y*2 -> (x*2 + y)*2
            Expr ratio = make_const(a.type(), div_imp(ia, ib));
            expr = mutate((mul_a->a * ratio + mul_b->a) * mul_b->b);
        } else if (a.same_as(op->a) && b.same_as(op->b)) {
            // If we've made no changes, and can't find a rule to apply, return the operator unchanged.
            expr = op;
        } else {
            expr = Add::make(a, b);
        }
    }

    void visit(const Sub *op) {
        Expr a = mutate(op->a);
        Expr b = mutate(op->b);

        int64_t ia = 0, ib = 0;
        uint64_t ua = 0, ub = 0;
        double fa = 0.0f, fb = 0.0f;

        const Ramp *ramp_a = a.as<Ramp>();
        const Ramp *ramp_b = b.as<Ramp>();
        const Broadcast *broadcast_a = a.as<Broadcast>();
        const Broadcast *broadcast_b = b.as<Broadcast>();
        const Cast *cast_a = a.as<Cast>();
        const Cast *cast_b = b.as<Cast>();

        const Add *add_a = a.as<Add>();
        const Add *add_b = b.as<Add>();
        const Sub *sub_a = a.as<Sub>();
        const Sub *sub_b = b.as<Sub>();
        const Mul *mul_a = a.as<Mul>();
        const Mul *mul_b = b.as<Mul>();
        const Div *div_a_a = mul_a ? mul_a->a.as<Div>() : nullptr;
        const Div *div_b_a = mul_b ? mul_b->a.as<Div>() : nullptr;

        const Div *div_a = a.as<Div>();
        const Div *div_b = b.as<Div>();

        const Min *min_b = b.as<Min>();
        const Add *add_b_a = min_b ? min_b->a.as<Add>() : nullptr;
        const Add *add_b_b = min_b ? min_b->b.as<Add>() : nullptr;

        const Min *min_a = a.as<Min>();
        const Add *add_a_a = min_a ? min_a->a.as<Add>() : nullptr;
        const Add *add_a_b = min_a ? min_a->b.as<Add>() : nullptr;

        if (div_a) {
            add_a_a = div_a->a.as<Add>();
            add_a_b = div_a->b.as<Add>();
        }
        if (div_b) {
            add_b_a = div_b->a.as<Add>();
            add_b_b = div_b->b.as<Add>();
        }

        const Max *max_a = a.as<Max>();
        const Max *max_b = b.as<Max>();

        const Sub *sub_a_a = div_a ? div_a->a.as<Sub>() : nullptr;
        const Sub *sub_b_a = div_b ? div_b->a.as<Sub>() : nullptr;

        const Select *select_a = a.as<Select>();
        const Select *select_b = b.as<Select>();

        if (is_zero(b)) {
            expr = a;
        } else if (equal(a, b)) {
            expr = make_zero(op->type);
        } else if (const_int(a, &ia) && const_int(b, &ib)) {
            expr = IntImm::make(a.type(), ia - ib);
        } else if (const_uint(a, &ua) && const_uint(b, &ub)) {
            expr = UIntImm::make(a.type(), ua - ub);
        } else if (const_float(a, &fa) && const_float(b, &fb)) {
            expr = FloatImm::make(a.type(), fa - fb);
        } else if (const_int(b, &ib)) {
            expr = mutate(a + IntImm::make(a.type(), (-ib)));
        } else if (const_float(b, &fb)) {
            expr = mutate(a + FloatImm::make(a.type(), (-fb)));
        } else if (ramp_a && ramp_b) {
            // Ramp - Ramp
            expr = mutate(Ramp::make(ramp_a->base - ramp_b->base,
                                   ramp_a->stride - ramp_b->stride, ramp_a->lanes));
        } else if (ramp_a && broadcast_b) {
            // Ramp - Broadcast
            expr = mutate(Ramp::make(ramp_a->base - broadcast_b->value,
                                   ramp_a->stride, ramp_a->lanes));
        } else if (broadcast_a && ramp_b) {
            // Broadcast - Ramp
            expr = mutate(Ramp::make(broadcast_a->value - ramp_b->base,
                                   make_zero(ramp_b->stride.type())- ramp_b->stride,
                                   ramp_b->lanes));
        } else if (broadcast_a && broadcast_b) {
            // Broadcast + Broadcast
            expr = Broadcast::make(mutate(broadcast_a->value - broadcast_b->value),
                                   broadcast_a->lanes);
        } else if (cast_a && cast_b &&
                   cast_a->value.type() == cast_b->value.type() &&
                   cast_a->type.is_int() &&
                   cast_b->type.is_int() &&
                   cast_a->value.type().is_int() &&
                   cast_b->value.type().is_int() &&
                   no_overflow(cast_a->type) &&
                   no_overflow(cast_b->type) &&
                   no_overflow(cast_a->value.type()) &&
                   no_overflow(cast_b->value.type())) {
            // cast(t, a) - cast(t, b) -> cast(t, a - b)
            expr = mutate(Cast::make(cast_a->type, cast_a->value - cast_b->value));
        } else if (select_a && select_b &&
                   equal(select_a->condition, select_b->condition)) {
            // select(c, a, b) - select(c, d, e) -> select(c, a+d, b+e)
            expr = mutate(Select::make(select_a->condition,
                                       select_a->true_value - select_b->true_value,
                                       select_a->false_value - select_b->false_value));
        } else if (select_a &&
                   equal(select_a->true_value, b)) {
            // select(c, a, b) - a -> select(c, 0, b-a)
            expr = mutate(Select::make(select_a->condition,
                                       make_zero(op->type),
                                       select_a->false_value - select_a->true_value));
        } else if (select_a &&
                   equal(select_a->false_value, b)) {
            // select(c, a, b) - b -> select(c, a-b, 0)
            expr = mutate(Select::make(select_a->condition,
                                       select_a->true_value - select_a->false_value,
                                       make_zero(op->type)));
        } else if (select_b &&
                   equal(select_b->true_value, a)) {
            // a - select(c, a, b) -> select(c, 0, a-b)
            expr = mutate(Select::make(select_b->condition,
                                       make_zero(op->type),
                                       select_b->true_value - select_b->false_value));
        } else if (select_b &&
                   equal(select_b->false_value, a)) {
            // b - select(c, a, b) -> select(c, b-a, 0)
            expr = mutate(Select::make(select_b->condition,
                                       select_b->false_value - select_b->true_value,
                                       make_zero(op->type)));
        } else if (add_a && equal(add_a->b, b)) {
            // Ternary expressions where a term cancels
            expr = add_a->a;
        } else if (add_a &&
                   equal(add_a->a, b)) {
            expr = add_a->b;
        } else if (add_b &&
                   equal(add_b->b, a)) {
            expr = mutate(make_zero(add_b->a.type()) - add_b->a);
        } else if (add_b &&
                   equal(add_b->a, a)) {
            expr = mutate(make_zero(add_b->a.type()) - add_b->b);

        } else if (max_a &&
                   equal(max_a->a, b) &&
                   !is_const(b) &&
                   no_overflow(op->type)) {
            // max(a, b) - a -> max(0, b-a)
            expr = mutate(Max::make(make_zero(op->type), max_a->b - max_a->a));
        } else if (min_a &&
                   equal(min_a->a, b) &&
                   !is_const(b) &&
                   no_overflow(op->type)) {
            // min(a, b) - a -> min(0, b-a)
            expr = mutate(Min::make(make_zero(op->type), min_a->b - min_a->a));
        } else if (max_a &&
                   equal(max_a->b, b) &&
                   !is_const(b) &&
                   no_overflow(op->type)) {
            // max(a, b) - b -> max(a-b, 0)
            expr = mutate(Max::make(max_a->a - max_a->b, make_zero(op->type)));
        } else if (min_a &&
                   equal(min_a->b, b) &&
                   !is_const(b) &&
                   no_overflow(op->type)) {
            // min(a, b) - b -> min(a-b, 0)
            expr = mutate(Min::make(min_a->a - min_a->b, make_zero(op->type)));

        } else if (max_b &&
                   equal(max_b->a, a) &&
                   !is_const(a) &&
                   no_overflow(op->type)) {
            // a - max(a, b) -> 0 - max(0, b-a) -> min(0, a-b)
            expr = mutate(Min::make(make_zero(op->type), max_b->a - max_b->b));
        } else if (min_b &&
                   equal(min_b->a, a) &&
                   !is_const(a) &&
                   no_overflow(op->type)) {
            // a - min(a, b) -> 0 - min(0, b-a) -> max(0, a-b)
            expr = mutate(Max::make(make_zero(op->type), min_b->a - min_b->b));
        } else if (max_b &&
                   equal(max_b->b, a) &&
                   !is_const(a) &&
                   no_overflow(op->type)) {
            // b - max(a, b) -> 0 - max(a-b, 0) -> min(b-a, 0)
            expr = mutate(Min::make(max_b->b - max_b->a, make_zero(op->type)));
        } else if (min_b &&
                   equal(min_b->b, a) &&
                   !is_const(a) &&
                   no_overflow(op->type)) {
            // b - min(a, b) -> 0 - min(a-b, 0) -> max(b-a, 0)
            expr = mutate(Max::make(min_b->b - min_b->a, make_zero(op->type)));

        } else if (add_a &&
                   is_simple_const(add_a->b)) {
            // In ternary expressions, pull constants outside
            if (is_simple_const(b)) {
                expr = mutate(add_a->a + (add_a->b - b));
            } else {
                expr = mutate((add_a->a - b) + add_a->b);
            }
        } else if (sub_a &&
                   sub_b &&
                   is_const(sub_a->a) &&
                   is_const(sub_b->a)) {
            // (c1 - a) - (c2 - b) -> (b - a) + (c1 - c2)
            expr = mutate((sub_b->b - sub_a->b) + (sub_a->a - sub_b->a));
        } else if (sub_b) {
            // a - (b - c) -> a + (c - b)
            expr = mutate(a + (sub_b->b - sub_b->a));
        } else if (mul_b &&
                   is_negative_negatable_const(mul_b->b)) {
            // a - b*-x -> a + b*x
            expr = mutate(a + mul_b->a * (-mul_b->b));
        } else if (mul_b &&
                   !is_const(a) &&
                   equal(a, mul_b->a) &&
                   no_overflow(op->type)) {
            // a - a*b -> a*(1 - b)
            expr = mutate(a * (make_one(op->type) - mul_b->b));
        } else if (mul_b &&
                   !is_const(a) &&
                   equal(a, mul_b->b) &&
                   no_overflow(op->type)) {
            // a - b*a -> (1 - b)*a
            expr = mutate((make_one(op->type) - mul_b->a) * a);
        } else if (mul_a &&
                   !is_const(b) &&
                   equal(mul_a->a, b) &&
                   no_overflow(op->type)) {
            // a*b - a -> a*(b - 1)
            expr = mutate(mul_a->a * (mul_a->b - make_one(op->type)));
        } else if (mul_a &&
                   !is_const(b) &&
                   equal(mul_a->b, b) &&
                   no_overflow(op->type)) {
            // a*b - b -> (a - 1)*b
            expr = mutate((mul_a->a - make_one(op->type)) * b);
        } else if (add_b &&
                   is_simple_const(add_b->b)) {
            expr = mutate((a - add_b->a) - add_b->b);
        } else if (sub_a &&
                   is_simple_const(sub_a->a) &&
                   is_simple_const(b)) {
            expr = mutate((sub_a->a - b) - sub_a->b);
        } else if (mul_a &&
                   mul_b &&
                   equal(mul_a->a, mul_b->a)) {
            // Pull out common factors a*x + b*x
            expr = mutate(mul_a->a * (mul_a->b - mul_b->b));
        } else if (mul_a &&
                   mul_b &&
                   equal(mul_a->b, mul_b->a)) {
            expr = mutate(mul_a->b * (mul_a->a - mul_b->b));
        } else if (mul_a &&
                   mul_b &&
                   equal(mul_a->b, mul_b->b)) {
            expr = mutate(mul_a->b * (mul_a->a - mul_b->a));
        } else if (mul_a &&
                   mul_b &&
                   equal(mul_a->a, mul_b->b)) {
            expr = mutate(mul_a->a * (mul_a->b - mul_b->a));
        } else if (add_a &&
                   add_b &&
                   equal(add_a->b, add_b->b)) {
            // Quaternary expressions where a term cancels
            // (a + b) - (c + b) -> a - c
            expr = mutate(add_a->a - add_b->a);
        } else if (add_a &&
                   add_b &&
                   equal(add_a->a, add_b->a)) {
            // (a + b) - (a + c) -> b - c
            expr = mutate(add_a->b - add_b->b);
        } else if (add_a &&
                   add_b &&
                   equal(add_a->a, add_b->b)) {
            // (a + b) - (c + a) -> b - c
            expr = mutate(add_a->b - add_b->a);
        } else if (add_a &&
                   add_b &&
                   equal(add_a->b, add_b->a)) {
            // (b + a) - (a + c) -> b - c
            expr = mutate(add_a->a - add_b->b);
        } else if (no_overflow(op->type) &&
                   min_b &&
                   add_b_a &&
                   no_overflow(op->type) &&
                   equal(a, add_b_a->a)) {
            // Quaternary expressions involving mins where a term
            // cancels. These are important for bounds inference
            // simplifications.
            // a - min(a + b, c) -> max(-b, a-c)
            expr = mutate(max(0 - add_b_a->b, a - min_b->b));
        } else if (no_overflow(op->type) &&
                   min_b &&
                   add_b_a &&
                   no_overflow(op->type) &&
                   equal(a, add_b_a->b)) {
            // a - min(b + a, c) -> max(-b, a-c)
            expr = mutate(max(0 - add_b_a->a, a - min_b->b));
        } else if (no_overflow(op->type) &&
                   min_b &&
                   add_b_b &&
                   equal(a, add_b_b->a)) {
            // a - min(c, a + b) -> max(-b, a-c)
            expr = mutate(max(0 - add_b_b->b, a - min_b->a));
        } else if (no_overflow(op->type) &&
                   min_b &&
                   add_b_b &&
                   equal(a, add_b_b->b)) {
            // a - min(c, b + a) -> max(-b, a-c)
            expr = mutate(max(0 - add_b_b->a, a - min_b->a));
        } else if (no_overflow(op->type) &&
                   min_a &&
                   add_a_a &&
                   equal(b, add_a_a->a)) {
            // min(a + b, c) - a -> min(b, c-a)
            expr = mutate(min(add_a_a->b, min_a->b - b));
        } else if (no_overflow(op->type) &&
                   min_a &&
                   add_a_a &&
                   equal(b, add_a_a->b)) {
            // min(b + a, c) - a -> min(b, c-a)
            expr = mutate(min(add_a_a->a, min_a->b - b));
        } else if (no_overflow(op->type) &&
                   min_a &&
                   add_a_b &&
                   equal(b, add_a_b->a)) {
            // min(c, a + b) - a -> min(b, c-a)
            expr = mutate(min(add_a_b->b, min_a->a - b));
        } else if (no_overflow(op->type) &&
                   min_a &&
                   add_a_b &&
                   equal(b, add_a_b->b)) {
            // min(c, b + a) - a -> min(b, c-a)
            expr = mutate(min(add_a_b->a, min_a->a - b));
        } else if (min_a &&
                   min_b &&
                   equal(min_a->a, min_b->b) &&
                   equal(min_a->b, min_b->a)) {
            // min(a, b) - min(b, a) -> 0
            expr = make_zero(op->type);
        } else if (max_a &&
                   max_b &&
                   equal(max_a->a, max_b->b) &&
                   equal(max_a->b, max_b->a)) {
            // max(a, b) - max(b, a) -> 0
            expr = make_zero(op->type);
        } else if (min_a &&
                   min_b &&
                   is_zero(simplify((min_a->a + min_b->b) - (min_a->b + min_b->a)))) {
            // min(a, b) - min(c, d) where a-b == c-d -> b - d
            expr = mutate(min_a->b - min_b->b);
        } else if (max_a &&
                   max_b &&
                   is_zero(simplify((max_a->a + max_b->b) - (max_a->b + max_b->a)))) {
            // max(a, b) - max(c, d) where a-b == c-d -> b - d
            expr = mutate(max_a->b - max_b->b);
        } else if (min_a &&
                   min_b &&
                   is_zero(simplify((min_a->a + min_b->a) - (min_a->b + min_b->b)))) {
            // min(a, b) - min(c, d) where a-b == d-c -> b - c
            expr = mutate(min_a->b - min_b->a);
        } else if (max_a &&
                   max_b &&
                   is_zero(simplify((max_a->a + max_b->a) - (max_a->b + max_b->b)))) {
            // max(a, b) - max(c, d) where a-b == d-c -> b - c
            expr = mutate(max_a->b - max_b->a);
        } else if (no_overflow(op->type) &&
                   (op->type.is_int() || op->type.is_uint()) &&
                   mul_a &&
                   div_a_a &&
                   is_positive_const(mul_a->b) &&
                   equal(mul_a->b, div_a_a->b) &&
                   equal(div_a_a->a, b)) {
            // (x/4)*4 - x -> -(x%4)
            expr = mutate(make_zero(a.type()) - (b % mul_a->b));
        } else if (no_overflow(op->type) &&
                   (op->type.is_int() || op->type.is_uint()) &&
                   mul_b &&
                   div_b_a &&
                   is_positive_const(mul_b->b) &&
                   equal(mul_b->b, div_b_a->b) &&
                   equal(div_b_a->a, a)) {
            // x - (x/4)*4 -> x%4
            expr = mutate(a % mul_b->b);
        } else if (div_a &&
                   div_b &&
                   is_positive_const(div_a->b) &&
                   equal(div_a->b, div_b->b) &&
                   op->type.is_int() &&
                   no_overflow(op->type) &&
                   add_a_a &&
                   add_b_a &&
                   equal(add_a_a->a, add_b_a->a) &&
                   (is_simple_const(add_a_a->b) ||
                    is_simple_const(add_b_a->b))) {
            // This pattern comes up in bounds inference on upsampling code:
            // (x + a)/c - (x + b)/c ->
            //    ((c + a - 1 - b) - (x + a)%c)/c (duplicates a)
            // or ((x + b)%c + (a - b))/c         (duplicates b)
            Expr x = add_a_a->a, a = add_a_a->b, b = add_b_a->b, c = div_a->b;
            if (is_simple_const(b)) {
                // Use the version that injects two copies of b
                expr = mutate((((x + (b % c)) % c) + (a - b))/c);
            } else {
                // Use the version that injects two copies of a
                expr = mutate((((c + a - 1) - b) - ((x + (a % c)) % c))/c);
            }
        } else if (div_a &&
                   div_b &&
                   is_positive_const(div_a->b) &&
                   equal(div_a->b, div_b->b) &&
                   op->type.is_int() &&
                   no_overflow(op->type) &&
                   add_b_a &&
                   equal(div_a->a, add_b_a->a)) {
            // Same as above, where a == 0
            Expr x = div_a->a, b = add_b_a->b, c = div_a->b;
            expr = mutate(((c - 1 - b) - (x % c))/c);
        } else if (div_a &&
                   div_b &&
                   is_positive_const(div_a->b) &&
                   equal(div_a->b, div_b->b) &&
                   op->type.is_int() &&
                   no_overflow(op->type) &&
                   add_a_a &&
                   equal(add_a_a->a, div_b->a)) {
            // Same as above, where b == 0
            Expr x = add_a_a->a, a = add_a_a->b, c = div_a->b;
            expr = mutate(((x % c) + a)/c);
        } else if (div_a &&
                   div_b &&
                   is_positive_const(div_a->b) &&
                   equal(div_a->b, div_b->b) &&
                   op->type.is_int() &&
                   no_overflow(op->type) &&
                   sub_b_a &&
                   equal(div_a->a, sub_b_a->a)) {
            // Same as above, where a == 0 and b is subtracted
            Expr x = div_a->a, b = sub_b_a->b, c = div_a->b;
            expr = mutate(((c - 1 + b) - (x % c))/c);
        } else if (div_a &&
                   div_b &&
                   is_positive_const(div_a->b) &&
                   equal(div_a->b, div_b->b) &&
                   op->type.is_int() &&
                   no_overflow(op->type) &&
                   sub_a_a &&
                   equal(sub_a_a->a, div_b->a)) {
            // Same as above, where b == 0, and a is subtracted
            Expr x = sub_a_a->a, a = sub_a_a->b, c = div_a->b;
            expr = mutate(((x % c) - a)/c);
        } else if (div_a &&
                   div_b &&
                   is_positive_const(div_a->b) &&
                   equal(div_a->b, div_b->b) &&
                   op->type.is_int() &&
                   no_overflow(op->type) &&
                   sub_a_a &&
                   add_b_a &&
                   equal(sub_a_a->a, add_b_a->a) &&
                   is_simple_const(add_b_a->b)) {
            // Same as above, where a is subtracted and b is a constant
            // (x - a)/c - (x + b)/c -> ((x + b)%c - a - b)/c
            Expr x = sub_a_a->a, a = sub_a_a->b, b = add_b_a->b, c = div_a->b;
            expr = mutate((((x + (b % c)) % c) - a - b)/c);
        } else if (div_a &&
                   div_b &&
                   is_positive_const(div_a->b) &&
                   equal(div_a->b, div_b->b) &&
                   op->type.is_int() &&
                   no_overflow(op->type) &&
                   add_a_a &&
                   sub_b_a &&
                   equal(add_a_a->a, sub_b_a->a) &&
                   is_simple_const(add_a_a->b)) {
            // Same as above, where b is subtracted and a is a constant
            // (x + a)/c - (x - b)/c -> (b - (x + a)%c + (a + c - 1))/c
            Expr x = add_a_a->a, a = add_a_a->b, b = sub_b_a->b, c = div_a->b;
            expr = mutate((b - (x + (a % c))%c + (a + c - 1))/c);
        } else if (a.same_as(op->a) && b.same_as(op->b)) {
            expr = op;
        } else {
            expr = Sub::make(a, b);
        }
    }

    void visit(const Mul *op) {
        Expr a = mutate(op->a);
        Expr b = mutate(op->b);

        if (is_simple_const(a)) std::swap(a, b);

        int64_t ia = 0, ib = 0;
        uint64_t ua = 0, ub = 0;
        double fa = 0.0f, fb = 0.0f;

        const Ramp *ramp_a = a.as<Ramp>();
        const Ramp *ramp_b = b.as<Ramp>();
        const Broadcast *broadcast_a = a.as<Broadcast>();
        const Broadcast *broadcast_b = b.as<Broadcast>();
        const Add *add_a = a.as<Add>();
        const Sub *sub_a = a.as<Sub>();
        const Mul *mul_a = a.as<Mul>();
        const Mul *mul_b = b.as<Mul>();

        if (is_zero(a)) {
            expr = a;
        } else if (is_zero(b)) {
            expr = b;
        } else if (is_one(a)) {
            expr = b;
        } else if (is_one(b)) {
            expr = a;
        } else if (const_int(a, &ia) && const_int(b, &ib)) {
            expr = IntImm::make(a.type(), ia * ib);
        } else if (const_uint(a, &ua) && const_uint(b, &ub)) {
            expr = UIntImm::make(a.type(), ua * ub);
        } else if (const_float(a, &fa) && const_float(b, &fb)) {
            expr = FloatImm::make(a.type(), fa * fb);
        } else if (broadcast_a && broadcast_b) {
            expr = Broadcast::make(mutate(broadcast_a->value * broadcast_b->value), broadcast_a->lanes);
        } else if (ramp_a && broadcast_b) {
            Expr m = broadcast_b->value;
            expr = mutate(Ramp::make(ramp_a->base * m, ramp_a->stride * m, ramp_a->lanes));
        } else if (broadcast_a && ramp_b) {
            Expr m = broadcast_a->value;
            expr = mutate(Ramp::make(m * ramp_b->base, m * ramp_b->stride, ramp_b->lanes));
        } else if (add_a &&
                   !(add_a->b.as<Ramp>() && ramp_b) &&
                   is_simple_const(add_a->b) &&
                   is_simple_const(b)) {
            expr = mutate(add_a->a * b + add_a->b * b);
        } else if (sub_a && is_negative_negatable_const(b)) {
            expr = mutate(Mul::make(Sub::make(sub_a->b, sub_a->a), -b));
        } else if (mul_a && is_simple_const(mul_a->b) && is_simple_const(b)) {
            expr = mutate(mul_a->a * (mul_a->b * b));
        } else if (mul_b && is_simple_const(mul_b->b)) {
            // Pull constants outside
            expr = mutate((a * mul_b->a) * mul_b->b);
        } else if (a.same_as(op->a) && b.same_as(op->b)) {
            expr = op;
        } else {
            expr = Mul::make(a, b);
        }
    }

    void visit(const Div *op) {
        Expr a = mutate(op->a);
        Expr b = mutate(op->b);

        int64_t ia = 0, ib = 0, ic = 0;
        uint64_t ua = 0, ub = 0;
        double fa = 0.0f, fb = 0.0f;

        const Mul *mul_a = a.as<Mul>();
        const Add *add_a = a.as<Add>();
        const Sub *sub_a = a.as<Sub>();
        const Div *div_a = a.as<Div>();
        const Div *div_a_a = nullptr;
        const Mul *mul_a_a = nullptr;
        const Mul *mul_a_b = nullptr;
        const Broadcast *broadcast_a = a.as<Broadcast>();
        const Ramp *ramp_a = a.as<Ramp>();
        const Broadcast *broadcast_b = b.as<Broadcast>();

        if (add_a) {
            div_a_a = add_a->a.as<Div>();
            mul_a_a = add_a->a.as<Mul>();
            mul_a_b = add_a->b.as<Mul>();
        } else if (sub_a) {
            mul_a_a = sub_a->a.as<Mul>();
            mul_a_b = sub_a->b.as<Mul>();
        }

        if (ramp_a) {
            mul_a_a = ramp_a->base.as<Mul>();
        }

        // Check for bounded numerators divided by constant
        // denominators.
        int64_t num_min, num_max;
        if (const_int(b, &ib) && ib &&
            const_int_bounds(a, &num_min, &num_max) &&
            div_imp(num_max, ib) == div_imp(num_min, ib)) {
            expr = make_const(op->type, div_imp(num_max, ib));
            return;
        }

        ModulusRemainder mod_rem(0, 1);
        if (ramp_a && no_overflow_scalar_int(ramp_a->base.type())) {
            // Do modulus remainder analysis on the base.
            mod_rem = modulus_remainder(ramp_a->base, alignment_info);
        }

        if (is_zero(a) && !is_zero(b)) {
            expr = a;
        } else if (is_one(b)) {
            expr = a;
        } else if (equal(a, b) &&
                   !is_zero(b)) {
            expr = make_one(op->type);
        } else if (const_int(a, &ia) &&
                   const_int(b, &ib) && ib) {
            expr = IntImm::make(op->type, div_imp(ia, ib));
        } else if (const_uint(a, &ua) &&
                   const_uint(b, &ub) && ub) {
            expr = UIntImm::make(op->type, ua / ub);
        } else if (const_float(a, &fa) &&
                   const_float(b, &fb) &&
                   fb != 0.0f) {
            expr = FloatImm::make(op->type, fa / fb);
        } else if (broadcast_a && broadcast_b) {
            expr = mutate(Broadcast::make(Div::make(broadcast_a->value, broadcast_b->value), broadcast_a->lanes));
        } else if (ramp_a &&
                   no_overflow_scalar_int(ramp_a->base.type()) &&
                   const_int(ramp_a->stride, &ia) &&
                   broadcast_b &&
                   const_int(broadcast_b->value, &ib) &&
                   ib &&
                   ia % ib == 0) {
            // ramp(x, 4, w) / broadcast(2, w) -> ramp(x / 2, 2, w)
            Type t = op->type.element_of();
            expr = mutate(Ramp::make(ramp_a->base / broadcast_b->value,
                                     IntImm::make(t, div_imp(ia, ib)),
                                     ramp_a->lanes));
        } else if (ramp_a &&
                   no_overflow_scalar_int(ramp_a->base.type()) &&
                   const_int(ramp_a->stride, &ia) &&
                   broadcast_b &&
                   const_int(broadcast_b->value, &ib) &&
                   ib != 0 &&
                   mod_rem.modulus % ib == 0 &&
                   div_imp((int64_t)mod_rem.remainder, ib) == div_imp(mod_rem.remainder + (ramp_a->lanes-1)*ia, ib)) {
            // ramp(k*z + x, y, w) / z = broadcast(k, w) if x/z == (x + (w-1)*y)/z
            expr = mutate(Broadcast::make(ramp_a->base / broadcast_b->value, ramp_a->lanes));
        } else if (no_overflow(op->type) &&
                   div_a &&
                   const_int(div_a->b, &ia) &&
                   ia >= 0 &&
                   const_int(b, &ib) &&
                   ib >= 0) {
            // (x / 3) / 4 -> x / 12
            expr = mutate(div_a->a / make_const(op->type, ia * ib));
        } else if (no_overflow(op->type) &&
                   div_a_a &&
                   add_a &&
                   const_int(div_a_a->b, &ia) &&
                   ia >= 0 &&
                   const_int(add_a->b, &ib) &&
                   const_int(b, &ic) &&
                   ic >= 0) {
            // (x / ia + ib) / ic -> (x + ia*ib) / (ia*ic)
            expr = mutate((div_a_a->a + make_const(op->type, ia*ib)) / make_const(op->type, ia*ic));
        } else if (no_overflow(op->type) &&
                   mul_a &&
                   const_int(mul_a->b, &ia) &&
                   const_int(b, &ib) &&
                   ia > 0 &&
                   ib > 0 &&
                   (ia % ib == 0 || ib % ia == 0)) {
            if (ia % ib == 0) {
                // (x * 4) / 2 -> x * 2
                expr = mutate(mul_a->a * make_const(op->type, div_imp(ia, ib)));
            } else {
                // (x * 2) / 4 -> x / 2
                expr = mutate(mul_a->a / make_const(op->type, div_imp(ib, ia)));
            }
        } else if (no_overflow(op->type) &&
                   add_a &&
                   mul_a_a &&
                   const_int(mul_a_a->b, &ia) &&
                   const_int(b, &ib) &&
                   ib > 0 &&
                   (ia % ib == 0)) {
            // Pull terms that are a multiple of the divisor out
            // (x*4 + y) / 2 -> x*2 + y/2
            Expr ratio = make_const(op->type, div_imp(ia, ib));
            expr = mutate((mul_a_a->a * ratio) + (add_a->b / b));
        } else if (no_overflow(op->type) &&
                   add_a &&
                   mul_a_b &&
                   const_int(mul_a_b->b, &ia) &&
                   const_int(b, &ib) &&
                   ib > 0 &&
                   (ia % ib == 0)) {
            // (y + x*4) / 2 -> y/2 + x*2
            Expr ratio = make_const(op->type, div_imp(ia, ib));
            expr = mutate((add_a->a / b) + (mul_a_b->a * ratio));
        } else if (no_overflow(op->type) &&
                   sub_a &&
                   mul_a_a &&
                   const_int(mul_a_a->b, &ia) &&
                   const_int(b, &ib) &&
                   ib > 0 &&
                   (ia % ib == 0)) {
            // Pull terms that are a multiple of the divisor out
            // (x*4 - y) / 2 -> x*2 - y/2
            Expr ratio = make_const(op->type, div_imp(ia, ib));
            expr = mutate((mul_a_a->a * ratio) - (sub_a->b / b));
        } else if (no_overflow(op->type) &&
                   sub_a &&
                   mul_a_b &&
                   const_int(mul_a_b->b, &ia) &&
                   const_int(b, &ib) &&
                   ib > 0 &&
                   (ia % ib == 0)) {
            // (y - x*4) / 2 -> y/2 - x*2
            Expr ratio = make_const(op->type, div_imp(ia, ib));
            expr = mutate((sub_a->a / b) - (mul_a_b->a * ratio));
        } else if (no_overflow(op->type) &&
                   add_a &&
                   const_int(add_a->b, &ia) &&
                   const_int(b, &ib) &&
                   ib > 0 &&
                   (ia % ib == 0)) {
            // (y + 8) / 2 -> y/2 + 4
            Expr ratio = make_const(op->type, div_imp(ia, ib));
            expr = mutate((add_a->a / b) + ratio);
        } else if (b.type().is_float() && is_simple_const(b)) {
            // Convert const float division to multiplication
            // x / 2 -> x * 0.5
            expr = mutate(a * (make_one(b.type()) / b));
        } else if (a.same_as(op->a) && b.same_as(op->b)) {
            expr = op;
        } else {
            expr = Div::make(a, b);
        }
    }

    void visit(const Mod *op) {
        Expr a = mutate(op->a);
        Expr b = mutate(op->b);

        int64_t ia = 0, ib = 0;
        uint64_t ua = 0, ub = 0;
        double fa = 0.0f, fb = 0.0f;
        const Broadcast *broadcast_a = a.as<Broadcast>();
        const Broadcast *broadcast_b = b.as<Broadcast>();
        const Mul *mul_a = a.as<Mul>();
        const Add *add_a = a.as<Add>();
        const Mul *mul_a_a = add_a ? add_a->a.as<Mul>() : nullptr;
        const Mul *mul_a_b = add_a ? add_a->b.as<Mul>() : nullptr;
        const Ramp *ramp_a = a.as<Ramp>();

        // If the RHS is a constant, do modulus remainder analysis on the LHS
        ModulusRemainder mod_rem(0, 1);

        if (const_int(b, &ib) &&
            ib &&
            no_overflow_scalar_int(op->type)) {

            // If the LHS is bounded, we can possibly bail out early
            int64_t a_min, a_max;
            if (const_int_bounds(a, &a_min, &a_max) &&
                a_max < ib && a_min >= 0) {
                expr = a;
                return;
            }

            mod_rem = modulus_remainder(a, alignment_info);
        }

        // If the RHS is a constant and the LHS is a ramp, do modulus
        // remainder analysis on the base.
        if (broadcast_b &&
            const_int(broadcast_b->value, &ib) &&
            ib &&
            ramp_a &&
            no_overflow_scalar_int(ramp_a->base.type())) {
            mod_rem = modulus_remainder(ramp_a->base, alignment_info);
        }

        if (is_zero(a) && !is_zero(b)) {
            expr = a;
        } else if (const_int(a, &ia) && const_int(b, &ib) && ib) {
            expr = IntImm::make(op->type, mod_imp(ia, ib));
        } else if (const_uint(a, &ua) && const_uint(b, &ub) && ub) {
            expr = UIntImm::make(op->type, ua % ub);
        } else if (const_float(a, &fa) && const_float(b, &fb)) {
            expr = FloatImm::make(op->type, mod_imp(fa, fb));
        } else if (broadcast_a && broadcast_b) {
            expr = mutate(Broadcast::make(Mod::make(broadcast_a->value, broadcast_b->value), broadcast_a->lanes));
        } else if (no_overflow(op->type) &&
                   mul_a &&
                   const_int(b, &ib) &&
                   ib &&
                   const_int(mul_a->b, &ia) &&
                   (ia % ib == 0)) {
            // (x * (b*a)) % b -> 0
            expr = make_zero(op->type);
        } else if (no_overflow(op->type) &&
                   add_a &&
                   mul_a_a &&
                   const_int(mul_a_a->b, &ia) &&
                   const_int(b, &ib) &&
                   ib &&
                   (ia % ib == 0)) {
            // (x * (b*a) + y) % b -> (y % b)
            expr = mutate(add_a->b % b);
        } else if (no_overflow(op->type) &&
                   add_a &&
                   const_int(add_a->b, &ia) &&
                   const_int(b, &ib) &&
                   ib &&
                   (ia % ib == 0)) {
            // (y + (b*a)) % b -> (y % b)
            expr = mutate(add_a->a % b);
        } else if (no_overflow(op->type) &&
                   add_a &&
                   mul_a_b &&
                   const_int(mul_a_b->b, &ia) &&
                   const_int(b, &ib) &&
                   ib &&
                   (ia % ib == 0)) {
            // (y + x * (b*a)) % b -> (y % b)
            expr = mutate(add_a->a % b);
        } else if (no_overflow_scalar_int(op->type) &&
                   const_int(b, &ib) &&
                   ib &&
                   mod_rem.modulus % ib == 0) {
            // ((a*b)*x + c) % a -> c % a
            expr = make_const(op->type, mod_imp((int64_t)mod_rem.remainder, ib));
        } else if (no_overflow(op->type) &&
                   ramp_a &&
                   const_int(ramp_a->stride, &ia) &&
                   broadcast_b &&
                   const_int(broadcast_b->value, &ib) &&
                   ib &&
                   ia % ib == 0) {
            // ramp(x, 4, w) % broadcast(2, w)
            expr = mutate(Broadcast::make(ramp_a->base % broadcast_b->value, ramp_a->lanes));
        } else if (ramp_a &&
                   no_overflow_scalar_int(ramp_a->base.type()) &&
                   const_int(ramp_a->stride, &ia) &&
                   broadcast_b &&
                   const_int(broadcast_b->value, &ib) &&
                   ib != 0 &&
                   mod_rem.modulus % ib == 0 &&
                   div_imp((int64_t)mod_rem.remainder, ib) == div_imp(mod_rem.remainder + (ramp_a->lanes-1)*ia, ib)) {
            // ramp(k*z + x, y, w) % z = ramp(x, y, w) if x/z == (x + (w-1)*y)/z
            Expr new_base = make_const(ramp_a->base.type(), mod_imp((int64_t)mod_rem.remainder, ib));
            expr = mutate(Ramp::make(new_base, ramp_a->stride, ramp_a->lanes));
        } else if (ramp_a &&
                   no_overflow_scalar_int(ramp_a->base.type()) &&
                   const_int(ramp_a->stride, &ia) &&
                   !is_const(ramp_a->base) &&
                   broadcast_b &&
                   const_int(broadcast_b->value, &ib) &&
                   ib != 0 &&
                   mod_rem.modulus % ib == 0) {
            // ramp(k*z + x, y, w) % z = ramp(x, y, w) % z
            Type t = ramp_a->base.type();
            Expr new_base = make_const(t, mod_imp((int64_t)mod_rem.remainder, ib));
            expr = mutate(Ramp::make(new_base, ramp_a->stride, ramp_a->lanes) % b);
        } else if (a.same_as(op->a) && b.same_as(op->b)) {
            expr = op;
        } else {
            expr = Mod::make(a, b);
        }
    }

    void visit(const Min *op) {
        Expr a = mutate(op->a);
        Expr b = mutate(op->b);

        // Move constants to the right to cut down on number of cases to check
        if (is_simple_const(a) && !is_simple_const(b)) {
            std::swap(a, b);
        }

        int64_t ia = 0, ib = 0, ic = 0;
        uint64_t ua = 0, ub = 0;
        double fa = 0.0f, fb = 0.0f;
        int64_t a_min, a_max, b_min, b_max;
        const Broadcast *broadcast_a = a.as<Broadcast>();
        const Broadcast *broadcast_b = b.as<Broadcast>();
        const Ramp *ramp_a = a.as<Ramp>();
        const Add *add_a = a.as<Add>();
        const Add *add_b = b.as<Add>();
        const Div *div_a = a.as<Div>();
        const Div *div_b = b.as<Div>();
        const Mul *mul_a = a.as<Mul>();
        const Mul *mul_b = b.as<Mul>();
        const Sub *sub_a = a.as<Sub>();
        const Sub *sub_b = b.as<Sub>();
        const Min *min_a = a.as<Min>();
        const Min *min_b = b.as<Min>();
        const Min *min_a_a = min_a ? min_a->a.as<Min>() : nullptr;
        const Min *min_a_a_a = min_a_a ? min_a_a->a.as<Min>() : nullptr;
        const Min *min_a_a_a_a = min_a_a_a ? min_a_a_a->a.as<Min>() : nullptr;
        const Max *max_a = a.as<Max>();
        const Max *max_b = b.as<Max>();
        const Call *call_a = a.as<Call>();
        const Call *call_b = b.as<Call>();
        const Select *select_a = a.as<Select>();
        const Select *select_b = b.as<Select>();

        min_a_a = max_a ? max_a->a.as<Min>() : min_a_a;

        // Detect if the lhs or rhs is a rounding-up operation
        int64_t a_round_up_factor = 0, b_round_up_factor = 0;
        Expr a_round_up = is_round_up(a, &a_round_up_factor);
        Expr b_round_up = is_round_up(b, &b_round_up_factor);

        if (equal(a, b)) {
            expr = a;
            return;
        } else if (const_int(a, &ia) &&
                   const_int(b, &ib)) {
            expr = IntImm::make(op->type, std::min(ia, ib));
            return;
        } else if (const_uint(a, &ua) &&
                   const_uint(b, &ub)) {
            expr = UIntImm::make(op->type, std::min(ua, ub));
            return;
        } else if (const_float(a, &fa) &&
                   const_float(b, &fb)) {
            expr = FloatImm::make(op->type, std::min(fa, fb));
            return;
        } else if (const_int(b, &ib) &&
                   b.type().is_max(ib)) {
            // Compute minimum of expression of type and maximum of type --> expression
            expr = a;
            return;
        } else if (const_int(b, &ib) &&
                   b.type().is_min(ib)) {
            // Compute minimum of expression of type and minimum of type --> min of type
            expr = b;
            return;
        } else if (const_uint(b, &ub) &&
                   b.type().is_max(ub)) {
            // Compute minimum of expression of type and maximum of type --> expression
            expr = a;
            return;
        } else if (op->type.is_uint() &&
                   is_zero(b)) {
            // Compute minimum of expression of type and minimum of type --> min of type
            expr = b;
            return;
        } else if (broadcast_a &&
                   broadcast_b) {
            expr = mutate(Broadcast::make(Min::make(broadcast_a->value, broadcast_b->value), broadcast_a->lanes));
            return;
        } else if (const_int_bounds(a, &a_min, &a_max) &&
                   const_int_bounds(b, &b_min, &b_max)) {
            if (a_min >= b_max) {
                expr = b;
                return;
            } else if (b_min >= a_max) {
                expr = a;
                return;
            }
        } else if (no_overflow(op->type) &&
                   ramp_a &&
                   broadcast_b &&
                   const_int(ramp_a->base, &ia) &&
                   const_int(ramp_a->stride, &ib) &&
                   const_int(broadcast_b->value, &ic)) {
            // min(ramp(a, b, n), broadcast(c, n))
            int ramp_start = ia;
            int ramp_end = ia + ib * (ramp_a->lanes - 1);
            if (ramp_start <= ic && ramp_end <= ic) {
                // ramp dominates
                expr = a;
                return;
            } if (ramp_start >= ic && ramp_end >= ic) {
                // broadcast dominates
                expr = b;
                return;
            }
        }

        if (no_overflow(op->type) &&
            add_a &&
            const_int(add_a->b, &ia) &&
            add_b &&
            const_int(add_b->b, &ib) &&
            equal(add_a->a, add_b->a)) {
            // min(x + 3, x - 2) -> x - 2
            if (ia > ib) {
                expr = b;
            } else {
                expr = a;
            }
        } else if (no_overflow(op->type) &&
                   add_a &&
                   const_int(add_a->b, &ia) &&
                   equal(add_a->a, b)) {
            // min(x + 5, x) -> x
            if (ia > 0) {
                expr = b;
            } else {
                expr = a;
            }
        } else if (no_overflow(op->type) &&
                   add_b &&
                   const_int(add_b->b, &ib) &&
                   equal(add_b->a, a)) {
            // min(x, x + 5) -> x
            if (ib > 0) {
                expr = a;
            } else {
                expr = b;
            }
        } else if (no_overflow(op->type) &&
                   sub_a &&
                   sub_b &&
                   equal(sub_a->b, sub_b->b) &&
                   const_int(sub_a->a, &ia) &&
                   const_int(sub_b->a, &ib)) {
            // min (100-x, 101-x) -> 100-x
            if (ia < ib) {
                expr = a;
            } else {
                expr = b;
            }
        } else if (a_round_up.defined() &&
                   equal(a_round_up, b)) {
            // min(((a + 3)/4)*4, a) -> a
            expr = b;
        } else if (a_round_up.defined() &&
                   max_b &&
                   equal(a_round_up, max_b->a) &&
                   is_const(max_b->b, a_round_up_factor)) {
            // min(((a + 3)/4)*4, max(a, 4)) -> max(a, 4)
            expr = b;
        } else if (b_round_up.defined() &&
                   equal(b_round_up, a)) {
            // min(a, ((a + 3)/4)*4) -> a
            expr = a;
        } else if (b_round_up.defined() &&
                   max_a &&
                   equal(b_round_up, max_a->a) &&
                   is_const(max_a->b, b_round_up_factor)) {
            // min(max(a, 4), ((a + 3)/4)*4) -> max(a, 4)
            expr = a;
        } else if (max_a &&
                   equal(max_a->b, b)) {
            // min(max(x, y), y) -> y
            expr = b;
        } else if (min_a &&
                   (equal(min_a->b, b) || equal(min_a->a, b))) {
            // min(min(x, y), y) -> min(x, y)
            expr = a;
        } else if (min_b &&
                   (equal(min_b->b, a) || equal(min_b->a, a))) {
            // min(y, min(x, y)) -> min(x, y)
            expr = b;
        } else if (min_a &&
                   min_a_a &&
                   equal(min_a_a->b, b)) {
            // min(min(min(x, y), z), y) -> min(min(x, y), z)
            expr = a;
        } else if (min_a &&
                   min_a_a_a &&
                   equal(min_a_a_a->b, b)) {
            // min(min(min(min(x, y), z), w), y) -> min(min(min(x, y), z), w)
            expr = a;
        } else if (min_a &&
                   min_a_a_a_a &&
                   equal(min_a_a_a_a->b, b)) {
            // min(min(min(min(min(x, y), z), w), l), y) -> min(min(min(min(x, y), z), w), l)
            expr = a;
        } else if (max_a &&
                   max_b &&
                   equal(max_a->a, max_b->a)) {
            // Distributive law for min/max
            // min(max(x, y), max(x, z)) -> max(min(y, z), x)
            expr = mutate(Max::make(Min::make(max_a->b, max_b->b), max_a->a));
        } else if (max_a &&
                   max_b &&
                   equal(max_a->a, max_b->b)) {
            // min(max(x, y), max(z, x)) -> max(min(y, z), x)
            expr = mutate(Max::make(Min::make(max_a->b, max_b->a), max_a->a));
        } else if (max_a &&
                   max_b &&
                   equal(max_a->b, max_b->a)) {
            // min(max(y, x), max(x, z)) -> max(min(y, z), x)
            expr = mutate(Max::make(Min::make(max_a->a, max_b->b), max_a->b));
        } else if (max_a &&
                   max_b &&
                   equal(max_a->b, max_b->b)) {
            // min(max(y, x), max(z, x)) -> max(min(y, z), x)
            expr = mutate(Max::make(Min::make(max_a->a, max_b->a), max_a->b));
        } else if (min_a &&
                   min_b &&
                   equal(min_a->a, min_b->a)) {
            // min(min(x, y), min(x, z)) -> min(min(y, z), x)
            expr = mutate(Min::make(Min::make(min_a->b, min_b->b), min_a->a));
        } else if (min_a &&
                   min_b &&
                   equal(min_a->a, min_b->b)) {
            // min(min(x, y), min(z, x)) -> min(min(y, z), x)
            expr = mutate(Min::make(Min::make(min_a->b, min_b->a), min_a->a));
        } else if (min_a &&
                   min_b &&
                   equal(min_a->b, min_b->a)) {
            // min(min(y, x), min(x, z)) -> min(min(y, z), x)
            expr = mutate(Min::make(Min::make(min_a->a, min_b->b), min_a->b));
        } else if (min_a &&
                   min_b &&
                   equal(min_a->b, min_b->b)) {
            // min(min(y, x), min(z, x)) -> min(min(y, z), x)
            expr = mutate(Min::make(Min::make(min_a->a, min_b->a), min_a->b));
        } else if (no_overflow(op->type) &&
                   add_a &&
                   add_b &&
                   equal(add_a->b, add_b->b)) {
            // Distributive law for addition
            // min(a + b, c + b) -> min(a, c) + b
            expr = mutate(min(add_a->a, add_b->a)) + add_a->b;
        } else if (no_overflow(op->type) &&
                   add_a &&
                   add_b &&
                   equal(add_a->a, add_b->a)) {
            // min(b + a, b + c) -> min(a, c) + b
            expr = mutate(min(add_a->b, add_b->b)) + add_a->a;
        } else if (no_overflow(op->type) &&
                   add_a &&
                   add_b &&
                   equal(add_a->a, add_b->b)) {
            // min(b + a, c + b) -> min(a, c) + b
            expr = mutate(min(add_a->b, add_b->a)) + add_a->a;
        } else if (no_overflow(op->type) &&
                   add_a &&
                   add_b &&
                   equal(add_a->b, add_b->a)) {
            // min(a + b, b + c) -> min(a, c) + b
            expr = mutate(min(add_a->a, add_b->b)) + add_a->b;
        } else if (min_a &&
                   is_simple_const(min_a->b)) {
            if (is_simple_const(b)) {
                // min(min(x, 4), 5) -> min(x, 4)
                expr = Min::make(min_a->a, mutate(Min::make(b, min_a->b)));
            } else {
                // min(min(x, 4), y) -> min(min(x, y), 4)
                expr = mutate(Min::make(Min::make(min_a->a, b), min_a->b));
            }
        } else if (no_overflow(op->type) &&
                   div_a &&
                   div_b &&
                   const_int(div_a->b, &ia) &&
                   ia &&
                   const_int(div_b->b, &ib) &&
                   (ia == ib)) {
            // min(a / 4, b / 4) -> min(a, b) / 4
            Expr factor = make_const(op->type, ia);
            if (ia > 0) {
                expr = mutate(min(div_a->a, div_b->a) / factor);
            } else {
                expr = mutate(max(div_a->a, div_b->a) / factor);
            }
        } else if (no_overflow(op->type) &&
                   mul_a &&
                   mul_b &&
                   const_int(mul_a->b, &ia) &&
                   const_int(mul_b->b, &ib) &&
                   (ia == ib)) {
            Expr factor = make_const(op->type, ia);
            if (ia > 0) {
                expr = mutate(min(mul_a->a, mul_b->a) * factor);
            } else {
                expr = mutate(max(mul_a->a, mul_b->a) * factor);
            }
        } else if (no_overflow(op->type) &&
                   mul_a &&
                   const_int(mul_a->b, &ia) &&
                   const_int(b, &ib) &&
                   ia &&
                   (ib % ia == 0)) {
            // min(x*8, 24) -> min(x, 3)*8
            Expr ratio  = make_const(op->type, ib / ia);
            Expr factor = make_const(op->type, ia);
            if (ia > 0) {
                expr = mutate(min(mul_a->a, ratio) * factor);
            } else {
                expr = mutate(max(mul_a->a, ratio) * factor);
            }
        } else if (call_a &&
                   call_a->is_intrinsic(Call::likely) &&
                   equal(call_a->args[0], b)) {
            // min(likely(b), b) -> likely(b)
            expr = a;
        } else if (call_b &&
                   call_b->is_intrinsic(Call::likely) &&
                   equal(call_b->args[0], a)) {
            // min(a, likely(a)) -> likely(a)
            expr = b;
        } else if (no_overflow(op->type) &&
                   sub_a &&
                   is_const(sub_a->a) &&
                   is_const(b)) {
            // min(8 - x, 3) -> 8 - max(x, 5)
            expr = mutate(sub_a->a - max(sub_a->b, sub_a->a - b));
        } else if (select_a &&
                   select_b &&
                   equal(select_a->condition, select_b->condition)) {
            expr = mutate(select(select_a->condition,
                                 min(select_a->true_value, select_b->true_value),
                                 min(select_a->false_value, select_b->false_value)));
        } else if (a.same_as(op->a) && b.same_as(op->b)) {
            expr = op;
        } else {
            expr = Min::make(a, b);
        }
    }

    void visit(const Max *op) {
        Expr a = mutate(op->a), b = mutate(op->b);

        // Move constants to the right to cut down on number of cases to check
        if (is_simple_const(a) && !is_simple_const(b)) {
            std::swap(a, b);
        }


        int64_t ia = 0, ib = 0, ic = 0;
        uint64_t ua = 0, ub = 0;
        double fa = 0.0f, fb = 0.0f;
        int64_t a_min, a_max, b_min, b_max;
        const Broadcast *broadcast_a = a.as<Broadcast>();
        const Broadcast *broadcast_b = b.as<Broadcast>();
        const Ramp *ramp_a = a.as<Ramp>();
        const Add *add_a = a.as<Add>();
        const Add *add_b = b.as<Add>();
        const Div *div_a = a.as<Div>();
        const Div *div_b = b.as<Div>();
        const Mul *mul_a = a.as<Mul>();
        const Mul *mul_b = b.as<Mul>();
        const Sub *sub_a = a.as<Sub>();
        const Sub *sub_b = b.as<Sub>();
        const Max *max_a = a.as<Max>();
        const Max *max_b = b.as<Max>();
        const Max *max_a_a = max_a ? max_a->a.as<Max>() : nullptr;
        const Max *max_a_a_a = max_a_a ? max_a_a->a.as<Max>() : nullptr;
        const Max *max_a_a_a_a = max_a_a_a ? max_a_a_a->a.as<Max>() : nullptr;
        const Min *min_a = a.as<Min>();
        const Min *min_b = b.as<Min>();
        const Call *call_a = a.as<Call>();
        const Call *call_b = b.as<Call>();
        const Select *select_a = a.as<Select>();
        const Select *select_b = b.as<Select>();

        if (equal(a, b)) {
            expr = a;
            return;
        } else if (const_int(a, &ia) &&
                   const_int(b, &ib)) {
            expr = IntImm::make(op->type, std::max(ia, ib));
            return;
        } else if (const_uint(a, &ua) &&
                   const_uint(b, &ub)) {
            expr = UIntImm::make(op->type, std::max(ua, ub));
            return;
        } else if (const_float(a, &fa) &&
                   const_float(b, &fb)) {
            expr = FloatImm::make(op->type, std::max(fa, fb));
            return;
        } else if (const_int(b, &ib) &&
                   b.type().is_min(ib)) {
            // Compute maximum of expression of type and minimum of type --> expression
            expr = a;
            return;
        } else if (const_int(b, &ib) &&
                   b.type().is_max(ib)) {
            // Compute maximum of expression of type and maximum of type --> max of type
            expr = b;
            return;
        } else if (op->type.is_uint() &&
                   is_zero(b)) {
            // Compute maximum of expression of type and minimum of type --> expression
            expr = a;
            return;
        } else if (const_uint(b, &ub) &&
                   b.type().is_max(ub)) {
            // Compute maximum of expression of type and maximum of type --> max of type
            expr = b;
            return;
        } else if (broadcast_a && broadcast_b) {
            expr = mutate(Broadcast::make(Max::make(broadcast_a->value, broadcast_b->value), broadcast_a->lanes));
            return;
        } else if (const_int_bounds(a, &a_min, &a_max) &&
                   const_int_bounds(b, &b_min, &b_max)) {
            if (a_min >= b_max) {
                expr = a;
                return;
            } else if (b_min >= a_max) {
                expr = b;
                return;
            }
        } else if (no_overflow(op->type) &&
                   ramp_a &&
                   broadcast_b &&
                   const_int(ramp_a->base, &ia) &&
                   const_int(ramp_a->stride, &ib) &&
                   const_int(broadcast_b->value, &ic)) {
            // max(ramp(a, b, n), broadcast(c, n))
            int ramp_start = ia;
            int ramp_end = ia + ib * (ramp_a->lanes - 1);
            if (ramp_start >= ic && ramp_end >= ic) {
                // ramp dominates
                expr = a;
                return;
            }
            if (ramp_start <= ic && ramp_end <= ic) {
                // broadcast dominates
                expr = b;
                return;
            }
        }

        if (no_overflow(op->type) &&
            add_a &&
            const_int(add_a->b, &ia) &&
            add_b &&
            const_int(add_b->b, &ib) &&
            equal(add_a->a, add_b->a)) {
            // max(x + 3, x - 2) -> x - 2
            if (ia > ib) {
                expr = a;
            } else {
                expr = b;
            }
        } else if (no_overflow(op->type) &&
                   add_a &&
                   const_int(add_a->b, &ia) &&
                   equal(add_a->a, b)) {
            // max(x + 5, x)
            if (ia > 0) {
                expr = a;
            } else {
                expr = b;
            }
        } else if (no_overflow(op->type) &&
                   add_b &&
                   const_int(add_b->b, &ib) &&
                   equal(add_b->a, a)) {
            // max(x, x + 5)
            if (ib > 0) {
                expr = b;
            } else {
                expr = a;
            }
        } else if (no_overflow(op->type) &&
                   sub_a &&
                   sub_b &&
                   equal(sub_a->b, sub_b->b) &&
                   const_int(sub_a->a, &ia) &&
                   const_int(sub_b->a, &ib)) {
            // max (100-x, 101-x) -> 101-x
            if (ia > ib) {
                expr = a;
            } else {
                expr = b;
            }
        } else if (min_a &&
                   equal(min_a->b, b)) {
            // max(min(x, y), y) -> y
            expr = b;
        } else if (max_a &&
                   (equal(max_a->b, b) || equal(max_a->a, b))) {
            // max(max(x, y), y) -> max(x, y)
            expr = a;
        } else if (max_b &&
                   (equal(max_b->b, a) || equal(max_b->a, a))) {
            // max(y, max(x, y)) -> max(x, y)
            expr = b;
        } else if (max_a_a &&
                   equal(max_a_a->b, b)) {
            // max(max(max(x, y), z), y) -> max(max(x, y), z)
            expr = a;
        } else if (max_a_a_a &&
                   equal(max_a_a_a->b, b)) {
            // max(max(max(max(x, y), z), w), y) -> max(max(max(x, y), z), w)
            expr = a;
        } else if (max_a_a_a_a &&
                   equal(max_a_a_a_a->b, b)) {
            // max(max(max(max(max(x, y), z), w), l), y) -> max(max(max(max(x, y), z), w), l)
            expr = a;
        } else if (max_a &&
                   max_b &&
                   equal(max_a->a, max_b->a)) {
            // Distributive law for min/max
            // max(max(x, y), max(x, z)) -> max(max(y, z), x)
            expr = mutate(Max::make(Max::make(max_a->b, max_b->b), max_a->a));
        } else if (max_a &&
                   max_b &&
                   equal(max_a->a, max_b->b)) {
            // max(max(x, y), max(z, x)) -> max(max(y, z), x)
            expr = mutate(Max::make(Max::make(max_a->b, max_b->a), max_a->a));
        } else if (max_a &&
                   max_b &&
                   equal(max_a->b, max_b->a)) {
            // max(max(y, x), max(x, z)) -> max(max(y, z), x)
            expr = mutate(Max::make(Max::make(max_a->a, max_b->b), max_a->b));
        } else if (max_a &&
                   max_b &&
                   equal(max_a->b, max_b->b)) {
            // max(max(y, x), max(z, x)) -> max(max(y, z), x)
            expr = mutate(Max::make(Max::make(max_a->a, max_b->a), max_a->b));
        } else if (min_a &&
                   min_b &&
                   equal(min_a->a, min_b->a)) {
            // max(min(x, y), min(x, z)) -> min(max(y, z), x)
            expr = mutate(Min::make(Max::make(min_a->b, min_b->b), min_a->a));
        } else if (min_a &&
                   min_b &&
                   equal(min_a->a, min_b->b)) {
            // max(min(x, y), min(z, x)) -> min(max(y, z), x)
            expr = mutate(Min::make(Max::make(min_a->b, min_b->a), min_a->a));
        } else if (min_a &&
                   min_b &&
                   equal(min_a->b, min_b->a)) {
            // max(min(y, x), min(x, z)) -> min(max(y, z), x)
            expr = mutate(Min::make(Max::make(min_a->a, min_b->b), min_a->b));
        } else if (min_a &&
                   min_b &&
                   equal(min_a->b, min_b->b)) {
            // max(min(y, x), min(z, x)) -> min(max(y, z), x)
            expr = mutate(Min::make(Max::make(min_a->a, min_b->a), min_a->b));
        } else if (no_overflow(op->type) &&
                   add_a &&
                   add_b &&
                   equal(add_a->b, add_b->b)) {
            // Distributive law for addition
            // max(a + b, c + b) -> max(a, c) + b
            expr = mutate(max(add_a->a, add_b->a)) + add_a->b;
        } else if (no_overflow(op->type) &&
                   add_a &&
                   add_b &&
                   equal(add_a->a, add_b->a)) {
            // max(b + a, b + c) -> max(a, c) + b
            expr = mutate(max(add_a->b, add_b->b)) + add_a->a;
        } else if (no_overflow(op->type) &&
                   add_a &&
                   add_b &&
                   equal(add_a->a, add_b->b)) {
            // max(b + a, c + b) -> max(a, c) + b
            expr = mutate(max(add_a->b, add_b->a)) + add_a->a;
        } else if (no_overflow(op->type) &&
                   add_a &&
                   add_b &&
                   equal(add_a->b, add_b->a)) {
            // max(a + b, b + c) -> max(a, c) + b
            expr = mutate(max(add_a->a, add_b->b)) + add_a->b;
        } else if (max_a && is_simple_const(max_a->b)) {
            if (is_simple_const(b)) {
                // max(max(x, 4), 5) -> max(x, 4)
                expr = Max::make(max_a->a, mutate(Max::make(b, max_a->b)));
            } else {
                // max(max(x, 4), y) -> max(max(x, y), 4)
                expr = mutate(Max::make(Max::make(max_a->a, b), max_a->b));
            }
        } else if (no_overflow(op->type) &&
                   div_a &&
                   div_b &&
                   const_int(div_a->b, &ia) &&
                   ia &&
                   const_int(div_b->b, &ib) &&
                   (ia == ib)) {
            // max(a / 4, b / 4) -> max(a, b) / 4
            Expr factor = make_const(op->type, ia);
            if (ia > 0) {
                expr = mutate(max(div_a->a, div_b->a) / factor);
            } else {
                expr = mutate(min(div_a->a, div_b->a) / factor);
            }
        } else if (no_overflow(op->type) &&
                   mul_a &&
                   mul_b &&
                   const_int(mul_a->b, &ia) &&
                   const_int(mul_b->b, &ib) &&
                   (ia == ib)) {
            Expr factor = make_const(op->type, ia);
            if (ia > 0) {
                expr = mutate(max(mul_a->a, mul_b->a) * factor);
            } else {
                expr = mutate(min(mul_a->a, mul_b->a) * factor);
            }
        } else if (no_overflow(op->type) &&
                   mul_a &&
                   const_int(mul_a->b, &ia) &&
                   const_int(b, &ib) &&
                   ia &&
                   (ib % ia == 0)) {
            // max(x*8, 24) -> max(x, 3)*8
            Expr ratio = make_const(op->type, ib / ia);
            Expr factor = make_const(op->type, ia);
            if (ia > 0) {
                expr = mutate(max(mul_a->a, ratio) * factor);
            } else {
                expr = mutate(min(mul_a->a, ratio) * factor);
            }
        } else if (call_a &&
                   call_a->is_intrinsic(Call::likely) &&
                   equal(call_a->args[0], b)) {
            // max(likely(b), b) -> likely(b)
            expr = a;
        } else if (call_b &&
                   call_b->is_intrinsic(Call::likely) &&
                   equal(call_b->args[0], a)) {
            // max(a, likely(a)) -> likely(a)
            expr = b;
        } else if (no_overflow(op->type) &&
                   sub_a &&
                   is_const(sub_a->a) &&
                   is_const(b)) {
            // max(8 - x, 3) -> 8 - min(x, 5)
            expr = mutate(sub_a->a - min(sub_a->b, sub_a->a - b));
        } else if (select_a &&
                   select_b &&
                   equal(select_a->condition, select_b->condition)) {
            expr = mutate(select(select_a->condition,
                                 max(select_a->true_value, select_b->true_value),
                                 max(select_a->false_value, select_b->false_value)));
        } else if (a.same_as(op->a) && b.same_as(op->b)) {
            expr = op;
        } else {
            expr = Max::make(a, b);
        }
    }

    void visit(const EQ *op) {
        Expr delta = mutate(op->a - op->b);

        const Broadcast *broadcast = delta.as<Broadcast>();
        const Add *add = delta.as<Add>();
        const Sub *sub = delta.as<Sub>();
        const Mul *mul = delta.as<Mul>();
        const Select *sel = delta.as<Select>();

        Expr zero = make_zero(delta.type());

        if (is_zero(delta)) {
            expr = const_true(op->type.lanes());
            return;
        } else if (is_const(delta)) {
            bool t = true;
            bool f = true;
            for (int i = 0; i < delta.type().lanes(); i++) {
                Expr deltai = extract_lane(delta, i);
                if (is_zero(deltai)) {
                    f = false;
                } else {
                    t = false;
                }
            }
            if (t) {
                expr = const_true(op->type.lanes());
                return;
            } else if (f) {
                expr = const_false(op->type.lanes());
                return;
            }
        } else if (no_overflow_scalar_int(delta.type())) {
            // Attempt to disprove using modulus remainder analysis
            ModulusRemainder mod_rem = modulus_remainder(delta, alignment_info);
            if (mod_rem.remainder) {
                expr = const_false();
                return;
            }

            // Attempt to disprove using bounds analysis
            int64_t delta_min, delta_max;
            if (const_int_bounds(delta, &delta_min, &delta_max) &&
                (delta_min > 0 || delta_max < 0)) {
                expr = const_false();
                return;
            }
        }

        if (broadcast) {
            // Push broadcasts outwards
            expr = Broadcast::make(mutate(broadcast->value ==
                                          make_zero(broadcast->value.type())),
                                   broadcast->lanes);
        } else if (add && is_const(add->b)) {
            // x + const = 0 -> x = -const
            expr = (add->a == mutate(make_zero(delta.type()) - add->b));
        } else if (sub) {
            if (is_const(sub->a)) {
                // const - x == 0 -> x == const
                expr = sub->b == sub->a;
            } else if (sub->a.same_as(op->a) && sub->b.same_as(op->b)) {
                expr = op;
            } else {
                // x - y == 0 -> x == y
                expr = (sub->a == sub->b);
            }
        } else if (mul &&
                   no_overflow(mul->type)) {
            // Restrict to int32 and greater, because, e.g. 64 * 4 == 0 as a uint8.
            expr = mutate(mul->a == zero || mul->b == zero);
        } else if (sel && is_zero(sel->true_value)) {
            // select(c, 0, f) == 0 -> c || (f == 0)
            expr = mutate(sel->condition || (sel->false_value == zero));
        } else if (sel && is_const(sel->true_value)) {
            // select(c, 4, f) == 0 -> !c && (f == 0)
            expr = mutate((!sel->condition) && (sel->false_value == zero));
        } else if (sel && is_zero(sel->false_value)) {
            // select(c, t, 0) == 0 -> !c || (t == 0)
            expr = mutate((!sel->condition) || (sel->true_value == zero));
        } else if (sel && is_const(sel->false_value)) {
            // select(c, t, 4) == 0 -> c && (t == 0)
            expr = mutate((sel->condition) && (sel->true_value == zero));
        } else {
            expr = (delta == make_zero(delta.type()));
        }
    }

    void visit(const NE *op) {
        expr = mutate(Not::make(op->a == op->b));
    }

    void visit(const LT *op) {
        Expr a = mutate(op->a), b = mutate(op->b);

        int64_t a_min, a_max, b_min, b_max;
        if (const_int_bounds(a, &a_min, &a_max) &&
            const_int_bounds(b, &b_min, &b_max)) {
            if (a_max < b_min) {
                expr = const_true();
                return;
            }
            if (a_min >= b_max) {
                expr = const_false();
                return;
            }
        }

        Expr delta = mutate(a - b);

        const Ramp *ramp_a = a.as<Ramp>();
        const Ramp *ramp_b = b.as<Ramp>();
        const Ramp *delta_ramp = delta.as<Ramp>();
        const Broadcast *broadcast_a = a.as<Broadcast>();
        const Broadcast *broadcast_b = b.as<Broadcast>();
        const Add *add_a = a.as<Add>();
        const Add *add_b = b.as<Add>();
        const Sub *sub_a = a.as<Sub>();
        const Sub *sub_b = b.as<Sub>();
        const Mul *mul_a = a.as<Mul>();
        const Mul *mul_b = b.as<Mul>();
        const Div *div_a = a.as<Div>();
        const Div *div_b = b.as<Div>();
        const Min *min_a = a.as<Min>();
        const Min *min_b = b.as<Min>();
        const Max *max_a = a.as<Max>();
        const Max *max_b = b.as<Max>();
        const Div *div_a_a = mul_a ? mul_a->a.as<Div>() : nullptr;
        const Add *add_a_a_a = div_a_a ? div_a_a->a.as<Add>() : nullptr;

        int64_t ia = 0, ib = 0, ic = 0;
        uint64_t ua = 0, ub = 0;

        ModulusRemainder mod_rem(0, 1);
        if (delta_ramp &&
            no_overflow_scalar_int(delta_ramp->base.type())) {
            // Do modulus remainder analysis on the base.
            mod_rem = modulus_remainder(delta_ramp->base, alignment_info);
        }

        // Note that the computation of delta could be incorrect if
        // ia and/or ib are large unsigned integer constants, especially when
        // int is 32 bits on the machine.
        // Explicit comparison is preferred.
        if (const_int(a, &ia) &&
            const_int(b, &ib)) {
            expr = make_bool(ia < ib, op->type.lanes());
        } else if (const_uint(a, &ua) &&
                   const_uint(b, &ub)) {
            expr = make_bool(ua < ub, op->type.lanes());
        } else if (const_int(a, &ia) &&
                   a.type().is_max(ia)) {
            // Comparing maximum of type < expression of type.  This can never be true.
            expr = const_false(op->type.lanes());
        } else if (const_int(b, &ib) &&
                   b.type().is_min(ib)) {
            // Comparing expression of type < minimum of type.  This can never be true.
            expr = const_false(op->type.lanes());
        } else if (is_zero(delta) ||
                   (no_overflow(delta.type()) &&
                    is_positive_const(delta))) {
            expr = const_false(op->type.lanes());
        } else if (no_overflow(delta.type()) &&
                   is_negative_const(delta)) {
            expr = const_true(op->type.lanes());
        } else if (broadcast_a &&
                   broadcast_b) {
            // Push broadcasts outwards
            expr = mutate(Broadcast::make(broadcast_a->value < broadcast_b->value, broadcast_a->lanes));
        } else if (no_overflow(delta.type())) {
            if (ramp_a &&
                ramp_b &&
                equal(ramp_a->stride, ramp_b->stride)) {
                // Ramps with matching stride
                Expr bases_lt = (ramp_a->base < ramp_b->base);
                expr = mutate(Broadcast::make(bases_lt, ramp_a->lanes));
            } else if (add_a &&
                       add_b &&
                       equal(add_a->a, add_b->a)) {
                // Subtract a term from both sides
                expr = mutate(add_a->b < add_b->b);
            } else if (add_a &&
                       add_b &&
                       equal(add_a->a, add_b->b)) {
                expr = mutate(add_a->b < add_b->a);
            } else if (add_a &&
                       add_b &&
                       equal(add_a->b, add_b->a)) {
                expr = mutate(add_a->a < add_b->b);
            } else if (add_a &&
                       add_b &&
                       equal(add_a->b, add_b->b)) {
                expr = mutate(add_a->a < add_b->a);
            } else if (sub_a &&
                       sub_b &&
                       equal(sub_a->a, sub_b->a)) {
                // Add a term to both sides and negate.
                expr = mutate(sub_b->b < sub_a->b);
            } else if (sub_a &&
                       sub_b &&
                       equal(sub_a->b, sub_b->b)) {
                expr = mutate(sub_a->a < sub_b->a);
            } else if (add_a) {
                // Rearrange so that all adds and subs are on the rhs to cut down on further cases
                expr = mutate(add_a->a < (b - add_a->b));
            } else if (sub_a) {
                expr = mutate(sub_a->a < (b + sub_a->b));
            } else if (add_b &&
                       equal(add_b->a, a)) {
                // Subtract a term from both sides
                expr = mutate(make_zero(add_b->b.type()) < add_b->b);
            } else if (add_b &&
                       equal(add_b->b, a)) {
                expr = mutate(make_zero(add_b->a.type()) < add_b->a);
            } else if (add_b &&
                       is_simple_const(a) &&
                       is_simple_const(add_b->b)) {
                // a < x + b -> (a - b) < x
                expr = mutate((a - add_b->b) < add_b->a);
            } else if (sub_b &&
                       equal(sub_b->a, a)) {
                // Subtract a term from both sides
                expr = mutate(sub_b->b < make_zero(sub_b->b.type()));
            } else if (sub_b &&
                       is_const(a) &&
                       is_const(sub_b->a)) {
                // (c1 < c2 - x) -> (x < c2 - c1)
                expr = mutate(sub_b->b < (sub_b->a - a));
            } else if (mul_a &&
                       mul_b &&
                       is_positive_const(mul_a->b) &&
                       is_positive_const(mul_b->b) &&
                       equal(mul_a->b, mul_b->b)) {
                // Divide both sides by a constant
                expr = mutate(mul_a->a < mul_b->a);
            } else if (mul_a &&
                       is_positive_const(mul_a->b) &&
                       is_const(b)) {
                if (mul_a->type.is_int()) {
                    // (a * c1 < c2) <=> (a < (c2 - 1) / c1 + 1)
                    expr = mutate(mul_a->a < (((b - 1) / mul_a->b) + 1));
                } else {
                    // (a * c1 < c2) <=> (a < c2 / c1)
                    expr = mutate(mul_a->a < (b / mul_a->b));
                }
            } else if (mul_b &&
                       is_positive_const(mul_b->b) &&
                       is_const(a)) {
                // (c1 < b * c2) <=> ((c1 / c2) < b)
                expr = mutate((a / mul_b->b) < mul_b->a);
            } else if (a.type().is_int() &&
                       div_a &&
                       is_positive_const(div_a->b) &&
                       is_const(b)) {
                // a / c1 < c2 <=> a < c1*c2
                expr = mutate(div_a->a < (div_a->b * b));
            } else if (a.type().is_int() &&
                       div_b &&
                       is_positive_const(div_b->b) &&
                       is_const(a)) {
                // c1 < b / c2 <=> (c1+1)*c2-1 < b
                Expr one = make_one(a.type());
                expr = mutate((a + one)*div_b->b - one < div_b->a);
            } else if (min_a) {
                // (min(a, b) < c) <=> (a < c || b < c)
                // See if that would simplify usefully:
                Expr lt_a = mutate(min_a->a < b);
                Expr lt_b = mutate(min_a->b < b);
                if (is_const(lt_a) || is_const(lt_b)) {
                    expr = mutate(lt_a || lt_b);
                } else if (a.same_as(op->a) && b.same_as(op->b)) {
                    expr = op;
                } else {
                    expr = LT::make(a, b);
                }
            } else if (max_a) {
                // (max(a, b) < c) <=> (a < c && b < c)
                Expr lt_a = mutate(max_a->a < b);
                Expr lt_b = mutate(max_a->b < b);
                if (is_const(lt_a) || is_const(lt_b)) {
                    expr = mutate(lt_a && lt_b);
                } else if (a.same_as(op->a) && b.same_as(op->b)) {
                    expr = op;
                } else {
                    expr = LT::make(a, b);
                }
            } else if (min_b) {
                // (a < min(b, c)) <=> (a < b && a < c)
                Expr lt_a = mutate(a < min_b->a);
                Expr lt_b = mutate(a < min_b->b);
                if (is_const(lt_a) || is_const(lt_b)) {
                    expr = mutate(lt_a && lt_b);
                } else if (a.same_as(op->a) && b.same_as(op->b)) {
                    expr = op;
                } else {
                    expr = LT::make(a, b);
                }
            } else if (max_b) {
                // (a < max(b, c)) <=> (a < b || a < c)
                Expr lt_a = mutate(a < max_b->a);
                Expr lt_b = mutate(a < max_b->b);
                if (is_const(lt_a) || is_const(lt_b)) {
                    expr = mutate(lt_a || lt_b);
                } else if (a.same_as(op->a) && b.same_as(op->b)) {
                    expr = op;
                } else {
                    expr = LT::make(a, b);
                }
            } else if (mul_a &&
                       div_a_a &&
                       const_int(div_a_a->b, &ia) &&
                       const_int(mul_a->b, &ib) &&
                       ia > 0 &&
                       ia == ib &&
                       equal(div_a_a->a, b)) {
                // subtract (x/c1)*c1 from both sides
                // (x/c1)*c1 < x -> 0 < x % c1
                expr = mutate(0 < b % make_const(a.type(), ia));
            } else if (mul_a &&
                       div_a_a &&
                       add_b &&
                       const_int(div_a_a->b, &ia) &&
                       const_int(mul_a->b, &ib) &&
                       ia > 0 &&
                       ia == ib &&
                       equal(div_a_a->a, add_b->a)) {
                // subtract (x/c1)*c1 from both sides
                // (x/c1)*c1 < x + y -> 0 < x % c1 + y
                expr = mutate(0 < add_b->a % div_a_a->b + add_b->b);
            } else if (mul_a &&
                       div_a_a &&
                       sub_b &&
                       const_int(div_a_a->b, &ia) &&
                       const_int(mul_a->b, &ib) &&
                       ia > 0 &&
                       ia == ib &&
                       equal(div_a_a->a, sub_b->a)) {
                // subtract (x/c1)*c1 from both sides
                // (x/c1)*c1 < x - y -> y < x % c1
                expr = mutate(sub_b->b < sub_b->a % div_a_a->b);
            } else if (mul_a &&
                       div_a_a &&
                       add_a_a_a &&
                       const_int(div_a_a->b, &ia) &&
                       const_int(mul_a->b, &ib) &&
                       const_int(add_a_a_a->b, &ic) &&
                       ia > 0 &&
                       ia == ib &&
                       equal(add_a_a_a->a, b)) {
                // subtract ((x+c2)/c1)*c1 from both sides
                // ((x+c2)/c1)*c1 < x -> c2 < (x+c2) % c1
                expr = mutate(add_a_a_a->b < div_a_a->a % div_a_a->b);
            } else if (mul_a &&
                       div_a_a &&
                       add_b &&
                       add_a_a_a &&
                       const_int(div_a_a->b, &ia) &&
                       const_int(mul_a->b, &ib) &&
                       const_int(add_a_a_a->b, &ic) &&
                       ia > 0 &&
                       ia == ib &&
                       equal(add_a_a_a->a, add_b->a)) {
                // subtract ((x+c2)/c1)*c1 from both sides
                // ((x+c2)/c1)*c1 < x + y -> c2 < (x+c2) % c1 + y
                expr = mutate(add_a_a_a->b < div_a_a->a % div_a_a->b + add_b->b);
            } else if (mul_a &&
                       div_a_a &&
                       add_a_a_a &&
                       sub_b &&
                       const_int(div_a_a->b, &ia) &&
                       const_int(mul_a->b, &ib) &&
                       const_int(add_a_a_a->b, &ic) &&
                       ia > 0 &&
                       ia == ib &&
                       equal(add_a_a_a->a, sub_b->a)) {
                // subtract ((x+c2)/c1)*c1 from both sides
                // ((x+c2)/c1)*c1 < x - y -> y < (x+c2) % c1 + (-c2)
                expr = mutate(sub_b->b < div_a_a->a % div_a_a->b + make_const(a.type(), -ic));
            } else if (delta_ramp &&
                       is_positive_const(delta_ramp->stride) &&
                       is_one(mutate(delta_ramp->base + delta_ramp->stride*(delta_ramp->lanes - 1) < 0))) {
                expr = const_true(delta_ramp->lanes);
            } else if (delta_ramp &&
                       is_positive_const(delta_ramp->stride) &&
                       is_one(mutate(delta_ramp->base >= 0))) {
                expr = const_false(delta_ramp->lanes);
            } else if (delta_ramp &&
                       is_negative_const(delta_ramp->stride) &&
                       is_one(mutate(delta_ramp->base < 0))) {
                expr = const_true(delta_ramp->lanes);
            } else if (delta_ramp &&
                       is_negative_const(delta_ramp->stride) &&
                       is_one(mutate(delta_ramp->base + delta_ramp->stride*(delta_ramp->lanes - 1) >= 0))) {
                expr = const_false(delta_ramp->lanes);
            } else if (delta_ramp && mod_rem.modulus > 0 &&
                       const_int(delta_ramp->stride, &ia) &&
                       0 <= ia * (delta_ramp->lanes - 1) + mod_rem.remainder &&
                       ia * (delta_ramp->lanes - 1) + mod_rem.remainder < mod_rem.modulus) {
                // ramp(x, a, b) < 0 -> broadcast(x < 0, b)
                expr = Broadcast::make(mutate(LT::make(delta_ramp->base / mod_rem.modulus, 0)), delta_ramp->lanes);
            } else if (a.same_as(op->a) && b.same_as(op->b)) {
                expr = op;
            } else {
                expr = LT::make(a, b);
            }
        } else if (a.same_as(op->a) && b.same_as(op->b)) {
            expr = op;
        } else {
            expr = LT::make(a, b);
        }
    }

    void visit(const LE *op) {
        expr = mutate(!(op->b < op->a));
    }

    void visit(const GT *op) {
        expr = mutate(op->b < op->a);
    }

    void visit(const GE *op) {
        expr = mutate(!(op->a < op->b));
    }

    void visit(const And *op) {
        Expr a = mutate(op->a);
        Expr b = mutate(op->b);

        const Broadcast *broadcast_a = a.as<Broadcast>();
        const Broadcast *broadcast_b = b.as<Broadcast>();
        const LE *le_a = a.as<LE>();
        const LE *le_b = b.as<LE>();
        const LT *lt_a = a.as<LT>();
        const LT *lt_b = b.as<LT>();
        const EQ *eq_a = a.as<EQ>();
        const EQ *eq_b = b.as<EQ>();
        const NE *neq_a = a.as<NE>();
        const NE *neq_b = b.as<NE>();
        const Not *not_a = a.as<Not>();
        const Not *not_b = b.as<Not>();
        const Variable *var_a = a.as<Variable>();
        const Variable *var_b = b.as<Variable>();

        if (is_one(a)) {
            expr = b;
        } else if (is_one(b)) {
            expr = a;
        } else if (is_zero(a)) {
            expr = a;
        } else if (is_zero(b)) {
            expr = b;
        } else if (equal(a, b)) {
            // a && a -> a
            expr = a;
        } else if (le_a &&
                   le_b &&
                   equal(le_a->a, le_b->a)) {
            // (x <= foo && x <= bar) -> x <= min(foo, bar)
            expr = mutate(le_a->a <= min(le_a->b, le_b->b));
        } else if (le_a &&
                   le_b &&
                   equal(le_a->b, le_b->b)) {
            // (foo <= x && bar <= x) -> max(foo, bar) <= x
            expr = mutate(max(le_a->a, le_b->a) <= le_a->b);
        } else if (lt_a &&
                   lt_b &&
                   equal(lt_a->a, lt_b->a)) {
            // (x < foo && x < bar) -> x < min(foo, bar)
            expr = mutate(lt_a->a < min(lt_a->b, lt_b->b));
        } else if (lt_a &&
                   lt_b &&
                   equal(lt_a->b, lt_b->b)) {
            // (foo < x && bar < x) -> max(foo, bar) < x
            expr = mutate(max(lt_a->a, lt_b->a) < lt_a->b);
        } else if (eq_a &&
                   neq_b &&
                   ((equal(eq_a->a, neq_b->a) && equal(eq_a->b, neq_b->b)) ||
                    (equal(eq_a->a, neq_b->b) && equal(eq_a->b, neq_b->a)))) {
            // a == b && a != b
            expr = const_false(op->type.lanes());
        } else if (eq_b &&
                   neq_a &&
                   ((equal(eq_b->a, neq_a->a) && equal(eq_b->b, neq_a->b)) ||
                    (equal(eq_b->a, neq_a->b) && equal(eq_b->b, neq_a->a)))) {
            // a != b && a == b
            expr = const_false(op->type.lanes());
        } else if ((not_a && equal(not_a->a, b)) ||
                   (not_b && equal(not_b->a, a))) {
            // a && !a
            expr = const_false(op->type.lanes());
        } else if (le_a &&
                   lt_b &&
                   equal(le_a->a, lt_b->b) &&
                   equal(le_a->b, lt_b->a)) {
            // a <= b && b < a
            expr = const_false(op->type.lanes());
        } else if (lt_a &&
                   le_b &&
                   equal(lt_a->a, le_b->b) &&
                   equal(lt_a->b, le_b->a)) {
            // a < b && b <= a
            expr = const_false(op->type.lanes());
        } else if (broadcast_a &&
                   broadcast_b &&
                   broadcast_a->lanes == broadcast_b->lanes) {
            // x8(a) && x8(b) -> x8(a && b)
            expr = Broadcast::make(mutate(And::make(broadcast_a->value, broadcast_b->value)), broadcast_a->lanes);
        } else if (var_a && expr_uses_var(b, var_a->name)) {
            expr = mutate(a && substitute(var_a->name, make_one(a.type()), b));
        } else if (var_b && expr_uses_var(a, var_b->name)) {
            expr = mutate(substitute(var_b->name, make_one(b.type()), a) && b);
        } else if (a.same_as(op->a) &&
                   b.same_as(op->b)) {
            expr = op;
        } else {
            expr = And::make(a, b);
        }
    }

    void visit(const Or *op) {
        Expr a = mutate(op->a), b = mutate(op->b);

        const Broadcast *broadcast_a = a.as<Broadcast>();
        const Broadcast *broadcast_b = b.as<Broadcast>();
        const EQ *eq_a = a.as<EQ>();
        const EQ *eq_b = b.as<EQ>();
        const NE *neq_a = a.as<NE>();
        const NE *neq_b = b.as<NE>();
        const Not *not_a = a.as<Not>();
        const Not *not_b = b.as<Not>();
        const LE *le_a = a.as<LE>();
        const LE *le_b = b.as<LE>();
        const LT *lt_a = a.as<LT>();
        const LT *lt_b = b.as<LT>();
        const Variable *var_a = a.as<Variable>();
        const Variable *var_b = b.as<Variable>();

        if (is_one(a)) {
            expr = a;
        } else if (is_one(b)) {
            expr = b;
        } else if (is_zero(a)) {
            expr = b;
        } else if (is_zero(b)) {
            expr = a;
        } else if (equal(a, b)) {
            expr = a;
        } else if (eq_a &&
                   neq_b &&
                   ((equal(eq_a->a, neq_b->a) && equal(eq_a->b, neq_b->b)) ||
                    (equal(eq_a->a, neq_b->b) && equal(eq_a->b, neq_b->a)))) {
            // a == b || a != b
            expr = const_true(op->type.lanes());
        } else if (neq_a &&
                   eq_b &&
                   ((equal(eq_b->a, neq_a->a) && equal(eq_b->b, neq_a->b)) ||
                    (equal(eq_b->a, neq_a->b) && equal(eq_b->b, neq_a->a)))) {
            // a != b || a == b
            expr = const_true(op->type.lanes());
        } else if ((not_a && equal(not_a->a, b)) ||
                   (not_b && equal(not_b->a, a))) {
            // a || !a
            expr = const_true(op->type.lanes());
        } else if (le_a &&
                   lt_b &&
                   equal(le_a->a, lt_b->b) &&
                   equal(le_a->b, lt_b->a)) {
            // a <= b || b < a
            expr = const_true(op->type.lanes());
        } else if (lt_a &&
                   le_b &&
                   equal(lt_a->a, le_b->b) &&
                   equal(lt_a->b, le_b->a)) {
            // a < b || b <= a
            expr = const_true(op->type.lanes());
        } else if (broadcast_a &&
                   broadcast_b &&
                   broadcast_a->lanes == broadcast_b->lanes) {
            // x8(a) || x8(b) -> x8(a || b)
            expr = Broadcast::make(mutate(Or::make(broadcast_a->value, broadcast_b->value)), broadcast_a->lanes);
        } else if (var_a && expr_uses_var(b, var_a->name)) {
            expr = mutate(a || substitute(var_a->name, make_zero(a.type()), b));
        } else if (var_b && expr_uses_var(a, var_b->name)) {
            expr = mutate(substitute(var_b->name, make_zero(b.type()), a) || b);
        } else if (a.same_as(op->a) && b.same_as(op->b)) {
            expr = op;
        } else {
            expr = Or::make(a, b);
        }
    }

    void visit(const Not *op) {
        Expr a = mutate(op->a);

        if (is_one(a)) {
            expr = make_zero(a.type());
        } else if (is_zero(a)) {
            expr = make_one(a.type());
        } else if (const Not *n = a.as<Not>()) {
            // Double negatives cancel
            expr = n->a;
        } else if (const LE *n = a.as<LE>()) {
            expr = LT::make(n->b, n->a);
        } else if (const GE *n = a.as<GE>()) {
            expr = LT::make(n->a, n->b);
        } else if (const LT *n = a.as<LT>()) {
            expr = LE::make(n->b, n->a);
        } else if (const GT *n = a.as<GT>()) {
            expr = LE::make(n->a, n->b);
        } else if (const NE *n = a.as<NE>()) {
            expr = EQ::make(n->a, n->b);
        } else if (const EQ *n = a.as<EQ>()) {
            expr = NE::make(n->a, n->b);
        } else if (const Broadcast *n = a.as<Broadcast>()) {
            expr = mutate(Broadcast::make(!n->value, n->lanes));
        } else if (a.same_as(op->a)) {
            expr = op;
        } else {
            expr = Not::make(a);
        }
    }

    void visit(const Select *op) {
        Expr condition = mutate(op->condition);
        Expr true_value = mutate(op->true_value);
        Expr false_value = mutate(op->false_value);

        const Call *ct = true_value.as<Call>();
        const Call *cf = false_value.as<Call>();
        const Select *sel_t = true_value.as<Select>();
        const Select *sel_f = false_value.as<Select>();

        if (is_zero(condition)) {
            expr = false_value;
        } else if (is_one(condition)) {
            expr = true_value;
        } else if (equal(true_value, false_value)) {
            expr = true_value;
        } else if (true_value.type().is_bool() &&
                   is_one(true_value) &&
                   is_zero(false_value)) {
            if (true_value.type().is_vector() && condition.type().is_scalar()) {
                expr = Broadcast::make(condition, true_value.type().lanes());
            } else {
                expr = condition;
            }
        } else if (true_value.type().is_bool() &&
                   is_zero(true_value) &&
                   is_one(false_value)) {
            if (true_value.type().is_vector() && condition.type().is_scalar()) {
                expr = Broadcast::make(mutate(!condition), true_value.type().lanes());
            } else {
                expr = mutate(!condition);
            }
        } else if (const Broadcast *b = condition.as<Broadcast>()) {
            // Select of broadcast -> scalar select
            expr = mutate(Select::make(b->value, true_value, false_value));
        } else if (const NE *ne = condition.as<NE>()) {
            // Normalize select(a != b, c, d) to select(a == b, d, c)
            expr = mutate(Select::make(ne->a == ne->b, false_value, true_value));
        } else if (const LE *le = condition.as<LE>()) {
            // Normalize select(a <= b, c, d) to select(b < a, d, c)
            expr = mutate(Select::make(le->b < le->a, false_value, true_value));
        } else if (ct && ct->is_intrinsic(Call::likely) &&
                   equal(ct->args[0], false_value)) {
            // select(cond, likely(a), a) -> likely(a)
            expr = true_value;
        } else if (cf &&
                   cf->is_intrinsic(Call::likely) &&
                   equal(cf->args[0], true_value)) {
            // select(cond, a, likely(a)) -> likely(a)
            expr = false_value;
        } else if (sel_t &&
                   equal(sel_t->true_value, false_value)) {
            // select(a, select(b, c, d), c) -> select(a && !b, d, c)
            expr = mutate(Select::make(condition && !sel_t->condition, sel_t->false_value, false_value));
        } else if (sel_t &&
                   equal(sel_t->false_value, false_value)) {
            // select(a, select(b, c, d), d) -> select(a && b, c, d)
            expr = mutate(Select::make(condition && sel_t->condition, sel_t->true_value, false_value));
        } else if (sel_f &&
                   equal(sel_f->false_value, true_value)) {
            // select(a, d, select(b, c, d)) -> select(a || !b, d, c)
            expr = mutate(Select::make(condition || !sel_f->condition, true_value, sel_f->true_value));
        } else if (sel_f &&
                   equal(sel_f->true_value, true_value)) {
            // select(a, d, select(b, d, c)) -> select(a || b, d, c)
            expr = mutate(Select::make(condition || sel_f->condition, true_value, sel_f->false_value));
        } else if (condition.same_as(op->condition) &&
                   true_value.same_as(op->true_value) &&
                   false_value.same_as(op->false_value)) {
            expr = op;
        } else {
            expr = Select::make(condition, true_value, false_value);
        }
    }

    void visit(const Ramp *op) {
        Expr base = mutate(op->base);
        Expr stride = mutate(op->stride);

        if (is_zero(stride)) {
            expr = Broadcast::make(base, op->lanes);
        } else if (base.same_as(op->base) &&
                   stride.same_as(op->stride)) {
            expr = op;
        } else {
            expr = Ramp::make(base, stride, op->lanes);
        }
    }

    void visit(const IfThenElse *op) {
        Expr condition = mutate(op->condition);

        // If (true) ...
        if (is_one(condition)) {
            stmt = mutate(op->then_case);
            return;
        }

        // If (false) ...
        if (is_zero(condition)) {
            stmt = mutate(op->else_case);
            if (!stmt.defined()) {
                // Emit a noop
                stmt = Evaluate::make(0);
            }
            return;
        }

        Stmt then_case = mutate(op->then_case);
        Stmt else_case = mutate(op->else_case);

        // If both sides are no-ops, bail out.
        if (is_no_op(then_case) && is_no_op(else_case)) {
            stmt = then_case;
            return;
        }

        // Remember the statements before substitution.
        Stmt then_nosubs = then_case;
        Stmt else_nosubs = else_case;

        // Mine the condition for useful constraints to apply (eg var == value && bool_param).
        vector<Expr> stack;
        stack.push_back(condition);
        bool and_chain = false, or_chain = false;
        while (!stack.empty()) {
            Expr next = stack.back();
            stack.pop_back();

            if (!or_chain) {
                then_case = substitute(next, const_true(), then_case);
            }
            if (!and_chain) {
                else_case = substitute(next, const_false(), else_case);
            }

            if (const And *a = next.as<And>()) {
                if (!or_chain) {
                    stack.push_back(a->b);
                    stack.push_back(a->a);
                    and_chain = true;
                }
            } else if (const Or *o = next.as<Or>()) {
                if (!and_chain) {
                    stack.push_back(o->b);
                    stack.push_back(o->a);
                    or_chain = true;
                }
            } else {
                const EQ *eq = next.as<EQ>();
                const NE *ne = next.as<NE>();
                const Variable *var = eq ? eq->a.as<Variable>() : next.as<Variable>();

                if (eq && var) {
                    if (!or_chain) {
                        then_case = substitute(var->name, eq->b, then_case);
                    }
                    if (!and_chain && eq->b.type().is_bool()) {
                        else_case = substitute(var->name, !eq->b, then_case);
                    }
                } else if (var) {
                    if (!or_chain) {
                        then_case = substitute(var->name, const_true(), then_case);
                    }
                    if (!and_chain) {
                        else_case = substitute(var->name, const_false(), else_case);
                    }
                } else if (eq && is_const(eq->b) && !or_chain) {
                    // some_expr = const
                    then_case = substitute(eq->a, eq->b, then_case);
                } else if (ne && is_const(ne->b) && !and_chain) {
                    // some_expr != const
                    else_case = substitute(ne->a, ne->b, else_case);
                }
            }
        }

        // If substitutions have been made, simplify again.
        if (!then_case.same_as(then_nosubs)) {
            then_case = mutate(then_case);
        }
        if (!else_case.same_as(else_nosubs)) {
            else_case = mutate(else_case);
        }

        if (condition.same_as(op->condition) &&
            then_case.same_as(op->then_case) &&
            else_case.same_as(op->else_case)) {
            stmt = op;
        } else {
            stmt = IfThenElse::make(condition, then_case, else_case);
        }
    }

    void visit(const Load *op) {
        // Load of a broadcast should be broadcast of the load
        Expr index = mutate(op->index);
        if (const Broadcast *b = index.as<Broadcast>()) {
            Expr load = Load::make(op->type.element_of(), op->name, b->value, op->image, op->param);
            expr = Broadcast::make(load, b->lanes);
        } else if (index.same_as(op->index)) {
            expr = op;
        } else {
            expr = Load::make(op->type, op->name, index, op->image, op->param);
        }
    }

    void visit(const Call *op) {
        // Calls implicitly depend on mins and strides of the buffer referenced
        if (op->call_type == Call::Image || op->call_type == Call::Halide) {
            for (size_t i = 0; i < op->args.size(); i++) {
                {
                    ostringstream oss;
                    oss << op->name << ".stride." << i;
                    string stride = oss.str();
                    if (var_info.contains(stride)) {
                        var_info.ref(stride).old_uses++;
                    }
                }
                {
                    ostringstream oss;
                    oss << op->name << ".min." << i;
                    string min = oss.str();
                    if (var_info.contains(min)) {
                        var_info.ref(min).old_uses++;
                    }
                }
            }
        }

        if (op->is_intrinsic(Call::shift_left) ||
            op->is_intrinsic(Call::shift_right)) {
            Expr a = mutate(op->args[0]), b = mutate(op->args[1]);

            int64_t ib = 0;
            if (const_int(b, &ib) || const_uint(b, (uint64_t *)(&ib))) {
                Type t = op->type;

                bool shift_left = op->is_intrinsic(Call::shift_left);
                if (t.is_int() && ib < 0) {
                    shift_left = !shift_left;
                    ib = -ib;
                }

                if (ib >= 0 && ib < std::min(t.bits(), 64) - 1) {
                    ib = 1LL << ib;
                    b = make_const(t, ib);

                    if (shift_left) {
                        expr = mutate(Mul::make(a, b));
                    } else {
                        expr = mutate(Div::make(a, b));
                    }
                    return;
                } else {
                    user_warning << "Cannot replace bit shift with arithmetic "
                                 << "operator (integer overflow).\n";
                }
            }

            if (a.same_as(op->args[0]) && b.same_as(op->args[1])) {
                expr = op;
            } else if (op->is_intrinsic(Call::shift_left)) {
                expr = a << b;
            } else {
                expr = a >> b;
            }
        } else if (op->is_intrinsic(Call::bitwise_and)) {
            Expr a = mutate(op->args[0]), b = mutate(op->args[1]);
            int64_t ib = 0;
            uint64_t ub = 0;
            int bits;

            if (const_int(b, &ib) &&
                !b.type().is_max(ib) &&
                is_const_power_of_two_integer(make_const(a.type(), ib + 1), &bits)) {
                expr = Mod::make(a, make_const(a.type(), ib + 1));
            } else if (const_uint(b, &ub)) {
                if (b.type().is_max(ub)) {
                    expr = a;
                } else if (is_const_power_of_two_integer(make_const(a.type(), ub + 1), &bits)) {
                    expr = Mod::make(a, make_const(a.type(), ib + 1));
                }
            } else if (a.same_as(op->args[0]) && b.same_as(op->args[1])) {
                expr = op;
            } else {
                expr = a & b;
            }
        } else if (op->is_intrinsic(Call::abs)) {
            // Constant evaluate abs(x).
            Expr a = mutate(op->args[0]);
            Type ta = a.type();
            int64_t ia = 0;
            double fa = 0;
            if (ta.is_int() && const_int(a, &ia)) {
                if (ia < 0 && !(Int(64).is_min(ia))) {
                    ia = -ia;
                }
                expr = make_const(op->type, ia);
            } else if (ta.is_uint()) {
                // abs(uint) is a no-op.
                expr = a;
            } else if (const_float(a, &fa)) {
                if (fa < 0) {
                    fa = -fa;
                }
                expr = make_const(a.type(), fa);
            } else if (a.same_as(op->args[0])) {
                expr = op;
            } else {
                expr = abs(a);
            }
        } else if (op->call_type == Call::PureExtern &&
                   op->name == "is_nan_f32") {
            Expr arg = mutate(op->args[0]);
            double f = 0.0;
            if (const_float(arg, &f)) {
                expr = std::isnan(f);
            } else if (arg.same_as(op->args[0])) {
                expr = op;
            } else {
                expr = Call::make(op->type, op->name, {arg}, op->call_type);
            }
        } else if (op->is_intrinsic(Call::interleave_vectors)) {
            // Mutate the args
            vector<Expr> new_args;
            bool changed = false;
            for (Expr arg : op->args) {
                Expr new_arg = mutate(arg);
                if (!arg.same_as(new_arg)) {
                    changed = true;
                }
                new_args.push_back(new_arg);
            }
            int terms = (int)new_args.size();

            // Try to collapse an interleave of ramps into a single ramp.
            const Ramp *r = new_args[0].as<Ramp>();
            if (r) {
                bool can_collapse = true;
                for (size_t i = 1; i < new_args.size(); i++) {
                    // If we collapse these terms into a single ramp,
                    // the new stride is going to be the old stride
                    // divided by the number of terms, so the
                    // difference between two adjacent terms in the
                    // interleave needs to be a broadcast of the new
                    // stride.
                    Expr diff = mutate(new_args[i] - new_args[i-1]);
                    const Broadcast *b = diff.as<Broadcast>();
                    if (b) {
                        Expr check = mutate(b->value * terms - r->stride);
                        can_collapse &= is_zero(check);
                    } else {
                        can_collapse = false;
                    }
                }
                if (can_collapse) {
                    expr = Ramp::make(r->base, mutate(r->stride / terms), r->lanes * terms);
                    return;
                }
            }

            // Try to collapse an interleave of strided loads of ramps
            // from the same buffer into a single load of a ramp.
            if (const Load *first_load = new_args[0].as<Load>()) {
                vector<Expr> load_indices;
                for (Expr e : new_args) {
                    const Load *load = e.as<Load>();
                    if (load && load->name == first_load->name) {
                        load_indices.push_back(load->index);
                    }
                }

                if ((int)load_indices.size() == terms) {
                    Type t = load_indices[0].type().with_lanes(load_indices[0].type().lanes() * terms);
                    Expr interleaved_index = Call::make(t, Call::interleave_vectors, load_indices, Call::PureIntrinsic);
                    interleaved_index = mutate(interleaved_index);
                    if (interleaved_index.as<Ramp>()) {
                        t = first_load->type;
                        t = t.with_lanes(t.lanes() * terms);
                        expr = Load::make(t, first_load->name, interleaved_index, first_load->image, first_load->param);
                        return;
                    }
                }
            }

            if (!changed) {
                expr = op;
            } else {
                expr = Call::make(op->type, op->name, new_args, op->call_type);
            }
        } else if (op->is_intrinsic(Call::stringify)) {
            // Eagerly concat constant arguments to a stringify.
            bool changed = false;
            vector<Expr> new_args;
            const StringImm *last = nullptr;
            for (size_t i = 0; i < op->args.size(); i++) {
                Expr arg = mutate(op->args[i]);
                if (!arg.same_as(op->args[i])) {
                    changed = true;
                }
                const StringImm *string_imm = arg.as<StringImm>();
                const IntImm    *int_imm    = arg.as<IntImm>();
                const FloatImm  *float_imm  = arg.as<FloatImm>();
                // We use snprintf here rather than stringstreams,
                // because the runtime's float printing is guaranteed
                // to match snprintf.
                char buf[64]; // Large enough to hold the biggest float literal.
                if (last && string_imm) {
                    new_args.back() = last->value + string_imm->value;
                    changed = true;
                } else if (int_imm) {
                    snprintf(buf, sizeof(buf), "%lld", (long long)int_imm->value);
                    if (last) {
                        new_args.back() = last->value + buf;
                    } else {
                        new_args.push_back(string(buf));
                    }
                    changed = true;
                } else if (last && float_imm) {
                    snprintf(buf, sizeof(buf), "%f", float_imm->value);
                    if (last) {
                        new_args.back() = last->value + buf;
                    } else {
                        new_args.push_back(string(buf));
                    }
                    changed = true;
                } else {
                    new_args.push_back(arg);
                }
                last = new_args.back().as<StringImm>();
            }

            if (new_args.size() == 1 && new_args[0].as<StringImm>()) {
                // stringify of a string constant is just the string constant
                expr = new_args[0];
            } else if (changed) {
                expr = Call::make(op->type, op->name, new_args, op->call_type);
            } else {
                expr = op;
            }
        } else if (op->call_type == Call::PureExtern &&
                   op->name == "log_f32") {
            Expr arg = mutate(op->args[0]);
            if (const double *f = as_const_float(arg)) {
                expr = FloatImm::make(arg.type(), std::log(*f));
            } else if (!arg.same_as(op->args[0])) {
                expr = Call::make(op->type, op->name, {arg}, op->call_type);
            } else {
                expr = op;
            }
        } else if (op->call_type == Call::PureExtern &&
                   op->name == "exp_f32") {
            Expr arg = mutate(op->args[0]);
            if (const double *f = as_const_float(arg)) {
                expr = FloatImm::make(arg.type(), std::exp(*f));
            } else if (!arg.same_as(op->args[0])) {
                expr = Call::make(op->type, op->name, {arg}, op->call_type);
            } else {
                expr = op;
            }
        } else if (op->call_type == Call::PureExtern &&
                   (op->name == "floor_f32" || op->name == "ceil_f32" ||
                    op->name == "round_f32" || op->name == "trunc_f32")) {
            internal_assert(op->args.size() == 1);
            Expr arg = mutate(op->args[0]);
            const Call *call = arg.as<Call>();
            if (const double *f = as_const_float(arg)) {
                if (op->name == "floor_f32") {
                    expr = FloatImm::make(arg.type(), std::floor(*f));
                } else if (op->name == "ceil_f32") {
                    expr = FloatImm::make(arg.type(), std::ceil(*f));
                } else if (op->name == "round_f32") {
                    expr = FloatImm::make(arg.type(), std::nearbyint(*f));
                } else if (op->name == "trunc_f32") {
                    expr = FloatImm::make(arg.type(), (*f < 0 ? std::ceil(*f) : std::floor(*f)));
                }
            } else if (call && call->call_type == Call::PureExtern &&
                       (call->name == "floor_f32" || call->name == "ceil_f32" ||
                        call->name == "round_f32" || call->name == "trunc_f32")) {
                // For any combination of these integer-valued functions, we can
                // discard the outer function. For example, floor(ceil(x)) == ceil(x).
                expr = call;
            } else if (!arg.same_as(op->args[0])) {
                expr = Call::make(op->type, op->name, {arg}, op->call_type);
            } else {
                expr = op;
            }
        } else {
            IRMutator::visit(op);
        }
    }

    template<typename T, typename Body>
    Body simplify_let(const T *op) {
        internal_assert(!var_info.contains(op->name))
            << "Simplify only works on code where every name is unique. Repeated name: " << op->name << "\n";

        // If the value is trivial, make a note of it in the scope so
        // we can subs it in later
        Expr value = mutate(op->value);
        Body body = op->body;

        // Iteratively peel off certain operations from the let value and push them inside.
        Expr new_value = value;
        string new_name = op->name + ".s";
        Expr new_var = Variable::make(new_value.type(), new_name);
        Expr replacement = new_var;

        debug(4) << "simplify let " << op->name << " = " << value << " in ... " << op->name << " ...\n";

        while (1) {
            const Variable *var = new_value.as<Variable>();
            const Add *add = new_value.as<Add>();
            const Sub *sub = new_value.as<Sub>();
            const Mul *mul = new_value.as<Mul>();
            const Div *div = new_value.as<Div>();
            const Mod *mod = new_value.as<Mod>();
            const Ramp *ramp = new_value.as<Ramp>();
            const Cast *cast = new_value.as<Cast>();
            const LE *le = new_value.as<LE>();
            const LT *lt = new_value.as<LT>();
            const Broadcast *broadcast = new_value.as<Broadcast>();

            const Variable *var_b = nullptr;
            if (add) {
                var_b = add->b.as<Variable>();
            } else if (sub) {
                var_b = sub->b.as<Variable>();
            } else if (mul) {
                var_b = mul->b.as<Variable>();
            }

            if (is_const(new_value)) {
                replacement = substitute(new_name, new_value, replacement);
                new_value = Expr();
                break;
            } else if (var) {
                replacement = substitute(new_name, var, replacement);
                new_value = Expr();
                break;
            } else if (add && (is_const(add->b) || var_b)) {
                replacement = substitute(new_name, Add::make(new_var, add->b), replacement);
                new_value = add->a;
            } else if (mul && (is_const(mul->b) || var_b)) {
                replacement = substitute(new_name, Mul::make(new_var, mul->b), replacement);
                new_value = mul->a;
            } else if (div && is_const(div->b)) {
                replacement = substitute(new_name, Div::make(new_var, div->b), replacement);
                new_value = div->a;
            } else if (sub && (is_const(sub->b) || var_b)) {
                replacement = substitute(new_name, Sub::make(new_var, sub->b), replacement);
                new_value = sub->a;
            } else if (mod && is_const(mod->b)) {
                replacement = substitute(new_name, Mod::make(new_var, mod->b), replacement);
                new_value = mod->a;
            } else if (false && le && is_const(le->a)) {
                new_value = le->b;
                new_var = Variable::make(new_value.type(), new_name);
                replacement = substitute(new_name, LE::make(le->a, new_var), replacement);
            } else if (false && le && is_const(le->b)) {
                new_value = le->a;
                new_var = Variable::make(new_value.type(), new_name);
                replacement = substitute(new_name, LE::make(new_var, le->b), replacement);
            } else if (false && lt && is_const(lt->a)) {
                new_value = lt->b;
                new_var = Variable::make(new_value.type(), new_name);
                replacement = substitute(new_name, LT::make(lt->a, new_var), replacement);
            } else if (false && lt && is_const(lt->b)) {
                new_value = lt->a;
                new_var = Variable::make(new_value.type(), new_name);
                replacement = substitute(new_name, LT::make(new_var, lt->b), replacement);
            } else if (ramp && is_const(ramp->stride)) {
                new_value = ramp->base;
                new_var = Variable::make(new_value.type(), new_name);
                replacement = substitute(new_name, Ramp::make(new_var, ramp->stride, ramp->lanes), replacement);
            } else if (broadcast) {
                new_value = broadcast->value;
                new_var = Variable::make(new_value.type(), new_name);
                replacement = substitute(new_name, Broadcast::make(new_var, broadcast->lanes), replacement);
            } else if (cast && cast->type.bits() > cast->value.type().bits()) {
                // Widening casts get pushed inwards, narrowing casts
                // stay outside. This keeps the temporaries small, and
                // helps with peephole optimizations in codegen that
                // skip the widening entirely.
                new_value = cast->value;
                new_var = Variable::make(new_value.type(), new_name);
                replacement = substitute(new_name, Cast::make(cast->type, new_var), replacement);
            } else {
                break;
            }
        }

        if (new_value.same_as(value)) {
            // Nothing to substitute
            new_value = Expr();
            replacement = Expr();
        } else {
            debug(4) << "new let " << new_name << " = " << new_value << " in ... " << replacement << " ...\n";
        }

        VarInfo info;
        info.old_uses = 0;
        info.new_uses = 0;
        info.replacement = replacement;

        var_info.push(op->name, info);

        // Before we enter the body, track the alignment info
        bool new_value_alignment_tracked = false, new_value_bounds_tracked = false;
        if (new_value.defined() && no_overflow_scalar_int(new_value.type())) {
            ModulusRemainder mod_rem = modulus_remainder(new_value, alignment_info);
            if (mod_rem.modulus > 1) {
                alignment_info.push(new_name, mod_rem);
                new_value_alignment_tracked = true;
            }
            int64_t val_min, val_max;
            if (const_int_bounds(new_value, &val_min, &val_max)) {
                bounds_info.push(new_name, make_pair(val_min, val_max));
                new_value_bounds_tracked = true;
            }
        }
        bool value_alignment_tracked = false, value_bounds_tracked = false;;
        if (no_overflow_scalar_int(value.type())) {
            ModulusRemainder mod_rem = modulus_remainder(value, alignment_info);
            if (mod_rem.modulus > 1) {
                alignment_info.push(op->name, mod_rem);
                value_alignment_tracked = true;
            }
            int64_t val_min, val_max;
            if (const_int_bounds(value, &val_min, &val_max)) {
                bounds_info.push(op->name, make_pair(val_min, val_max));
                value_bounds_tracked = true;
            }
        }

        body = mutate(body);

        if (value_alignment_tracked) {
            alignment_info.pop(op->name);
        }
        if (value_bounds_tracked) {
            bounds_info.pop(op->name);
        }
        if (new_value_alignment_tracked) {
            alignment_info.pop(new_name);
        }
        if (new_value_bounds_tracked) {
            bounds_info.pop(new_name);
        }

        info = var_info.get(op->name);
        var_info.pop(op->name);

        Body result = body;

        if (new_value.defined() && info.new_uses > 0) {
            // The new name/value may be used
            result = T::make(new_name, new_value, result);
        }

        if (info.old_uses > 0) {
            // The old name is still in use. We'd better keep it as well.
            result = T::make(op->name, value, result);
        }

        // Don't needlessly make a new Let/LetStmt node.  (Here's a
        // piece of template syntax I've never needed before).
        const T *new_op = result.template as<T>();
        if (new_op &&
            new_op->name == op->name &&
            new_op->body.same_as(op->body) &&
            new_op->value.same_as(op->value)) {
            return op;
        }

        return result;

    }


    void visit(const Let *op) {
        if (simplify_lets) {
            expr = simplify_let<Let, Expr>(op);
        } else {
            IRMutator::visit(op);
        }
    }

    void visit(const LetStmt *op) {
        if (simplify_lets) {
            stmt = simplify_let<LetStmt, Stmt>(op);
        } else {
            IRMutator::visit(op);
        }
    }

    void visit(const AssertStmt *op) {
        IRMutator::visit(op);

        const AssertStmt *a = stmt.as<AssertStmt>();
        if (a && is_zero(a->condition)) {
            user_warning << "This pipeline is guaranteed to fail an assertion at runtime: \n"
                         << stmt << "\n";
        } else if (a && is_one(a->condition)) {
            stmt = Evaluate::make(0);
        }
    }


    void visit(const For *op) {
        Expr new_min = mutate(op->min);
        Expr new_extent = mutate(op->extent);

        int64_t new_min_int, new_extent_int;
        bool bounds_tracked = false;
        if (const_int(new_min, &new_min_int) &&
            const_int(new_extent, &new_extent_int)) {
            bounds_tracked = true;
            int64_t new_max_int = new_min_int + new_extent_int - 1;
            bounds_info.push(op->name, make_pair(new_min_int, new_max_int));
        }

        Stmt new_body = mutate(op->body);

        if (bounds_tracked) {
            bounds_info.pop(op->name);
        }

        if (is_no_op(new_body)) {
            stmt = new_body;
        } else if (op->min.same_as(new_min) &&
            op->extent.same_as(new_extent) &&
            op->body.same_as(new_body)) {
            stmt = op;
        } else {
            stmt = For::make(op->name, new_min, new_extent, op->for_type, op->device_api, new_body);
        }
    }

    void visit(const Provide *op) {
        // Provides implicitly depend on mins and strides of the buffer referenced
        for (size_t i = 0; i < op->args.size(); i++) {
            {
                ostringstream oss;
                oss << op->name << ".stride." << i;
                string stride = oss.str();
                if (var_info.contains(stride)) {
                    var_info.ref(stride).old_uses++;
                }
            }
            {
                ostringstream oss;
                oss << op->name << ".min." << i;
                string min = oss.str();
                if (var_info.contains(min)) {
                    var_info.ref(min).old_uses++;
                }
            }
        }

        IRMutator::visit(op);
    }

    void visit(const Store *op) {
        Expr value = mutate(op->value);
        Expr index = mutate(op->index);

        const Load *load = value.as<Load>();

        if (load && load->name == op->name && equal(load->index, index)) {
            // foo[x] = foo[x] is a no-op
            stmt = Evaluate::make(0);
        } else if (value.same_as(op->value) && index.same_as(op->index)) {
            stmt = op;
        } else {
            stmt = Store::make(op->name, value, index, op->param);
        }
    }

    void visit(const Allocate *op) {
        std::vector<Expr> new_extents;
        bool all_extents_unmodified = true;
        for (size_t i = 0; i < op->extents.size(); i++) {
            new_extents.push_back(mutate(op->extents[i]));
            all_extents_unmodified &= new_extents[i].same_as(op->extents[i]);
        }
        Stmt body = mutate(op->body);
        Expr condition = mutate(op->condition);
        Expr new_expr;
        if (op->new_expr.defined()) {
            new_expr = mutate(op->new_expr);
        }
        const IfThenElse *body_if = body.as<IfThenElse>();
        if (body_if &&
            op->condition.defined() &&
            equal(op->condition, body_if->condition)) {
            // We can move the allocation into the if body case. The
            // else case must not use it.
            stmt = Allocate::make(op->name, op->type, new_extents,
                                  condition, body_if->then_case,
                                  new_expr, op->free_function);
            stmt = IfThenElse::make(body_if->condition, stmt, body_if->else_case);
        } else if (all_extents_unmodified &&
                   body.same_as(op->body) &&
                   condition.same_as(op->condition) &&
                   new_expr.same_as(op->new_expr)) {
            stmt = op;
        } else {
            stmt = Allocate::make(op->name, op->type, new_extents,
                                  condition, body,
                                  new_expr, op->free_function);
        }
    }


    void visit(const ProducerConsumer *op) {
        Stmt produce = mutate(op->produce);
        Stmt update = op->update;
        if (update.defined()) {
            update = mutate(update);
            if (is_no_op(update)) {
                update = Stmt();
            }
        }
        Stmt consume = mutate(op->consume);

        const IfThenElse *produce_if = produce.as<IfThenElse>();
        const IfThenElse *update_if  = update.as<IfThenElse>();
        const IfThenElse *consume_if = consume.as<IfThenElse>();

        if (is_no_op(produce) &&
            is_no_op(consume) &&
            is_no_op(update)) {
            stmt = Evaluate::make(0);
        } else if (produce_if &&
                   !produce_if->else_case.defined() &&
                   consume_if &&
                   !consume_if->else_case.defined() &&
                   equal(produce_if->condition, consume_if->condition) &&
                   (!update.defined() ||
                    (update_if &&
                     !update_if->else_case.defined() &&
                     equal(produce_if->condition, update_if->condition)))) {
            // All parts are guarded by the same condition. Lift it outwards.
            Expr condition = produce_if->condition;
            produce = produce_if->then_case;
            if (update_if) update = update_if->then_case;
            consume = consume_if->then_case;
            stmt = ProducerConsumer::make(op->name, produce, update, consume);
            stmt = IfThenElse::make(condition, stmt);
        } else if (produce.same_as(op->produce) &&
                   update.same_as(op->update) &&
                   consume.same_as(op->consume)) {
            stmt = op;
        } else {
            stmt = ProducerConsumer::make(op->name, produce, update, consume);
        }
    }

    void visit(const Block *op) {
        Stmt first = mutate(op->first);

        if (!op->rest.defined()) {
            stmt = first;
        } else {
            Stmt rest = mutate(op->rest);

            // Check if both halves start with a let statement.
            const LetStmt *let_first = first.as<LetStmt>();
            const LetStmt *let_rest = rest.as<LetStmt>();
            const IfThenElse *if_first = first.as<IfThenElse>();
            const IfThenElse *if_rest = rest.as<IfThenElse>();

            // Check if first is a no-op.
            if (is_no_op(first)) {
                stmt = rest;
            } else if (is_no_op(rest)) {
                stmt = first;
            } else if (let_first &&
                       let_rest &&
                       equal(let_first->value, let_rest->value)) {

                // Do both first and rest start with the same let statement (occurs when unrolling).
                Stmt new_block = mutate(Block::make(let_first->body, let_rest->body));

                // We're just going to use the first name, so if the
                // second name is different we need to rewrite it.
                if (let_rest->name != let_first->name) {
                    new_block = substitute(let_rest->name,
                                           Variable::make(let_first->value.type(), let_first->name),
                                           new_block);
                }

                stmt = LetStmt::make(let_first->name, let_first->value, new_block);
            } else if (if_first &&
                       if_rest &&
                       equal(if_first->condition, if_rest->condition)) {
                // Two ifs with matching conditions
                Stmt then_case = mutate(Block::make(if_first->then_case, if_rest->then_case));
                Stmt else_case;
                if (if_first->else_case.defined() && if_rest->else_case.defined()) {
                    else_case = mutate(Block::make(if_first->else_case, if_rest->else_case));
                } else if (if_first->else_case.defined()) {
                    // We already simplified the body of the ifs.
                    else_case = if_first->else_case;
                } else {
                    else_case = if_rest->else_case;
                }
                stmt = IfThenElse::make(if_first->condition, then_case, else_case);
            } else if (if_first &&
                       if_rest &&
                       !if_rest->else_case.defined() &&
                       is_one(simplify((if_first->condition && if_rest->condition) == if_rest->condition))) {
                // Two ifs where the second condition is tighter than
                // the first condition.  The second if can be nested
                // inside the first one, because if it's true the
                // first one must also be true.
                Stmt then_case = mutate(Block::make(if_first->then_case, if_rest));
                Stmt else_case = mutate(if_first->else_case);
                stmt = IfThenElse::make(if_first->condition, then_case, else_case);
            } else if (op->first.same_as(first) &&
                       op->rest.same_as(rest)) {
                stmt = op;
            } else {
                stmt = Block::make(first, rest);
            }

        }
    }
};

Expr simplify(Expr e, bool simplify_lets,
              const Scope<Interval> &bounds,
              const Scope<ModulusRemainder> &alignment) {
    return Simplify(simplify_lets, &bounds, &alignment).mutate(e);
}

Stmt simplify(Stmt s, bool simplify_lets,
              const Scope<Interval> &bounds,
              const Scope<ModulusRemainder> &alignment) {
    return Simplify(simplify_lets, &bounds, &alignment).mutate(s);
}

class SimplifyExprs : public IRMutator {
public:
    using IRMutator::mutate;
    Expr mutate(Expr e) {
        return simplify(e);
    }
};

Stmt simplify_exprs(Stmt s) {
    return SimplifyExprs().mutate(s);
}

namespace {

void check(Expr a, Expr b) {
    //debug(0) << "Checking that " << a << " -> " << b << "\n";
    Expr simpler = simplify(a);
    if (!equal(simpler, b)) {
        internal_error
            << "\nSimplification failure:\n"
            << "Input: " << a << '\n'
            << "Output: " << simpler << '\n'
            << "Expected output: " << b << '\n';
    }
}

void check(Stmt a, Stmt b) {
    //debug(0) << "Checking that " << a << " -> " << b << "\n";
    Stmt simpler = simplify(a);
    if (!equal(simpler, b)) {
        internal_error
            << "\nSimplification failure:\n"
            << "Input: " << a << '\n'
            << "Output: " << simpler << '\n'
            << "Expected output: " << b << '\n';
    }
}

void check_in_bounds(Expr a, Expr b, const Scope<Interval> &bi) {
    //debug(0) << "Checking that " << a << " -> " << b << "\n";
    Expr simpler = simplify(a, true, bi);
    if (!equal(simpler, b)) {
        internal_error
            << "\nSimplification failure:\n"
            << "Input: " << a << '\n'
            << "Output: " << simpler << '\n'
            << "Expected output: " << b << '\n';
    }
}

// Helper functions to use in the tests below
Expr interleave_vectors(vector<Expr> e) {
    Type t = e[0].type().with_lanes(e[0].type().lanes() * e.size());
    return Call::make(t, Call::interleave_vectors, e, Call::PureIntrinsic);
}

Expr ramp(Expr base, Expr stride, int w) {
    return Ramp::make(base, stride, w);
}

Expr broadcast(Expr base, int w) {
    return Broadcast::make(base, w);
}

void check_casts() {
    Expr x = Var("x");

    check(cast(Int(32), cast(Int(32), x)), x);
    check(cast(Float(32), 3), 3.0f);
    check(cast(Int(32), 5.0f), 5);

    check(cast(Int(32), cast(Int(8), 3)), 3);
    check(cast(Int(32), cast(Int(8), 1232)), -48);

    // Check evaluation of constant expressions involving casts
    check(cast(UInt(16), 53) + cast(UInt(16), 87), make_const(UInt(16), 140));
    check(cast(Int(8), 127) + cast(Int(8), 1), make_const(Int(8), -128));
    check(cast(UInt(16), -1) - cast(UInt(16), 1), make_const(UInt(16), 65534));
    check(cast(Int(16), 4) * cast(Int(16), -5), make_const(Int(16), -20));
    check(cast(Int(16), 16) / cast(Int(16), 4), make_const(Int(16), 4));
    check(cast(Int(16), 23) % cast(Int(16), 5), make_const(Int(16), 3));
    check(min(cast(Int(16), 30000), cast(Int(16), -123)), make_const(Int(16), -123));
    check(max(cast(Int(16), 30000), cast(Int(16), 65000)), make_const(Int(16), 30000));
    check(cast(UInt(16), -1) == cast(UInt(16), 65535), const_true());
    check(cast(UInt(16), 65) == cast(UInt(16), 66), const_false());
    check(cast(UInt(16), -1) < cast(UInt(16), 65535), const_false());
    check(cast(UInt(16), 65) < cast(UInt(16), 66), const_true());
    check(cast(UInt(16), 123.4f), make_const(UInt(16), 123));
    check(cast(Float(32), cast(UInt(16), 123456.0f)), 57920.0f);
    // Specific checks for 32 bit unsigned expressions - ensure simplifications are actually unsigned.
    // 4000000000 (4 billion) is less than 2^32 but more than 2^31.  As an int, it is negative.
    check(cast(UInt(32), (int) 4000000000UL) + cast(UInt(32), 5), make_const(UInt(32), (int) 4000000005UL));
    check(cast(UInt(32), (int) 4000000000UL) - cast(UInt(32), 5), make_const(UInt(32), (int) 3999999995UL));
    check(cast(UInt(32), (int) 4000000000UL) / cast(UInt(32), 5), make_const(UInt(32), 800000000));
    check(cast(UInt(32), 800000000) * cast(UInt(32), 5), make_const(UInt(32), (int) 4000000000UL));
    check(cast(UInt(32), (int) 4000000023UL) % cast(UInt(32), 100), make_const(UInt(32), 23));
    check(min(cast(UInt(32), (int) 4000000023UL) , cast(UInt(32), 1000)), make_const(UInt(32), (int) 1000));
    check(max(cast(UInt(32), (int) 4000000023UL) , cast(UInt(32), 1000)), make_const(UInt(32), (int) 4000000023UL));
    check(cast(UInt(32), (int) 4000000023UL) < cast(UInt(32), 1000), const_false());
    check(cast(UInt(32), (int) 4000000023UL) == cast(UInt(32), 1000), const_false());

    check(cast(Float(64), 0.5f), Expr(0.5));
    check((x - cast(Float(64), 0.5f)) * (x - cast(Float(64), 0.5f)),
          (x + Expr(-0.5)) * (x + Expr(-0.5)));
}

<<<<<<< HEAD
    check(cast(Int(64, 3), ramp(x, 2, 3)),
          ramp(cast(Int(64), x), cast(Int(64), 2), 3));
    check(cast(Int(32, 3), ramp(cast(Int(64), x), make_const(Int(64), 2), 3)),
          ramp(cast(Int(32), x), make_const(Int(32), 2), 3));

    check(cast(Int(64), x + 1) - cast(Int(64), x), cast(Int(64), 1));
    // We do not perform the same simplification on floats, as it may
    // not always result in a performance gain.
    check(cast(Float(32), x + 1) - cast(Float(32), x),
          cast(Float(32), x + 1) - cast(Float(32), x));
    // Also unsafe on types with defined overflow.
    check(cast(UInt(8), x + 1) - cast(UInt(8), x),
          cast(UInt(8), x + 1) - cast(UInt(8), x));

    // Check some specific expressions involving div and mod
    check(Expr(23) / 4, Expr(5));
    check(Expr(-23) / 4, Expr(-6));
    check(Expr(-23) / -4, Expr(6));
    check(Expr(23) / -4, Expr(-5));
    check(Expr(-2000000000) / 1000000001, Expr(-2));
    check(Expr(23) % 4, Expr(3));
    check(Expr(-23) % 4, Expr(1));
    check(Expr(-23) % -4, Expr(1));
    check(Expr(23) % -4, Expr(3));
    check(Expr(-2000000000) % 1000000001, Expr(2));
=======
void check_algebra() {
    Expr x = Var("x"), y = Var("y"), z = Var("z"), w = Var("w"), v = Var("v");
    Expr xf = cast<float>(x);
    Expr yf = cast<float>(y);
    Expr t = const_true(), f = const_false();
>>>>>>> ad2f0ad3

    check(3 + x, x + 3);
    check(x + 0, x);
    check(0 + x, x);
    check(Expr(ramp(x, 2, 3)) + Expr(ramp(y, 4, 3)), ramp(x+y, 6, 3));
    check(Expr(broadcast(4.0f, 5)) + Expr(ramp(3.25f, 4.5f, 5)), ramp(7.25f, 4.5f, 5));
    check(Expr(ramp(3.25f, 4.5f, 5)) + Expr(broadcast(4.0f, 5)), ramp(7.25f, 4.5f, 5));
    check(Expr(broadcast(3, 3)) + Expr(broadcast(1, 3)), broadcast(4, 3));
    check((x + 3) + 4, x + 7);
    check(4 + (3 + x), x + 7);
    check((x + 3) + y, (x + y) + 3);
    check(y + (x + 3), (y + x) + 3);
    check((3 - x) + x, 3);
    check(x + (3 - x), 3);
    check(x*y + x*z, x*(y+z));
    check(x*y + z*x, x*(y+z));
    check(y*x + x*z, x*(y+z));
    check(y*x + z*x, x*(y+z));

    check(x - 0, x);
    check((x/y) - (x/y), 0);
    check(x - 2, x + (-2));
    check(Expr(ramp(x, 2, 3)) - Expr(ramp(y, 4, 3)), ramp(x-y, -2, 3));
    check(Expr(broadcast(4.0f, 5)) - Expr(ramp(3.25f, 4.5f, 5)), ramp(0.75f, -4.5f, 5));
    check(Expr(ramp(3.25f, 4.5f, 5)) - Expr(broadcast(4.0f, 5)), ramp(-0.75f, 4.5f, 5));
    check(Expr(broadcast(3, 3)) - Expr(broadcast(1, 3)), broadcast(2, 3));
    check((x + y) - x, y);
    check((x + y) - y, x);
    check(x - (x + y), 0 - y);
    check(x - (y + x), 0 - y);
    check((x + 3) - 2, x + 1);
    check((x + 3) - y, (x - y) + 3);
    check((x - 3) - y, (x - y) + (-3));
    check(x - (y - 2), (x - y) + 2);
    check(3 - (y - 2), 5 - y);
    check(x - (0 - y), x + y);
    check(x + (0 - y), x - y);
    check((0 - x) + y, y - x);
    check(x*y - x*z, x*(y-z));
    check(x*y - z*x, x*(y-z));
    check(y*x - x*z, x*(y-z));
    check(y*x - z*x, x*(y-z));
    check(x - y*-2, x + y*2);
    check(x + y*-2, x - y*2);
    check(x*-2 + y, y - x*2);
    check(xf - yf*-2.0f, xf + y*2.0f);
    check(xf + yf*-2.0f, xf - y*2.0f);
    check(xf*-2.0f + yf, yf - x*2.0f);

    check(x - (x/8)*8, x % 8);
    check((x/8)*8 - x, -(x % 8));
    check((x/8)*8 < x + y, 0 < x%8 + y);
    check((x/8)*8 < x - y, y < x%8);
    check((x/8)*8 < x, 0 < x%8);
    check(((x+3)/8)*8 < x + y, 3 < (x+3)%8 + y);
    check(((x+3)/8)*8 < x - y, y < (x+3)%8 + (-3));
    check(((x+3)/8)*8 < x, 3 < (x+3)%8);

    check(x*0, 0);
    check(0*x, 0);
    check(x*1, x);
    check(1*x, x);
    check(Expr(2.0f)*4.0f, 8.0f);
    check(Expr(2)*4, 8);
    check((3*x)*4, x*12);
    check(4*(3+x), x*4 + 12);
    check(Expr(broadcast(4.0f, 5)) * Expr(ramp(3.0f, 4.0f, 5)), ramp(12.0f, 16.0f, 5));
    check(Expr(ramp(3.0f, 4.0f, 5)) * Expr(broadcast(2.0f, 5)), ramp(6.0f, 8.0f, 5));
    check(Expr(broadcast(3, 3)) * Expr(broadcast(2, 3)), broadcast(6, 3));

    check(x*y + x, x*(y + 1));
    check(x*y - x, x*(y + -1));
    check(x + x*y, x*(y + 1));
    check(x - x*y, x*(1 - y));
    check(x*y + y, (x + 1)*y);
    check(x*y - y, (x + -1)*y);
    check(y + x*y, (x + 1)*y);
    check(y - x*y, (1 - x)*y);

    check(0/x, 0);
    check(x/1, x);
    check(x/x, 1);
    check(Expr(7)/3, 2);
    check(Expr(6.0f)/2.0f, 3.0f);
    check((x / 3) / 4, x / 12);
    check((x*4)/2, x*2);
    check((x*2)/4, x/2);
    check((x*4 + y)/2, x*2 + y/2);
    check((y + x*4)/2, y/2 + x*2);
    check((x*4 - y)/2, x*2 - y/2);
    check((y - x*4)/2, y/2 - x*2);
    check((x + 3)/2 + 7, (x + 17)/2);
    check((x/2 + 3)/5, (x + 6)/10);
    check((x + 8)/2, x/2 + 4);
    check((x - y)*-2, (y - x)*2);
    check((xf - yf)*-2.0f, (yf - xf)*2.0f);

    check(xf / 4.0f, xf * 0.25f);

    // Some quaternary rules with cancellations
    check((x + y) - (z + y), x - z);
    check((x + y) - (y + z), x - z);
    check((y + x) - (z + y), x - z);
    check((y + x) - (y + z), x - z);

    check((x - y) - (z - y), x - z);
    check((y - z) - (y - x), x - z);

    check((x*8) % 4, 0);
    check((x*8 + y) % 4, y % 4);
    check((y + 8) % 4, y % 4);
    check((y + x*8) % 4, y % 4);
    check((y*16 + 13) % 2, 1);

    // Check an optimization important for fusing dimensions
    check((x/3)*3 + x%3, x);
    check(x%3 + (x/3)*3, x);

    check(((x/3)*3 + y) + x%3, x + y);
    check((x%3 + y) + (x/3)*3, x + y);

    check((y + x%3) + (x/3)*3, y + x);
    check((y + (x/3*3)) + x%3, y + x);

    // Almost-cancellations through integer divisions. These rules all
    // deduplicate x and wrap it in a modulo operator, neutering it
    // for the purposes of bounds inference. Patterns below look
    // confusing, but were brute-force tested.
    check((x + 17)/3 - (x + 7)/3, ((x+1)%3 + 10)/3);
    check((x + 17)/3 - (x + y)/3, (19 - y - (x+2)%3)/3);
    check((x + y )/3 - (x + 7)/3, ((x+1)%3 + y + -7)/3);
    check( x      /3 - (x + y)/3, (2 - y - x % 3)/3);
    check((x + y )/3 -  x     /3, (x%3 + y)/3);
    check( x      /3 - (x + 7)/3, (-5 - x%3)/3);
    check((x + 17)/3 -  x     /3, (x%3 + 17)/3);
    check((x + 17)/3 - (x - y)/3, (y - (x+2)%3 + 19)/3);
    check((x - y )/3 - (x + 7)/3, ((x+1)%3 - y + (-7))/3);
    check( x      /3 - (x - y)/3, (y - x%3 + 2)/3);
    check((x - y )/3 -  x     /3, (x%3 - y)/3);

    // Check some specific expressions involving div and mod
    check(Expr(23) / 4, Expr(5));
    check(Expr(-23) / 4, Expr(-6));
    check(Expr(-23) / -4, Expr(6));
    check(Expr(23) / -4, Expr(-5));
    check(Expr(-2000000000) / 1000000001, Expr(-2));
    check(Expr(23) % 4, Expr(3));
    check(Expr(-23) % 4, Expr(1));
    check(Expr(-23) % -4, Expr(1));
    check(Expr(23) % -4, Expr(3));
    check(Expr(-2000000000) % 1000000001, Expr(2));

    check(Expr(3) + Expr(8), 11);
    check(Expr(3.25f) + Expr(7.75f), 11.0f);

    check(Expr(7) % 2, 1);
    check(Expr(7.25f) % 2.0f, 1.25f);
    check(Expr(-7.25f) % 2.0f, 0.75f);
    check(Expr(-7.25f) % -2.0f, -1.25f);
    check(Expr(7.25f) % -2.0f, -0.75f);
}

void check_vectors() {
    Expr x = Var("x"), y = Var("y"), z = Var("z");

    check(Expr(broadcast(y, 4)) / Expr(broadcast(x, 4)),
          Expr(broadcast(y/x, 4)));
    check(Expr(ramp(x, 4, 4)) / 2, ramp(x/2, 2, 4));
    check(Expr(ramp(x, -4, 7)) / 2, ramp(x/2, -2, 7));
    check(Expr(ramp(x, 4, 5)) / -2, ramp(x/-2, -2, 5));
    check(Expr(ramp(x, -8, 5)) / -2, ramp(x/-2, 4, 5));

    check(Expr(ramp(4*x, 1, 4)) / 4, broadcast(x, 4));
    check(Expr(ramp(x*4, 1, 3)) / 4, broadcast(x, 3));
    check(Expr(ramp(x*8, 2, 4)) / 8, broadcast(x, 4));
    check(Expr(ramp(x*8, 3, 3)) / 8, broadcast(x, 3));
    check(Expr(ramp(0, 1, 8)) % 16, Expr(ramp(0, 1, 8)));
    check(Expr(ramp(8, 1, 8)) % 16, Expr(ramp(8, 1, 8)));
    check(Expr(ramp(9, 1, 8)) % 16, Expr(ramp(9, 1, 8)) % 16);
    check(Expr(ramp(16, 1, 8)) % 16, Expr(ramp(0, 1, 8)));
    check(Expr(ramp(0, 1, 8)) % 8, Expr(ramp(0, 1, 8)));
    check(Expr(ramp(x*8+17, 1, 4)) % 8, Expr(ramp(1, 1, 4)));
    check(Expr(ramp(x*8+17, 1, 8)) % 8, Expr(ramp(1, 1, 8) % 8));


    check(Expr(broadcast(x, 4)) % Expr(broadcast(y, 4)),
          Expr(broadcast(x % y, 4)));
    check(Expr(ramp(x, 2, 4)) % (broadcast(2, 4)),
          broadcast(x % 2, 4));
    check(Expr(ramp(2*x+1, 4, 4)) % (broadcast(2, 4)),
          broadcast(1, 4));

    check(ramp(0, 1, 4) == broadcast(2, 4),
          ramp(-2, 1, 4) == broadcast(0, 4));
}

void check_bounds() {
    Expr x = Var("x"), y = Var("y"), z = Var("z");

    check(min(Expr(7), 3), 3);
    check(min(Expr(4.25f), 1.25f), 1.25f);
    check(min(broadcast(x, 4), broadcast(y, 4)),
          broadcast(min(x, y), 4));
    check(min(x, x+3), x);
    check(min(x+4, x), x);
    check(min(x-1, x+2), x+(-1));
    check(min(7, min(x, 3)), min(x, 3));
    check(min(min(x, y), x), min(x, y));
    check(min(min(x, y), y), min(x, y));
    check(min(x, min(x, y)), min(x, y));
    check(min(y, min(x, y)), min(x, y));

    check(max(Expr(7), 3), 7);
    check(max(Expr(4.25f), 1.25f), 4.25f);
    check(max(broadcast(x, 4), broadcast(y, 4)),
          broadcast(max(x, y), 4));
    check(max(x, x+3), x+3);
    check(max(x+4, x), x+4);
    check(max(x-1, x+2), x+2);
    check(max(7, max(x, 3)), max(x, 7));
    check(max(max(x, y), x), max(x, y));
    check(max(max(x, y), y), max(x, y));
    check(max(x, max(x, y)), max(x, y));
    check(max(y, max(x, y)), max(x, y));

    // Check that simplifier can recognise instances where the extremes of the
    // datatype appear as constants in comparisons, Min and Max expressions.
    // The result of min/max with extreme is known to be either the extreme or
    // the other expression.  The result of < or > comparison is known to be true or false.
    check(x <= Int(32).max(), const_true());
    check(cast(Int(16), x) >= Int(16).min(), const_true());
    check(x < Int(32).min(), const_false());
    check(min(cast(UInt(16), x), cast(UInt(16), 65535)), cast(UInt(16), x));
    check(min(x, Int(32).max()), x);
    check(min(Int(32).min(), x), Int(32).min());
    check(max(cast(Int(8), x), cast(Int(8), -128)), cast(Int(8), x));
    check(max(x, Int(32).min()), x);
    check(max(x, Int(32).max()), Int(32).max());
    // Check that non-extremes do not lead to incorrect simplification
    check(max(cast(Int(8), x), cast(Int(8), -127)), max(cast(Int(8), x), make_const(Int(8), -127)));

    // Some quaternary rules with cancellations
    check((x + y) - (z + y), x - z);
    check((x + y) - (y + z), x - z);
    check((y + x) - (z + y), x - z);
    check((y + x) - (y + z), x - z);

    check((x - y) - (z - y), x - z);
    check((y - z) - (y - x), x - z);

    check((x + 3) / 4 - (x + 2) / 4, ((x + 2) % 4 + 1)/4);

    check(x - min(x + y, z), max(-y, x-z));
    check(x - min(y + x, z), max(-y, x-z));
    check(x - min(z, x + y), max(-y, x-z));
    check(x - min(z, y + x), max(-y, x-z));

    check(min(x + y, z) - x, min(y, z-x));
    check(min(y + x, z) - x, min(y, z-x));
    check(min(z, x + y) - x, min(y, z-x));
    check(min(z, y + x) - x, min(y, z-x));

    check(min(x + y, z + y), min(x, z) + y);
    check(min(y + x, z + y), min(x, z) + y);
    check(min(x + y, y + z), min(x, z) + y);
    check(min(y + x, y + z), min(x, z) + y);

    check(min(x, y) - min(y, x), 0);
    check(max(x, y) - max(y, x), 0);

    check(min(123 - x, 1 - x), 1 - x);
    check(max(123 - x, 1 - x), 123 - x);

    check(min(x*43, y*43), min(x, y)*43);
    check(max(x*43, y*43), max(x, y)*43);
    check(min(x*-43, y*-43), max(x, y)*-43);
    check(max(x*-43, y*-43), min(x, y)*-43);

    check(min(min(x, 4), y), min(min(x, y), 4));
    check(max(max(x, 4), y), max(max(x, y), 4));

    check(min(x*8, 24), min(x, 3)*8);
    check(max(x*8, 24), max(x, 3)*8);
    check(min(x*-8, 24), max(x, -3)*-8);
    check(max(x*-8, 24), min(x, -3)*-8);

    check(min(clamp(x, -10, 14), clamp(y, -10, 14)), clamp(min(x, y), -10, 14));

    check(min(x/4, y/4), min(x, y)/4);
    check(max(x/4, y/4), max(x, y)/4);

    check(min(x/(-4), y/(-4)), max(x, y)/(-4));
    check(max(x/(-4), y/(-4)), min(x, y)/(-4));

    //check(max(x, 16) - 16, max(x + -16, 0));
    //check(min(x, -4) + 7, min(x + 7, 3));

    // Min and max of clamped expressions
    check(min(clamp(x+1, y, z), clamp(x-1, y, z)), clamp(x+(-1), y, z));
    check(max(clamp(x+1, y, z), clamp(x-1, y, z)), clamp(x+1, y, z));

    // Additions that cancel a term inside a min or max
    check(x + min(y - x, z), min(y, z + x));
    check(x + max(y - x, z), max(y, z + x));
    check(min(y + (-2), z) + 2, min(y, z + 2));
    check(max(y + (-2), z) + 2, max(y, z + 2));

    check(x + min(y - x, z), min(y, z + x));
    check(x + max(y - x, z), max(y, z + x));
    check(min(y + (-2), z) + 2, min(y, z + 2));
    check(max(y + (-2), z) + 2, max(y, z + 2));

    // Min/Max distributive law
    check(max(max(x, y), max(x, z)), max(max(y, z), x));
    check(min(max(x, y), max(x, z)), max(min(y, z), x));
    check(min(min(x, y), min(x, z)), min(min(y, z), x));
    check(max(min(x, y), min(x, z)), min(max(y, z), x));

    // Mins of expressions and rounded up versions of them
    check(min(((x+7)/8)*8, x), x);
    check(min(x, ((x+7)/8)*8), x);

    check(min(((x+7)/8)*8, max(x, 8)), max(x, 8));
    check(min(max(x, 8), ((x+7)/8)*8), max(x, 8));

    // Pull constants all the way outside of a clamp
    //check(clamp(x + 1, -10, 15), clamp(x, -11, 14) + 1);
    //check(clamp(x + 1, y - 10, 15), clamp(x, y + (-11), 14) + 1);

    check(min(x, likely(x)), likely(x));
    check(min(likely(x), x), likely(x));
    check(max(x, likely(x)), likely(x));
    check(max(likely(x), x), likely(x));
    check(select(x > y, likely(x), x), likely(x));
    check(select(x > y, x, likely(x)), likely(x));

    check(min(x + 1, y) - min(x, y - 1), 1);
    check(max(x + 1, y) - max(x, y - 1), 1);
    check(min(x + 1, y) - min(y - 1, x), 1);
    check(max(x + 1, y) - max(y - 1, x), 1);

    // min and max on constant ramp v broadcast
    check(max(ramp(0, 1, 8), 0), ramp(0, 1, 8));
    check(min(ramp(0, 1, 8), 7), ramp(0, 1, 8));
    check(max(ramp(0, 1, 8), 7), broadcast(7, 8));
    check(min(ramp(0, 1, 8), 0), broadcast(0, 8));
    check(min(ramp(0, 1, 8), 4), min(ramp(0, 1, 8), 4));

    check(max(ramp(7, -1, 8), 0), ramp(7, -1, 8));
    check(min(ramp(7, -1, 8), 7), ramp(7, -1, 8));
    check(max(ramp(7, -1, 8), 7), broadcast(7, 8));
    check(min(ramp(7, -1, 8), 0), broadcast(0, 8));
    check(min(ramp(7, -1, 8), 4), min(ramp(7, -1, 8), 4));

    check(max(0, ramp(0, 1, 8)), ramp(0, 1, 8));
    check(min(7, ramp(0, 1, 8)), ramp(0, 1, 8));

    check(min(8 - x, 2), 8 - max(x, 6));
    check(max(3, 77 - x), 77 - min(x, 74));
    check(min(max(8-x, 0), 8), 8 - max(min(x, 8), 0));

    check(x - min(x, 2), max(x + -2, 0));
    check(x - max(x, 2), min(x + -2, 0));
    check(min(x, 2) - x, 2 - max(x, 2));
    check(max(x, 2) - x, 2 - min(x, 2));
    check(x - min(2, x), max(x + -2, 0));
    check(x - max(2, x), min(x + -2, 0));
    check(min(2, x) - x, 2 - max(x, 2));
    check(max(2, x) - x, 2 - min(x, 2));

}

void check_boolean() {
    Expr x = Var("x"), y = Var("y"), z = Var("z"), w = Var("w");
    Expr xf = cast<float>(x);
    Expr yf = cast<float>(y);
    Expr t = const_true(), f = const_false();
    Expr b1 = Variable::make(Bool(), "b1");
    Expr b2 = Variable::make(Bool(), "b2");

    check(x == x, t);
    check(x == (x+1), f);
    check(x-2 == y+3, (x-y) == 5);
    check(x+y == y+z, x == z);
    check(y+x == y+z, x == z);
    check(x+y == z+y, x == z);
    check(y+x == z+y, x == z);
    check((y+x)*17 == (z+y)*17, x == z);
    check(x*0 == y*0, t);
    check(x == x+y, y == 0);
    check(x+y == x, y == 0);
    check(100 - x == 99 - y, (y-x) == -1);

    check(x < x, f);
    check(x < (x+1), t);
    check(x-2 < y+3, x < y+5);
    check(x+y < y+z, x < z);
    check(y+x < y+z, x < z);
    check(x+y < z+y, x < z);
    check(y+x < z+y, x < z);
    check((y+x)*17 < (z+y)*17, x < z);
    check(x*0 < y*0, f);
    check(x < x+y, 0 < y);
    check(x+y < x, y < 0);

    check(select(x < 3, 2, 2), 2);
    check(select(x < (x+1), 9, 2), 9);
    check(select(x > (x+1), 9, 2), 2);
    // Selects of comparisons should always become selects of LT or selects of EQ
    check(select(x != 5, 2, 3), select(x == 5, 3, 2));
    check(select(x >= 5, 2, 3), select(x < 5, 3, 2));
    check(select(x <= 5, 2, 3), select(5 < x, 3, 2));
    check(select(x > 5, 2, 3), select(5 < x, 2, 3));

    check(select(x > 5, 2, 3) + select(x > 5, 6, 2), select(5 < x, 8, 5));
    check(select(x > 5, 8, 3) - select(x > 5, 6, 2), select(5 < x, 2, 1));

    check((1 - xf)*6 < 3, 0.5f < xf);

    check(!f, t);
    check(!t, f);
    check(!(x < y), y <= x);
    check(!(x > y), x <= y);
    check(!(x >= y), x < y);
    check(!(x <= y), y < x);
    check(!(x == y), x != y);
    check(!(x != y), x == y);
    check(!(!(x == 0)), x == 0);
    check(!Expr(broadcast(x > y, 4)),
          broadcast(x <= y, 4));

    check(b1 || !b1, t);
    check(!b1 || b1, t);
    check(b1 && !b1, f);
    check(!b1 && b1, f);
    check(b1 && b1, b1);
    check(b1 || b1, b1);
    check(broadcast(b1, 4) || broadcast(!b1, 4), broadcast(t, 4));
    check(broadcast(!b1, 4) || broadcast(b1, 4), broadcast(t, 4));
    check(broadcast(b1, 4) && broadcast(!b1, 4), broadcast(f, 4));
    check(broadcast(!b1, 4) && broadcast(b1, 4), broadcast(f, 4));
    check(broadcast(b1, 4) && broadcast(b1, 4), broadcast(b1, 4));
    check(broadcast(b1, 4) || broadcast(b1, 4), broadcast(b1, 4));

    check(t && (x < 0), x < 0);
    check(f && (x < 0), f);
    check(t || (x < 0), t);
    check(f || (x < 0), x < 0);

    check(x == y || y != x, t);
    check(x == y || x != y, t);
    check(x == y && x != y, f);
    check(x == y && y != x, f);
    check(x < y || x >= y, t);
    check(x <= y || x > y, t);
    check(x < y && x >= y, f);
    check(x <= y && x > y, f);

    check(x <= max(x, y), t);
    check(x <  min(x, y), f);
    check(min(x, y) <= x, t);
    check(max(x, y) <  x, f);
    check(max(x, y) <= y, x <= y);
    check(min(x, y) >= y, y <= x);

    check((1 < y) && (2 < y), 2 < y);

    check(x*5 < 4, x < 1);
    check(x*5 < 5, x < 1);
    check(x*5 < 6, x < 2);
    check(x*5 <= 4, x <= 0);
    check(x*5 <= 5, x <= 1);
    check(x*5 <= 6, x <= 1);
    check(x*5 > 4, 0 < x);
    check(x*5 > 5, 1 < x);
    check(x*5 > 6, 1 < x);
    check(x*5 >= 4, 1 <= x);
    check(x*5 >= 5, 1 <= x);
    check(x*5 >= 6, 2 <= x);

    check(x/4 < 3, x < 12);
    check(3 < x/4, 15 < x);

    check(4 - x <= 0, 4 <= x);

    check((x/8)*8 < x - 8, f);
    check((x/8)*8 < x - 9, f);
    check((x/8)*8 < x - 7, f);
    check((x/8)*8 < x - 6, 6 < x % 8);
    check(ramp(x*4, 1, 4) < broadcast(y*4, 4), broadcast(x < y, 4));
    check(ramp(x*8, 1, 4) < broadcast(y*8, 4), broadcast(x < y, 4));
    check(ramp(x*8 + 1, 1, 4) < broadcast(y*8, 4), broadcast(x < y, 4));
    check(ramp(x*8 + 4, 1, 4) < broadcast(y*8, 4), broadcast(x < y, 4));
    check(ramp(x*8 + 8, 1, 4) < broadcast(y*8, 4), broadcast(x < y + (-1), 4));
    check(ramp(x*8 + 5, 1, 4) < broadcast(y*8, 4), ramp(x*8 + 5, 1, 4) < broadcast(y*8, 4));
    check(ramp(x*8 - 1, 1, 4) < broadcast(y*8, 4), ramp(x*8 + (-1), 1, 4) < broadcast(y*8, 4));
    check(ramp(x*8, 1, 4) < broadcast(y*4, 4), broadcast(x*2 < y, 4));
    check(ramp(x*8, 2, 4) < broadcast(y*8, 4), broadcast(x < y, 4));
    check(ramp(x*8 + 1, 2, 4) < broadcast(y*8, 4), broadcast(x < y, 4));
    check(ramp(x*8 + 2, 2, 4) < broadcast(y*8, 4), ramp(x*8 + 2, 2, 4) < broadcast(y*8, 4));
    check(ramp(x*8, 3, 4) < broadcast(y*8, 4), ramp(x*8, 3, 4) < broadcast(y*8, 4));
    check(select(ramp((x/16)*16, 1, 8) < broadcast((y/8)*8, 8), broadcast(1, 8), broadcast(3, 8)),
          select((x/16)*2 < y/8, broadcast(1, 8), broadcast(3, 8)));

    check(ramp(x*8, -1, 4) < broadcast(y*8, 4), ramp(x*8, -1, 4) < broadcast(y*8, 4));
    check(ramp(x*8 + 1, -1, 4) < broadcast(y*8, 4), ramp(x*8 + 1, -1, 4) < broadcast(y*8, 4));
    check(ramp(x*8 + 4, -1, 4) < broadcast(y*8, 4), broadcast(x < y, 4));
    check(ramp(x*8 + 8, -1, 4) < broadcast(y*8, 4), ramp(x*8 + 8, -1, 4) < broadcast(y*8, 4));
    check(ramp(x*8 + 5, -1, 4) < broadcast(y*8, 4), broadcast(x < y, 4));
    check(ramp(x*8 - 1, -1, 4) < broadcast(y*8, 4), broadcast(x < y + 1, 4));

    // Check anded conditions apply to the then case only
    check(IfThenElse::make(x == 4 && y == 5,
                           Evaluate::make(z + x + y),
                           Evaluate::make(z + x - y)),
          IfThenElse::make(x == 4 && y == 5,
                           Evaluate::make(z + 9),
                           Evaluate::make(z + x - y)));

    // Check ored conditions apply to the else case only
    check(IfThenElse::make(b1 || b2,
                           Evaluate::make(select(b1, x+3, x+4) + select(b2, x+5, x+7)),
                           Evaluate::make(select(b1, x+3, x+8) - select(b2, x+5, x+7))),
          IfThenElse::make(b1 || b2,
                           Evaluate::make(select(b1, x+3, x+4) + select(b2, x+5, x+7)),
                           Evaluate::make(1)));

    // Check single conditions apply to both cases of an ifthenelse
    check(IfThenElse::make(b1,
                           Evaluate::make(select(b1, x, y)),
                           Evaluate::make(select(b1, z, w))),
          IfThenElse::make(b1,
                           Evaluate::make(x),
                           Evaluate::make(w)));

    check(IfThenElse::make(x < y,
                           IfThenElse::make(x < y, Evaluate::make(y), Evaluate::make(x)),
                           Evaluate::make(x)),
          IfThenElse::make(x < y,
                           Evaluate::make(y),
                           Evaluate::make(x)));

    check(Block::make(IfThenElse::make(x < y, Evaluate::make(x+1), Evaluate::make(x+2)),
                      IfThenElse::make(x < y, Evaluate::make(x+3), Evaluate::make(x+4))),
          IfThenElse::make(x < y,
                           Block::make(Evaluate::make(x+1), Evaluate::make(x+3)),
                           Block::make(Evaluate::make(x+2), Evaluate::make(x+4))));

    check(Block::make(IfThenElse::make(x < y, Evaluate::make(x+1)),
                      IfThenElse::make(x < y, Evaluate::make(x+2))),
          IfThenElse::make(x < y, Block::make(Evaluate::make(x+1), Evaluate::make(x+2))));

    check(Block::make(IfThenElse::make(x < y, Evaluate::make(x+1), Evaluate::make(x+2)),
                      IfThenElse::make(x < y, Evaluate::make(x+3))),
          IfThenElse::make(x < y,
                           Block::make(Evaluate::make(x+1), Evaluate::make(x+3)),
                           Evaluate::make(x+2)));

    check(Block::make(IfThenElse::make(x < y, Evaluate::make(x+1)),
                      IfThenElse::make(x < y, Evaluate::make(x+2), Evaluate::make(x+3))),
          IfThenElse::make(x < y,
                           Block::make(Evaluate::make(x+1), Evaluate::make(x+2)),
                           Evaluate::make(x+3)));

    // Check conditions involving entire exprs
    Expr foo = x + 3*y;
    Expr foo_simple = x + y*3;
    check(IfThenElse::make(foo == 17,
                           Evaluate::make(x+foo+1),
                           Evaluate::make(x+foo+2)),
          IfThenElse::make(foo_simple == 17,
                           Evaluate::make(x+18),
                           Evaluate::make(x+foo_simple+2)));

    check(IfThenElse::make(foo != 17,
                           Evaluate::make(x+foo+1),
                           Evaluate::make(x+foo+2)),
          IfThenElse::make(foo_simple != 17,
                           Evaluate::make(x+foo_simple+1),
                           Evaluate::make(x+19)));

    // Simplifications of selects
    check(select(x == 3, 5, 7) + 7, select(x == 3, 12, 14));
    check(select(x == 3, 5, 7) - 7, select(x == 3, -2, 0));
    check(select(x == 3, 5, y) - y, select(x == 3, 5 - y, 0));
    check(select(x == 3, y, 5) - y, select(x == 3, 0, 5 - y));
    check(y - select(x == 3, 5, y), select(x == 3, y + (-5), 0));
    check(y - select(x == 3, y, 5), select(x == 3, 0, y + (-5)));

    check(select(x == 3, 5, 7) == 7, x != 3);
    check(select(x == 3, z, y) == z, (x == 3) || (y == z));

    check(select(x == 3, 4, 2) == 0, const_false());
    check(select(x == 3, y, 2) == 4, (x == 3) && (y == 4));
    check(select(x == 3, 2, y) == 4, (x != 3) && (y == 4));

    check(min(select(x == 2, y*3, 8), select(x == 2, y+8, y*7)),
          select(x == 2, min(y*3, y+8), min(y*7, 8)));

    check(max(select(x == 2, y*3, 8), select(x == 2, y+8, y*7)),
          select(x == 2, max(y*3, y+8), max(y*7, 8)));

    {

        Expr b[12];
        for (int i = 0; i < 12; i++) {
            b[i] = Variable::make(Bool(), unique_name('b'));
        }

        // Some rules that collapse selects
        check(select(b[0], x, select(b[1], x, y)),
              select(b[0] || b[1], x, y));
        check(select(b[0], x, select(b[1], y, x)),
              select(b[0] || !b[1], x, y));
        check(select(b[0], select(b[1], x, y), x),
              select(b[0] && !b[1], y, x));
        check(select(b[0], select(b[1], y, x), x),
              select(b[0] && b[1], y, x));

        // Ternary boolean expressions in two variables
        check(b[0] || (b[0] && b[1]), b[0]);
        check((b[0] && b[1]) || b[0], b[0]);
        check(b[0] && (b[0] || b[1]), b[0]);
        check((b[0] || b[1]) && b[0], b[0]);
        check(b[0] && (b[0] && b[1]), b[0] && b[1]);
        check((b[0] && b[1]) && b[0], b[1] && b[0]);
        check(b[0] || (b[0] || b[1]), b[0] || b[1]);
        check((b[0] || b[1]) || b[0], b[1] || b[0]);

        // A nasty unsimplified boolean Expr seen in the wild
        Expr nasty = ((((((((((((((((((((((((((((((((((((((((((((b[0] && b[1]) || (b[2] && b[1])) || b[0]) || b[2]) || b[0]) || b[2]) && ((b[0] && b[6]) || (b[2] && b[6]))) || b[0]) || b[2]) || b[0]) || b[2]) && ((b[0] && b[3]) || (b[2] && b[3]))) || b[0]) || b[2]) || b[0]) || b[2]) && ((b[0] && b[7]) || (b[2] && b[7]))) || b[0]) || b[2]) || b[0]) || b[2]) && ((b[0] && b[4]) || (b[2] && b[4]))) || b[0]) || b[2]) || b[0]) || b[2]) && ((b[0] && b[8]) || (b[2] && b[8]))) || b[0]) || b[2]) || b[0]) || b[2]) && ((b[0] && b[5]) || (b[2] && b[5]))) || b[0]) || b[2]) || b[0]) || b[2]) && ((b[0] && b[10]) || (b[2] && b[10]))) || b[0]) || b[2]) || b[0]) || b[2]) && ((b[0] && b[9]) || (b[2] && b[9]))) || b[0]) || b[2]);
        check(nasty, b[0] || b[2]);
    }
}

void check_math() {
    Var x = Var("x");

    check(log(0.5f + 0.5f), 0.0f);
    check(exp(log(2.0f)), 2.0f);

    check(floor(0.98f), 0.0f);
    check(ceil(0.98f), 1.0f);
    check(round(0.6f), 1.0f);
    check(round(-0.5f), 0.0f);
    check(trunc(-1.6f), -1.0f);
    check(floor(round(x)), round(x));
    check(ceil(ceil(x)), ceil(x));
}

}

void simplify_test() {
    Expr x = Var("x"), y = Var("y"), z = Var("z"), w = Var("w"), v = Var("v");
    Expr xf = cast<float>(x);
    Expr yf = cast<float>(y);
    Expr t = const_true(), f = const_false();

    check_casts();
    check_algebra();
    check_vectors();
    check_bounds();
    check_math();
    check_boolean();

    // Check bitshift operations
    check(cast(Int(16), x) << 10, cast(Int(16), x) * 1024);
    check(cast(Int(16), x) >> 10, cast(Int(16), x) / 1024);
    check(cast(Int(16), x) << -10, cast(Int(16), x) / 1024);
    // Correctly triggers a warning:
    //check(cast(Int(16), x) << 20, cast(Int(16), x) << 20);

    // Check that chains of widening casts don't lose the distinction
    // between zero-extending and sign-extending.
    check(cast(UInt(64), cast(UInt(32), cast(Int(8), -1))),
          UIntImm::make(UInt(64), 0xffffffffULL));

    v = Variable::make(Int(32, 4), "v");
    // Check constants get pushed inwards
    check(Let::make("x", 3, x+4), 7);

    // Check ramps in lets get pushed inwards
    check(Let::make("v", ramp(x*2+7, 3, 4), v + Expr(broadcast(2, 4))),
          ramp(x*2+9, 3, 4));

    // Check broadcasts in lets get pushed inwards
    check(Let::make("v", broadcast(x, 4), v + Expr(broadcast(2, 4))),
          broadcast(x+2, 4));

    // Check that dead lets get stripped
    check(Let::make("x", 3*y*y*y, 4), 4);
    check(Let::make("x", 0, 0), 0);

    // Test case with most negative 32-bit number, as constant to check that it is not negated.
    check(((x * (int32_t)0x80000000) + (y + z * (int32_t)0x80000000)),
          ((x * (int32_t)0x80000000) + (y + z * (int32_t)0x80000000)));

    // Check that constant args to a stringify get combined
    check(Call::make(type_of<const char *>(), Call::stringify, {3, string(" "), 4}, Call::Intrinsic),
          string("3 4"));

    check(Call::make(type_of<const char *>(), Call::stringify, {3, x, 4, string(", "), 3.4f}, Call::Intrinsic),
          Call::make(type_of<const char *>(), Call::stringify, {string("3"), x, string("4, 3.400000")}, Call::Intrinsic));

    // Check if we can simplify away comparison on vector types considering bounds.
    Scope<Interval> bounds_info;
    bounds_info.push("x", Interval(0,4));
    check_in_bounds(ramp(x, 1,4) < broadcast(0,4),  const_false(4), bounds_info);
    check_in_bounds(ramp(x, 1,4) < broadcast(8,4),  const_true(4),  bounds_info);
    check_in_bounds(ramp(x,-1,4) < broadcast(-4,4), const_false(4), bounds_info);
    check_in_bounds(ramp(x,-1,4) < broadcast(5,4),  const_true(4),  bounds_info);

    // Collapse some vector interleaves
    check(interleave_vectors({ramp(x, 2, 4), ramp(x+1, 2, 4)}), ramp(x, 1, 8));
    check(interleave_vectors({ramp(x, 4, 4), ramp(x+2, 4, 4)}), ramp(x, 2, 8));
    check(interleave_vectors({ramp(x-y, 2*y, 4), ramp(x, 2*y, 4)}), ramp(x-y, y, 8));
    check(interleave_vectors({ramp(x, 3, 4), ramp(x+1, 3, 4), ramp(x+2, 3, 4)}), ramp(x, 1, 12));

    // Now some ones that can't work
    {
        Expr e = interleave_vectors({ramp(x, 2, 4), ramp(x, 2, 4)});
        check(e, e);
        e = interleave_vectors({ramp(x, 2, 4), ramp(x+2, 2, 4)});
        check(e, e);
        e = interleave_vectors({ramp(x, 3, 4), ramp(x+1, 3, 4)});
        check(e, e);
        e = interleave_vectors({ramp(x, 2, 4), ramp(y+1, 2, 4)});
        check(e, e);
        e = interleave_vectors({ramp(x, 2, 4), ramp(x+1, 3, 4)});
        check(e, e);
    }

    // Now check that an interleave of some collapsible loads collapses into a single dense load
    {
        Expr load1 = Load::make(Float(32, 4), "buf", ramp(x, 2, 4), Buffer(), Parameter());
        Expr load2 = Load::make(Float(32, 4), "buf", ramp(x+1, 2, 4), Buffer(), Parameter());
        Expr load12 = Load::make(Float(32, 8), "buf", ramp(x, 1, 8), Buffer(), Parameter());
        check(interleave_vectors({load1, load2}), load12);

        // They don't collapse in the other order
        Expr e = interleave_vectors({load2, load1});
        check(e, e);

        // Or if the buffers are different
        Expr load3 = Load::make(Float(32, 4), "buf2", ramp(x+1, 2, 4), Buffer(), Parameter());
        e = interleave_vectors({load1, load3});
        check(e, e);

    }

    // This expression doesn't simplify, but it did cause exponential
    // slowdown at one stage.
    {
        Expr e = x;
        for (int i = 0; i < 100; i++) {
            e = max(e, 1)/2;
        }
        check(e, e);
    }

    std::cout << "Simplify test passed" << std::endl;
}
}
}<|MERGE_RESOLUTION|>--- conflicted
+++ resolved
@@ -3881,9 +3881,7 @@
     check(cast(Float(64), 0.5f), Expr(0.5));
     check((x - cast(Float(64), 0.5f)) * (x - cast(Float(64), 0.5f)),
           (x + Expr(-0.5)) * (x + Expr(-0.5)));
-}
-
-<<<<<<< HEAD
+
     check(cast(Int(64, 3), ramp(x, 2, 3)),
           ramp(cast(Int(64), x), cast(Int(64), 2), 3));
     check(cast(Int(32, 3), ramp(cast(Int(64), x), make_const(Int(64), 2), 3)),
@@ -3897,25 +3895,13 @@
     // Also unsafe on types with defined overflow.
     check(cast(UInt(8), x + 1) - cast(UInt(8), x),
           cast(UInt(8), x + 1) - cast(UInt(8), x));
-
-    // Check some specific expressions involving div and mod
-    check(Expr(23) / 4, Expr(5));
-    check(Expr(-23) / 4, Expr(-6));
-    check(Expr(-23) / -4, Expr(6));
-    check(Expr(23) / -4, Expr(-5));
-    check(Expr(-2000000000) / 1000000001, Expr(-2));
-    check(Expr(23) % 4, Expr(3));
-    check(Expr(-23) % 4, Expr(1));
-    check(Expr(-23) % -4, Expr(1));
-    check(Expr(23) % -4, Expr(3));
-    check(Expr(-2000000000) % 1000000001, Expr(2));
-=======
+}
+
 void check_algebra() {
     Expr x = Var("x"), y = Var("y"), z = Var("z"), w = Var("w"), v = Var("v");
     Expr xf = cast<float>(x);
     Expr yf = cast<float>(y);
     Expr t = const_true(), f = const_false();
->>>>>>> ad2f0ad3
 
     check(3 + x, x + 3);
     check(x + 0, x);
