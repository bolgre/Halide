--- conflicted
+++ resolved
@@ -52,15 +52,9 @@
     halide_printf("Do %s\n", str);                                        \
     int err = (c);                                                          \
     if (err != CL_SUCCESS)                                                  \
-<<<<<<< HEAD
-        halide_printf("CL: %s returned non-success: %d\n", str, err);  \
+        halide_printf("CL: %s returned non-success: %d\n", str, err); \
     halide_assert(err == CL_SUCCESS);                                              \
-} halide_current_time() // just *some* expression fragment after which it's legal to put a ;
-=======
-        fprintf(stderr, "CL: %s returned non-success: %d\n", str, err);  \
-    assert(err == CL_SUCCESS);                                              \
 } halide_current_time_ns() // just *some* expression fragment after which it's legal to put a ;
->>>>>>> 2b4b254c
 #if 0
 #define TIME_START() cuEventRecord(__start, 0)
 #define TIME_CHECK(str) {\
@@ -161,11 +155,7 @@
         dev = devices[deviceCount-1];
 
         #ifndef NDEBUG
-<<<<<<< HEAD
-        halide_printf("Got device %lld, about to create context (t=%d)\n", (long long)dev, halide_current_time());
-=======
-        fprintf(stderr, "Got device %lld, about to create context (t=%lld)\n", (long long)dev, halide_current_time_ns());
->>>>>>> 2b4b254c
+        halide_printf("Got device %lld, about to create context (t=%lld)\n", (long long)dev, halide_current_time_ns());
         #endif
 
 
@@ -175,11 +165,7 @@
         // cuEventCreate(&__start, 0);
         // cuEventCreate(&__end, 0);
 
-<<<<<<< HEAD
         halide_assert(!cl_q);
-=======
-        assert(!cl_q);
->>>>>>> 2b4b254c
         cl_q = clCreateCommandQueue(cl_ctx, dev, 0, &err);
         CHECK_ERR( err, "clCreateCommandQueue" );
     } else {
