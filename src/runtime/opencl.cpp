--- conflicted
+++ resolved
@@ -786,14 +786,9 @@
 
         cl_int err = 0;
 
-<<<<<<< HEAD
-        size_t src_origin[3] = { src_off, 0, 0 };
-        size_t dst_origin[3] = { dst_off, 0, 0 };
-        size_t region[3] = { c.chunk_size, c.extent[0], c.extent[1] };
-=======
-        size_t offset[3] = { (size_t) off, 0, 0 };
-        size_t region[3] = { (size_t) c.chunk_size, (size_t) c.extent[0], (size_t) c.extent[1] };
->>>>>>> 0bb854cc
+        size_t src_origin[3] = { (size_t)src_off, 0, 0 };
+        size_t dst_origin[3] = { (size_t)dst_off, 0, 0 };
+        size_t region[3] = { (size_t)c.chunk_size, (size_t)c.extent[0], (size_t)c.extent[1] };
 
         const char *copy_name = d_to_h ? "clEnqueueReadBufferRect" : "clEnqueueWriteBufferRect";
         debug(user_context) << "    " << copy_name
