#include "runtime_internal.h"
#include "../buffer_t.h"
#include "HalideRuntime.h"

#include "mini_opengl.h"

// This constant is used to indicate that the application will take
// responsibility for binding the output render target before calling the
// Halide function.
#define HALIDE_GLSL_CLIENT_BOUND ((uint64_t)-1)

// Implementation note: all function that directly or indirectly access the
// runtime state in halide_opengl_state must be declared as WEAK, otherwise
// the behavior at runtime is undefined.

// This function must be provided by the host environment to retrieve pointers
// to OpenGL API functions.
extern "C" void *halide_opengl_get_proc_address(void *user_context, const char *name);
extern "C" int halide_opengl_create_context(void *user_context);

// List of all OpenGL functions used by the runtime. The list is used to
// declare and initialize the dispatch table in OpenGLState below.
#define USED_GL_FUNCTIONS                                               \
    GLFUNC(PFNGLDELETETEXTURESPROC, DeleteTextures);                    \
    GLFUNC(PFNGLGENTEXTURESPROC, GenTextures);                          \
    GLFUNC(PFNGLBINDTEXTUREPROC, BindTexture);                          \
    GLFUNC(PFNGLGETERRORPROC, GetError);                                \
    GLFUNC(PFNGLVIEWPORTPROC, Viewport);                                \
    GLFUNC(PFNGLGENBUFFERSPROC, GenBuffers);                            \
    GLFUNC(PFNGLDELETEBUFFERSPROC, DeleteBuffers);                      \
    GLFUNC(PFNGLBINDBUFFERPROC, BindBuffer);                            \
    GLFUNC(PFNGLBUFFERDATAPROC, BufferData);                            \
    GLFUNC(PFNGLTEXPARAMETERIPROC, TexParameteri);                      \
    GLFUNC(PFNGLTEXIMAGE2DPROC, TexImage2D);                            \
    GLFUNC(PFNGLTEXSUBIMAGE2DPROC, TexSubImage2D);                      \
    GLFUNC(PFNGLDISABLEPROC, Disable);                                  \
    GLFUNC(PFNGLCREATESHADERPROC, CreateShader);                        \
    GLFUNC(PFNGLACTIVETEXTUREPROC, ActiveTexture);                      \
    GLFUNC(PFNGLSHADERSOURCEPROC, ShaderSource);                        \
    GLFUNC(PFNGLCOMPILESHADERPROC, CompileShader);                      \
    GLFUNC(PFNGLGETSHADERIVPROC, GetShaderiv);                          \
    GLFUNC(PFNGLGETSHADERINFOLOGPROC, GetShaderInfoLog);                \
    GLFUNC(PFNGLDELETESHADERPROC, DeleteShader);                        \
    GLFUNC(PFNGLCREATEPROGRAMPROC, CreateProgram);                      \
    GLFUNC(PFNGLATTACHSHADERPROC, AttachShader);                        \
    GLFUNC(PFNGLLINKPROGRAMPROC, LinkProgram);                          \
    GLFUNC(PFNGLGETPROGRAMIVPROC, GetProgramiv);                        \
    GLFUNC(PFNGLGETPROGRAMINFOLOGPROC, GetProgramInfoLog);              \
    GLFUNC(PFNGLUSEPROGRAMPROC, UseProgram);                            \
    GLFUNC(PFNGLDELETEPROGRAMPROC, DeleteProgram);                      \
    GLFUNC(PFNGLGETUNIFORMLOCATIONPROC, GetUniformLocation);            \
    GLFUNC(PFNGLUNIFORM1IVPROC, Uniform1iv);                            \
    GLFUNC(PFNGLUNIFORM2IVPROC, Uniform2iv);                            \
    GLFUNC(PFNGLUNIFORM1FVPROC, Uniform1fv);                            \
    GLFUNC(PFNGLGENFRAMEBUFFERSPROC, GenFramebuffers);                  \
    GLFUNC(PFNGLDELETEFRAMEBUFFERSPROC, DeleteFramebuffers);            \
    GLFUNC(PFNGLCHECKFRAMEBUFFERSTATUSPROC, CheckFramebufferStatus);    \
    GLFUNC(PFNGLBINDFRAMEBUFFERPROC, BindFramebuffer);                  \
    GLFUNC(PFNGLFRAMEBUFFERTEXTURE2DPROC, FramebufferTexture2D);        \
    GLFUNC(PFNGLGETATTRIBLOCATIONPROC, GetAttribLocation);              \
    GLFUNC(PFNGLVERTEXATTRIBPOINTERPROC, VertexAttribPointer);          \
    GLFUNC(PFNGLDRAWELEMENTSPROC, DrawElements);                        \
    GLFUNC(PFNGLENABLEVERTEXATTRIBARRAYPROC, EnableVertexAttribArray);  \
    GLFUNC(PFNGLDISABLEVERTEXATTRIBARRAYPROC, DisableVertexAttribArray); \
    GLFUNC(PFNGLPIXELSTOREIPROC, PixelStorei);                          \
    GLFUNC(PFNGLREADPIXELS, ReadPixels)

// ---------- Types ----------

namespace Halide { namespace Runtime { namespace Internal {

enum ArgumentKind {
    ARGKIND_NONE,
    ARGKIND_VAR,
    ARGKIND_INBUF,
    ARGKIND_OUTBUF
};

enum ArgumentType {
    ARGTYPE_NONE,
    ARGTYPE_BOOL,
    ARGTYPE_FLOAT,
    ARGTYPE_INT8,
    ARGTYPE_INT16,
    ARGTYPE_INT32,
    ARGTYPE_UINT8,
    ARGTYPE_UINT16,
    ARGTYPE_UINT32
};

struct HalideOpenGLArgument {
    char *name;
    ArgumentKind kind;
    ArgumentType type;
    HalideOpenGLArgument *next;
};

struct HalideOpenGLKernel {
    char *source;
    HalideOpenGLArgument *arguments;
    GLuint shader_id;
    GLuint program_id;
};

// Information about each known texture.
struct HalideOpenGLTexture {
    GLuint id;
    GLint min[4];
    GLint extent[4];
    GLenum format;                      // internal format: GL_RGBA, ...
    bool halide_allocated;              // allocated by us or host app?
    HalideOpenGLTexture *next;
};

struct ModuleState {
    HalideOpenGLKernel *kernel;
    ModuleState *next;
};

// All persistent state maintained by the runtime.
struct HalideOpenGLState {
    bool initialized;

    // Various objects shared by all filter kernels
    GLuint vertex_shader_id;
    GLuint framebuffer_id;
    GLuint vertex_buffer;
    GLuint element_buffer;

    // A list of all textures that are still active
    HalideOpenGLTexture *textures;

    ModuleState *state_list;

    // Declare pointers used OpenGL functions
#define GLFUNC(PTYPE,VAR) PTYPE VAR
    USED_GL_FUNCTIONS;
#undef GLFUNC
};

// ---------- Static variables ----------

WEAK HalideOpenGLState halide_opengl_state;

WEAK const char *vertex_shader_src =
    "attribute vec2 position;\n"
    "varying vec2 pixcoord;\n"
    "uniform ivec2 output_min;\n"
    "uniform ivec2 output_extent;\n"
    "void main() {\n"
    "    gl_Position = vec4(position, 0.0, 1.0);\n"
    "    vec2 texcoord = 0.5 * position + 0.5;\n"
    "    pixcoord = texcoord * vec2(output_extent.xy) + vec2(output_min.xy);\n"
    "}\n";

WEAK const char *kernel_marker = "/// KERNEL ";
WEAK const char *input_marker  = "/// IN_BUFFER ";
WEAK const char *output_marker = "/// OUT_BUFFER ";
WEAK const char *var_marker    = "/// VAR ";

// ---------- Macros ----------

// Convenience macro for accessing state of the OpenGL runtime
#define ST halide_opengl_state

// Ensure that OpenGL runtime is correctly initialized. Used in all public API
// functions.
#define CHECK_INITIALIZED(ERRORCODE)                            \
    if (!ST.initialized) {                                      \
        halide_error(user_context, "OpenGL runtime not initialized.\n");        \
        return ERRORCODE;                                       \
    }

// Macro for error checking.
#ifdef DEBUG
#define LOG_GLERROR(ERR)                                        \
    halide_printf(user_context,                                 \
                  "%s:%d: OpenGL error 0x%04x\n",               \
                  __FILE__, __LINE__, (ERR))
#else
#define LOG_GLERROR(ERR)
#endif

#define CHECK_GLERROR(ERRORCODE) do {                                   \
        GLenum err = halide_opengl_state.GetError();                    \
        if (err != GL_NO_ERROR) {                                       \
            LOG_GLERROR(err);                                           \
            halide_error(user_context, "OpenGL error");                 \
            return ERRORCODE;                                           \
        }} while (0)


// ---------- Helper functions ----------

extern "C" void *malloc(size_t);
extern "C" void free(void*);

WEAK char *strndup(const char *s, size_t n) {
    char *p = (char*)malloc(n+1);
    memcpy(p, s, n);
    p[n] = '\0';
    return p;
}

WEAK GLuint get_texture_id(buffer_t *buf) {
    return buf->dev & 0xffffffff;
}

WEAK void print_buffer(void *user_context, buffer_t *buf) {
    halide_printf(user_context, "  dev: %ul\n", buf->dev);
    halide_printf(user_context, "  host: %p\n", buf->host);
    halide_printf(user_context, "  extent: %d %d %d %d\n",
                  buf->extent[0], buf->extent[1], buf->extent[2], buf->extent[3]);
    halide_printf(user_context, "  stride: %d %d %d %d\n",
                  buf->stride[0], buf->stride[1], buf->stride[2], buf->stride[3]);
    halide_printf(user_context, "  min: %d %d %d %d\n",
                  buf->min[0], buf->min[1], buf->min[2], buf->min[3]);
    halide_printf(user_context, "  elem_size: %d\n", buf->elem_size);
    halide_printf(user_context, "  host_dirty: %d, dev_dirty: %d\n",
                  buf->host_dirty, buf->dev_dirty);
}

WEAK GLuint halide_opengl_make_shader(void *user_context, GLenum type,
                                      const char *source, GLint *length) {
    GLuint shader = ST.CreateShader(type);
    CHECK_GLERROR(1);
    ST.ShaderSource(shader, 1, (const GLchar **)&source, length);
    CHECK_GLERROR(1);
    ST.CompileShader(shader);
    CHECK_GLERROR(1);

    GLint shader_ok = 0;
    ST.GetShaderiv(shader, GL_COMPILE_STATUS, &shader_ok);
    if (!shader_ok) {
        halide_printf(user_context, "Could not compile shader:\n");
        GLint log_len;
        ST.GetShaderiv(shader, GL_INFO_LOG_LENGTH, &log_len);
        char *log = (char *)malloc(log_len);
        ST.GetShaderInfoLog(shader, log_len, NULL, log);
        halide_printf(user_context, "%s", log);
        free(log);
        ST.DeleteShader(shader);
        return 0;
    }
    return shader;
}

// Check whether string starts with a given prefix.
// Returns pointer to character after matched prefix if successful or NULL.
WEAK const char *match_prefix(const char *s, const char *prefix) {
    if (0 == strncmp(s, prefix, strlen(prefix))) {
        return s + strlen(prefix);
    }
    return NULL;
}

// Parse declaration of the form "type name" and construct
// matching HalideOpenGLArgument.
WEAK HalideOpenGLArgument *parse_argument(void *user_context, const char *src,
                                            const char *end) {
    const char *name;
    ArgumentType type = ARGTYPE_NONE;
    if ((name = match_prefix(src, "float "))) {
        type = ARGTYPE_FLOAT;
    } else if ((name = match_prefix(src, "bool "))) {
        type = ARGTYPE_BOOL;
    } else if ((name = match_prefix(src, "int8_t "))) {
        type = ARGTYPE_INT8;
    } else if ((name = match_prefix(src, "int16_t "))) {
        type = ARGTYPE_INT16;
    } else if ((name = match_prefix(src, "int32_t "))) {
        type = ARGTYPE_INT32;
    } else if ((name = match_prefix(src, "uint8_t "))) {
        type = ARGTYPE_UINT8;
    } else if ((name = match_prefix(src, "uint16_t "))) {
        type = ARGTYPE_UINT16;
    } else if ((name = match_prefix(src, "uint32_t "))) {
        type = ARGTYPE_UINT32;
    }
    if (type == ARGTYPE_NONE) {
        halide_error(user_context, "Internal error: argument type not supported");
        return NULL;
    }

    HalideOpenGLArgument *arg =
        (HalideOpenGLArgument *)malloc(sizeof(HalideOpenGLArgument));
    arg->name = strndup(name, end - name);
    arg->type = type;
    arg->kind = ARGKIND_NONE;
    arg->next = 0;
    return arg;
}

// Create HalideOpenGLKernel for a piece of GLSL code
WEAK HalideOpenGLKernel *create_kernel(void *user_context, const char *src, int size) {
    HalideOpenGLKernel *kernel =
        (HalideOpenGLKernel *)malloc(sizeof(HalideOpenGLKernel));

    kernel->source = strndup(src, size);
    kernel->arguments = NULL;
    kernel->shader_id = 0;
    kernel->program_id = 0;

    #ifdef DEBUG
    {
        // Android logcat output clips at ~1000 character chunks by default;
        // to avoid clipping the interesting stuff, emit a line at a time.
        // This is less efficient, but it's DEBUG-only.
        halide_printf(user_context, "Compiling GLSL kernel (size=%d):\n", size);
        const int kBufSize = 255;
        char buf[kBufSize + 1];
        const char* s = src;
        int d = 0;
        while (s < src + size) {
            while (*s != '\n' && *s != '\0' && d < kBufSize) {
                buf[d++] = *s++;
            }
            buf[d++] = '\0';
            halide_printf(user_context, "%s\n", buf);
            d = 0;
            while (*s == '\n' || *s == '\0') {
                s++;
            }
        }
    }
    #endif

    // Parse initial comment block
    const char *line = kernel->source;
    while (*line) {
        const char *next_line = strchr(line, '\n') + 1;
        if (!next_line)
            next_line = line + size;

        const char *args;
        if ((args = match_prefix(line, kernel_marker))) {
            // ignore
        } else if ((args = match_prefix(line, var_marker))) {
            if (HalideOpenGLArgument *arg =
                parse_argument(user_context, args, next_line - 1)) {
                arg->kind = ARGKIND_VAR;
                arg->next = kernel->arguments;
                kernel->arguments = arg;
            } else {
                halide_error(user_context, "Invalid VAR marker");
                goto error;
            }
        } else if ((args = match_prefix(line, input_marker))) {
            if (HalideOpenGLArgument *arg =
                parse_argument(user_context, args, next_line - 1)) {
                arg->kind = ARGKIND_INBUF;
                arg->next = kernel->arguments;
                kernel->arguments = arg;
            } else {
                halide_error(user_context, "Invalid IN_BUFFER marker");
                goto error;
            }
        } else if ((args = match_prefix(line, output_marker))) {
            if (HalideOpenGLArgument *arg =
                parse_argument(user_context, args, next_line - 1)) {
                arg->kind = ARGKIND_OUTBUF;
                arg->next = kernel->arguments;
                kernel->arguments = arg;
            } else {
                halide_error(user_context, "Invalid OUT_BUFFER marker");
                goto error;
            }
        } else {
            // Stop parsing if we encounter something we don't recognize
            break;
        }
        line = next_line;
    }

    // Arguments are currently in reverse order, flip the list.
    {
        HalideOpenGLArgument *cur = kernel->arguments;
        kernel->arguments = NULL;
        while (cur) {
            HalideOpenGLArgument *next = cur->next;
            cur->next = kernel->arguments;
            kernel->arguments = cur;
            cur = next;
        }
    }

    return kernel;
  error:
    free(kernel);
    return NULL;
}

// Delete all data associated with a kernel. Also release associated OpenGL
// shader and program.
WEAK void halide_opengl_delete_kernel(void *user_context, HalideOpenGLKernel *kernel) {
    ST.DeleteProgram(kernel->program_id);
    ST.DeleteShader(kernel->shader_id);

    HalideOpenGLArgument *arg = kernel->arguments;
    while (arg) {
        HalideOpenGLArgument *next = arg->next;
        free(arg);
        arg = next;
    }
    free(kernel);
}

// Initialize the runtime, in particular all fields in halide_opengl_state.
WEAK int halide_opengl_init(void *user_context) {
    if (ST.initialized) return 0;

    // Make a context if there isn't one
    if (halide_opengl_create_context(user_context)) {
        halide_printf(user_context, "Failed to make opengl context\n");
        return 1;
    }

    // Initialize pointers to OpenGL functions.
#define GLFUNC(TYPE, VAR)                                               \
    ST.VAR = (TYPE)halide_opengl_get_proc_address(user_context, "gl" #VAR); \
    if (!ST.VAR) {                                                      \
        halide_printf(user_context, "Could not load function pointer for %s\n", "gl" #VAR); \
        return 1;                                                         \
    }
    USED_GL_FUNCTIONS;
#undef GLFUNC

    ST.textures = NULL;
    ST.state_list = NULL;

    // Initialize framebuffer.
    ST.GenFramebuffers(1, &ST.framebuffer_id);
    CHECK_GLERROR(1);

    // Initialize vertex shader.
    ST.vertex_shader_id = halide_opengl_make_shader(user_context,
        GL_VERTEX_SHADER, vertex_shader_src, NULL);
    if (ST.vertex_shader_id == 0) {
        halide_error(user_context, "Failed to create vertex shader");
        return 1;
    }

    // Vertices and their order in a triangle strip for rendering a square
    // ranging from (-1,-1) to (1,1).
    static const GLfloat square_vertices[] = {
        -1.0f, -1.0f,    1.0f, -1.0f,
        -1.0f, 1.0f,     1.0f, 1.0f
    };
    static const GLuint square_indices[] = { 0, 1, 2, 3 };

    // Initialize vertex and element buffers.
    GLuint buf;
    ST.GenBuffers(1, &buf);
    ST.BindBuffer(GL_ARRAY_BUFFER, buf);
    ST.BufferData(GL_ARRAY_BUFFER,
                  sizeof(square_vertices), square_vertices, GL_STATIC_DRAW);
    ST.vertex_buffer = buf;

    ST.GenBuffers(1, &buf);
    ST.BindBuffer(GL_ELEMENT_ARRAY_BUFFER, buf);
    ST.BufferData(GL_ELEMENT_ARRAY_BUFFER,
                  sizeof(square_indices), square_indices, GL_STATIC_DRAW);
    ST.element_buffer = buf;

    ST.BindBuffer(GL_ARRAY_BUFFER, 0);
    ST.BindBuffer(GL_ELEMENT_ARRAY_BUFFER, 0);

    CHECK_GLERROR(1);
    ST.initialized = true;
    return 0;
}

// Release all data allocated by the runtime.
//
// The OpenGL context itself is generally managed by the host application, so
// we leave it untouched.
WEAK void halide_opengl_release(void *user_context) {
    if (!ST.initialized) return;

#ifdef DEBUG
    halide_printf(user_context, "halide_opengl_release\n");
#endif
    ST.DeleteShader(ST.vertex_shader_id);
    ST.DeleteFramebuffers(1, &ST.framebuffer_id);

    ModuleState *mod = ST.state_list;
    while (mod) {
        halide_opengl_delete_kernel(user_context, mod->kernel);
        ModuleState *next = mod->next;
        free(mod);
        mod = next;
    }

    // Delete all textures that were allocated by us.
    HalideOpenGLTexture *tex = ST.textures;
    int freed_textures = 0;
    while (tex) {
        HalideOpenGLTexture *next = tex->next;
        if (tex->halide_allocated) {
            ST.DeleteTextures(1, &tex->id);
            CHECK_GLERROR();
            freed_textures++;
        }
        free(tex);
        tex = next;
    }
#ifdef DEBUG
    if (freed_textures > 0) {
        halide_printf(user_context,
            "halide_opengl_release: deleted %d dangling texture(s).\n",
            freed_textures);
    }
#endif

    ST.DeleteBuffers(1, &ST.vertex_buffer);
    ST.DeleteBuffers(1, &ST.element_buffer);

    ST.vertex_shader_id = 0;
    ST.framebuffer_id = 0;
    ST.vertex_buffer = 0;
    ST.element_buffer = 0;
    ST.textures = NULL;
    ST.state_list = NULL;
    ST.initialized = false;
}

// Determine OpenGL texture format and channel type for a given buffer_t.
WEAK bool get_texture_format(void *user_context,
                               buffer_t *buf,
                               GLint *format,
                               GLint *type) {
    if (buf->extent[2] <= 1) {
        *format = GL_LUMINANCE;
    } else if (buf->extent[2] == 3) {
        *format = GL_RGB;
    } else if (buf->extent[2] == 4) {
        *format = GL_RGBA;
    } else {
        halide_error(user_context, "Only 1, 3, or 4 color channels are supported");
        return false;
    }

    if (buf->elem_size == 1) {
        *type = GL_UNSIGNED_BYTE;
    } else if (buf->elem_size == 2) {
        *type = GL_UNSIGNED_SHORT;
    } else {
        halide_error(user_context, "Only uint8 and uint16 textures are supported");
        return false;
    }
    return true;
}


WEAK HalideOpenGLTexture *halide_opengl_find_texture(GLuint tex) {
    HalideOpenGLTexture *texinfo = ST.textures;
    while (texinfo && texinfo->id != tex) {
        texinfo = texinfo->next;
    }
    return texinfo;
}

// Allocate a new texture matching the dimension and color format of the
// specified buffer.
WEAK int halide_opengl_dev_malloc(void *user_context, buffer_t *buf) {
    if (int error = halide_opengl_init(user_context)) {
        return error;
    }

    if (!buf) {
        halide_error(user_context, "Invalid buffer");
        return 1;
    }

    // If the texture was already created by the host application, check that
    // it has the correct format. Otherwise, allocate and set up an
    // appropriate texture.
    GLuint tex = get_texture_id(buf);
    bool halide_allocated = false;
    GLint format = 0;
    GLint width, height;
    if (tex != 0) {
#ifdef HAVE_GLES3
        ST.BindTexture(GL_TEXTURE_2D, tex);
        ST.GetTexLevelParameteriv(GL_TEXTURE_2D, 0, GL_TEXTURE_WIDTH, &width);
        ST.GetTexLevelParameteriv(GL_TEXTURE_2D, 0, GL_TEXTURE_HEIGHT, &height);
        CHECK_GLERROR(1);
        if (width < buf->extent[0] || height < buf->extent[1]) {
#ifdef DEBUG
            halide_printf(user_context, "Texture size: %dx%d, buffer size: %dx%d\n",
                          width, height, buf->extent[0], buf->extent[1]);
#endif
            halide_error(user_context, "Existing texture is smaller than buffer");
            return 1;
        }
#endif
    } else {
        if (buf->extent[3] > 1) {
            halide_error(user_context, "3D textures are not supported");
            return 1;
        }

        // Generate texture ID
        ST.GenTextures(1, &tex);
        CHECK_GLERROR(1);

        // Set parameters for this texture: no interpolation and clamp to edges.
        ST.BindTexture(GL_TEXTURE_2D, tex);
        ST.TexParameteri(GL_TEXTURE_2D, GL_TEXTURE_MIN_FILTER, GL_NEAREST);
        ST.TexParameteri(GL_TEXTURE_2D, GL_TEXTURE_MAG_FILTER, GL_NEAREST);
        ST.TexParameteri(GL_TEXTURE_2D, GL_TEXTURE_WRAP_S, GL_CLAMP_TO_EDGE);
        ST.TexParameteri(GL_TEXTURE_2D, GL_TEXTURE_WRAP_T, GL_CLAMP_TO_EDGE);
        CHECK_GLERROR(1);

        // Create empty texture here and fill it with glTexSubImage2D later.
        GLint type = GL_UNSIGNED_BYTE;
        if (!get_texture_format(user_context, buf, &format, &type)) {
            halide_error(user_context, "Invalid texture format\n");
            return 1;
        }
        width = buf->extent[0];
        height = buf->extent[1];

        ST.TexImage2D(GL_TEXTURE_2D, 0, format,
                      width, height, 0, format, type, NULL);
        CHECK_GLERROR(1);

        buf->dev = tex;
        halide_allocated = true;
#ifdef DEBUG
        halide_printf(user_context, "Allocated texture %d of size %d x %d\n", tex, width, height);
#endif

        ST.BindTexture(GL_TEXTURE_2D, 0);
    }

    // Record main information about texture and remember it for later. In
    // halide_opengl_dev_run we are only given the texture ID and not the full
    // buffer_t, so we copy the interesting information here.  (There can be
    // multiple dev_malloc calls for the same buffer_t. Only record texture
    // information once.)
    if (!halide_opengl_find_texture(tex)) {
        HalideOpenGLTexture *texinfo =
            (HalideOpenGLTexture*)malloc(sizeof(HalideOpenGLTexture));
        texinfo->id = tex;
        for (int i=0; i<3; i++) {
            texinfo->min[i] = buf->min[i];
            texinfo->extent[i] = buf->extent[i];
        }
        texinfo->format = format;
        texinfo->halide_allocated = halide_allocated;

        texinfo->next = ST.textures;
        ST.textures = texinfo;
    }
    return 0;
}

// Delete all texture information associated with a buffer. The OpenGL texture
// itself is only deleted if it was actually allocated by Halide and not
// provided by the host application.
WEAK int halide_opengl_dev_free(void *user_context, buffer_t *buf) {
    CHECK_INITIALIZED(1);

    GLuint tex = get_texture_id(buf);
    if (tex == 0) {
        return 0;
    }

    // Look up corresponding HalideOpenGLTexture and unlink it from the list.
    HalideOpenGLTexture **ptr = &ST.textures;
    HalideOpenGLTexture *texinfo = *ptr;
    for (; texinfo != NULL; ptr = &texinfo->next, texinfo = *ptr) {
        if (texinfo->id == tex) {
            *ptr = texinfo->next;
            texinfo->next = NULL;
            break;
        }
    }
    if (!texinfo) {
        halide_error(user_context, "Internal error: texture not found.\n");
        return 1;
    }

    // Delete texture if it was allocated by us.
    if (texinfo->halide_allocated) {
#ifdef DEBUG
        halide_printf(user_context, "Deleting texture %d\n", tex);
#endif
        ST.DeleteTextures(1, &tex);
        CHECK_GLERROR(1);
        buf->dev = 0;
    }

    free(texinfo);
    return 0;
}

// Called at the beginning of a code block generated by Halide. This function
// is responsible for setting up the OpenGL environment and compiling the GLSL
// code into a fragment shader.
WEAK int halide_opengl_init_kernels(void *user_context, void **state_ptr,
                                      const char *src, int size) {
    // TODO: handle error
    if (int error = halide_opengl_init(user_context)) {
        return error;
    }

    ModuleState **state = (ModuleState **)state_ptr;
    ModuleState *mod = *state;
    if (!mod) {
        mod = (ModuleState *)malloc(sizeof(ModuleState));
        mod->kernel = NULL;
        mod->next = ST.state_list;
        ST.state_list = mod;
    }
    *state = mod;

    if (!mod->kernel) {
        HalideOpenGLKernel *kernel = create_kernel(user_context, src, size);
        if (!kernel) {
            halide_error(user_context, "Invalid kernel\n");
            return -1;
        }

        // Compile shader
        kernel->shader_id = halide_opengl_make_shader(user_context, GL_FRAGMENT_SHADER,
                                                      kernel->source, NULL);

        // Link GLSL program
        GLuint program = ST.CreateProgram();
        ST.AttachShader(program, ST.vertex_shader_id);
        ST.AttachShader(program, kernel->shader_id);
        ST.LinkProgram(program);
        GLint status;
        ST.GetProgramiv(program, GL_LINK_STATUS, &status);
        if (!status) {
            halide_printf(user_context, "Could not link GLSL program:\n");
            GLint log_len;
            ST.GetProgramiv(program, GL_INFO_LOG_LENGTH, &log_len);
            char *log = (char*) malloc(log_len);
            ST.GetProgramInfoLog(program, log_len, NULL, log);
            halide_printf(user_context, "%s", log);
            free(log);
            ST.DeleteProgram(program);
            program = 0;
        }
        kernel->program_id = program;
        mod->kernel = kernel;
    }
    return 0;
}

WEAK int halide_opengl_dev_sync(void *user_context) {
    CHECK_INITIALIZED(1);
    // TODO: glFinish()
    return 0;
}

// This function is called to populate the buffer_t.dev field with a constant
// indicating that the OpenGL object corresponding to the buffer_t is bound by
// the app and not by the halide runtime. For example, the buffer_t may be
// backed by an FBO already bound by the application.
<<<<<<< HEAD
EXPORT uint64_t halide_opengl_output_client_bound(void) {
  
=======
WEAK uint64_t halide_opengl_output_client_bound(void) {
>>>>>>> b0fe837c
  return HALIDE_GLSL_CLIENT_BOUND;
}

template <class T>
WEAK void halide_to_interleaved(buffer_t *buf, T *dst, int width, int height,
                                  int channels) {
    T *src = reinterpret_cast<T *>(buf->host);
    for (int y = 0; y < height; y++) {
        int dstidx = y * width * channels;
        for (int x = 0; x < width; x++) {
            int srcidx = (y - buf->min[1]) * buf->stride[1] +
                         (x - buf->min[0]) * buf->stride[0] +
                         -buf->min[2] * buf->stride[2];
            for (int c = 0; c < channels; c++) {
                dst[dstidx] = src[srcidx];
                dstidx++;
                srcidx += buf->stride[2];
            }
        }
    }
}

template <class T>
WEAK void interleaved_to_halide(buffer_t *buf, T *src, int width, int height,
                                  int channels) {
    T *dst = reinterpret_cast<T *>(buf->host);
    for (int y = 0; y < height; y++) {
        int srcidx = y * width * channels;
        for (int x = 0; x < width; x++) {
            int dstidx = (y - buf->min[1]) * buf->stride[1] +
                         (x - buf->min[0]) * buf->stride[0] +
                         -buf->min[2] * buf->stride[2];
            for (int c = 0; c < channels; c++) {
                dst[dstidx] = src[srcidx];
                srcidx++;
                dstidx += buf->stride[2];
            }
        }
    }
}

// Copy image data from host memory to texture.
WEAK int halide_opengl_copy_to_dev(void *user_context, buffer_t *buf) {
    int err = halide_opengl_dev_malloc(user_context, buf);
    if (err) {
        return err;
    }

    CHECK_INITIALIZED(1);
    if (!buf->host_dirty) {
        return 0;
    }

    if (!buf->host || !buf->dev) {
#ifdef DEBUG
        print_buffer(user_context, buf);
#endif
        halide_error(user_context, "Invalid copy_to_dev operation\n");
        return 1;
    }

    GLuint tex = get_texture_id(buf);
#ifdef DEBUG
    halide_printf(user_context, "halide_copy_to_dev: %d\n", tex);
#endif

    ST.BindTexture(GL_TEXTURE_2D, tex);
    CHECK_GLERROR(1);

    GLint format, type;
    if (!get_texture_format(user_context, buf, &format, &type)) {
        halide_error(user_context, "Invalid texture format\n");
        return 1;
    }
    GLint width = buf->extent[0];
    GLint height = buf->extent[1];

    // To use TexSubImage2D directly, the colors must be stored interleaved
    // and rows must be stored consecutively.
    bool is_interleaved = (buf->stride[2] == 1 && buf->stride[0] == buf->extent[2]);
    bool is_packed = (buf->stride[1] == buf->extent[0] * buf->stride[0]);
    if (is_interleaved && is_packed) {
        ST.PixelStorei(GL_UNPACK_ALIGNMENT, 1);
        uint8_t *host_ptr = buf->host + buf->elem_size *
            (buf->min[0] * buf->stride[0] +
             buf->min[1] * buf->stride[1] +
             buf->min[2] * buf->stride[2] +
             buf->min[3] * buf->stride[3]);
        ST.TexSubImage2D(GL_TEXTURE_2D, 0,
                         0, 0, width, height,
                         format, type, host_ptr);
        CHECK_GLERROR(1);
    } else {
        #ifdef DEBUG
        halide_printf(user_context, "Warning: In copy_to_dev, host buffer is not interleaved. Doing slow interleave.\n");
        #endif

        size_t size = width * height * buf->extent[2] * buf->elem_size;
        void *tmp = halide_malloc(user_context, size);

        switch (type) {
        case GL_UNSIGNED_BYTE:
            halide_to_interleaved<uint8_t>(buf, (uint8_t*)tmp, width, height, buf->extent[2]);
            break;
        case GL_UNSIGNED_SHORT:
            halide_to_interleaved<uint16_t>(buf, (uint16_t*)tmp, width, height, buf->extent[2]);
            break;
        case GL_FLOAT:
            halide_to_interleaved<float>(buf, (float*)tmp, width, height, buf->extent[2]);
            break;
        }

        ST.PixelStorei(GL_UNPACK_ALIGNMENT, 1);
        ST.TexSubImage2D(GL_TEXTURE_2D, 0,
                         0, 0, width, height,
                         format, type, tmp);
        CHECK_GLERROR(1);

        halide_free(user_context, tmp);
    }
    ST.BindTexture(GL_TEXTURE_2D, 0);
    buf->host_dirty = false;
    return 0;
}

// Copy pixel data from a texture to a CPU buffer.
WEAK int get_pixels(void *user_context, buffer_t *buf, GLint format, GLint type, void *dest) {
    GLuint tex = get_texture_id(buf);
    ST.BindFramebuffer(GL_FRAMEBUFFER, ST.framebuffer_id);
    ST.FramebufferTexture2D(GL_FRAMEBUFFER, GL_COLOR_ATTACHMENT0,
                            GL_TEXTURE_2D, tex, 0);

    // Check that framebuffer is set up correctly
    GLenum status = ST.CheckFramebufferStatus(GL_FRAMEBUFFER);
    if (status != GL_FRAMEBUFFER_COMPLETE) {
        halide_printf(user_context, "Setting up GL framebuffer %d failed (%x)\n",
                      ST.framebuffer_id, status);
        ST.BindFramebuffer(GL_FRAMEBUFFER, 0);
        return 1;
    }
    ST.ReadPixels(0, 0, buf->extent[0], buf->extent[1], format, type, dest);
    ST.BindFramebuffer(GL_FRAMEBUFFER, 0);
    return 0;
}

// Copy image data from texture back to host memory.
WEAK int halide_opengl_copy_to_host(void *user_context, buffer_t *buf) {
    CHECK_INITIALIZED(1);
    if (!buf->dev_dirty) {
        return 0;
    }

    if (!buf->host || !buf->dev) {
        #ifdef DEBUG
        print_buffer(user_context, buf);
        #endif
        halide_error(user_context, "Invalid copy_to_host operation: host or dev NULL.\n");
        return 1;
    }

    GLuint tex = get_texture_id(buf);
    #ifdef DEBUG
    halide_printf(user_context, "halide_copy_to_host: %d\n", tex);
    #endif

    GLint format, type;
    if (!get_texture_format(user_context, buf, &format, &type)) {
        halide_error(user_context, "Invalid texture format\n");
        return 1;
    }
    GLint width = buf->extent[0], height = buf->extent[1];

    // To download the texture directly, the colors must be stored interleaved
    // and rows must be stored consecutively.
    bool is_interleaved = (buf->stride[2] == 1 && buf->stride[0] == buf->extent[2]);
    bool is_packed = (buf->stride[1] == buf->extent[0] * buf->stride[0]);
    if (is_interleaved && is_packed) {
        ST.PixelStorei(GL_PACK_ALIGNMENT, 1);
        uint8_t *host_ptr = buf->host + buf->elem_size *
            (buf->min[0] * buf->stride[0] +
             buf->min[1] * buf->stride[1] +
             buf->min[2] * buf->stride[2] +
             buf->min[3] * buf->stride[3]);
        get_pixels(user_context, buf, format, type, host_ptr);
    } else {
        #ifdef DEBUG
        halide_printf(user_context,
                      "Warning: In copy_to_host, host buffer is not interleaved. Doing slow deinterleave.\n");
        #endif

        size_t stride = width * buf->extent[2] * buf->elem_size;
        size_t size = height * stride;
        uint8_t *tmp = (uint8_t*)halide_malloc(user_context, size);
        if (!tmp) {
            halide_error(user_context, "halide_malloc failed inside copy_to_host\n");
            return -1;
        }

        ST.PixelStorei(GL_PACK_ALIGNMENT, 1);
        if (int err = get_pixels(user_context, buf, format, type, tmp)) {
            halide_free(user_context, tmp);
            return err;
        }

        switch (type) {
        case GL_UNSIGNED_BYTE:
            interleaved_to_halide<uint8_t>(buf, (uint8_t*)tmp, width, height, buf->extent[2]);
            break;
        case GL_UNSIGNED_SHORT:
            interleaved_to_halide<uint16_t>(buf, (uint16_t*)tmp, width, height, buf->extent[2]);
            break;
        case GL_FLOAT:
            interleaved_to_halide<float>(buf, (float*)tmp, width, height, buf->extent[2]);
            break;
        }

        halide_free(user_context, tmp);
    }
    CHECK_GLERROR(1);
    buf->dev_dirty = false;
    return 0;
}

WEAK void set_int_param(void *user_context, const char *name,
                        GLint loc, GLint value) {
    ST.Uniform1iv(loc, 1, &value);
}

WEAK void set_float_param(void *user_context, const char *name,
                          GLint loc, GLfloat value) {
    ST.Uniform1fv(loc, 1, &value);
}


WEAK int halide_opengl_dev_run(
    void *user_context,
    void *state_ptr,
    const char *entry_name,
    int blocksX, int blocksY, int blocksZ,
    int threadsX, int threadsY, int threadsZ,
    int shared_mem_bytes,
    size_t arg_sizes[],
    void *args[]) {
    CHECK_INITIALIZED(1);

    ModuleState *mod = (ModuleState *)state_ptr;
    if (!mod) {
        halide_error(user_context, "Internal error: module state is NULL\n");
        return -1;
    }

    HalideOpenGLKernel *kernel = mod->kernel;
    if (!kernel) {
        halide_printf(user_context, "Internal error: unknown kernel named '%s'\n", entry_name);
        return 1;
    }

    ST.UseProgram(kernel->program_id);

    HalideOpenGLArgument *kernel_arg;
    bool bind_render_targets = true;

    // Copy input arguments to corresponding GLSL uniforms.
    GLint num_active_textures = 0;
    kernel_arg = kernel->arguments;
    for (int i = 0; args[i]; i++, kernel_arg = kernel_arg->next) {
        if (!kernel_arg) {
            halide_printf(user_context, "Argument %d: size=%d value=%p\n", i,
                          arg_sizes[i], args[i]);
            halide_error(user_context,
                         "Too many arguments passed to halide_opengl_dev_run");
            return 1;
        }

        if (kernel_arg->kind == ARGKIND_OUTBUF) {
            // Check if the output buffer will be bound by the client instead of
            // the Halide runtime
            GLuint tex = *((GLuint *)args[i]);
<<<<<<< HEAD
          
            if (tex == (GLuint)HALIDE_GLSL_CLIENT_BOUND) {
                bind_render_targets = false;
            }
          
=======

            if (tex == (GLuint)HALIDE_GLSL_CLIENT_BOUND) {
                bind_render_targets = false;
            }

>>>>>>> b0fe837c
            // Outbuf textures are handled explicitly below
            continue;
        } else if (kernel_arg->kind == ARGKIND_INBUF) {
            GLint loc =
                ST.GetUniformLocation(kernel->program_id, kernel_arg->name);
            CHECK_GLERROR(1);
            if (loc == -1) {
                halide_error(user_context, "No sampler defined for input texture.\n");
                return 1;
            }
            GLuint tex = *((GLuint *)args[i]);
            ST.ActiveTexture(GL_TEXTURE0 + num_active_textures);
            ST.BindTexture(GL_TEXTURE_2D, tex);
            ST.Uniform1iv(loc, 1, &num_active_textures);
            num_active_textures++;
            // TODO: check maximum number of active textures
        } else if (kernel_arg->kind == ARGKIND_VAR) {
            GLint loc =
                ST.GetUniformLocation(kernel->program_id, kernel_arg->name);
            CHECK_GLERROR(1);
            if (loc == -1) {
                // Argument was probably optimized away by GLSL compiler.
                continue;
            }

            // Note: small integers are represented as floats in GLSL.
            switch (kernel_arg->type) {
            case ARGTYPE_FLOAT:
                set_float_param(user_context, kernel_arg->name, loc, *(float*)args[i]);
                break;
            case ARGTYPE_BOOL: {
                GLint value = *((bool*)args[i]) ? 1 : 0;
                set_int_param(user_context, kernel_arg->name, loc, value);
                break;
            }
            case ARGTYPE_INT8: {
                GLfloat value = *((int8_t*)args[i]);
                set_float_param(user_context, kernel_arg->name, loc, value);
                break;
            }
            case ARGTYPE_UINT8: {
                GLfloat value = *((uint8_t*)args[i]);
                set_float_param(user_context, kernel_arg->name, loc, value);
                break;
            }
            case ARGTYPE_INT16: {
                GLfloat value = *((int16_t*)args[i]);
                set_float_param(user_context, kernel_arg->name, loc, value);
                break;
            }
            case ARGTYPE_UINT16: {
                GLfloat value = *((uint16_t*)args[i]);
                set_float_param(user_context, kernel_arg->name, loc, value);
                break;
            }
            case ARGTYPE_INT32: {
                GLint value = *((int32_t*)args[i]);
                set_int_param(user_context, kernel_arg->name, loc, value);
                break;
            }
            case ARGTYPE_UINT32: {
                uint32_t value = *((uint32_t*)args[i]);
                GLint signed_value;
                if (value > 0x7fffffff) {
                    halide_error_varargs(user_context,
                                         "GLSL: argument '%' is too large for GLint\n",
                                         kernel_arg->name);
                    return -1;
                }
                signed_value = static_cast<GLint>(value);
                set_int_param(user_context, kernel_arg->name, loc, signed_value);
                break;
            }
            case ARGTYPE_NONE:
                halide_error(user_context, "Unknown kernel argument type");
                return 1;
            }
        }
    }
    if (kernel_arg) {
        halide_error(user_context, "Too few arguments passed to halide_opengl_dev_run");
        return 1;
    }

    // Prepare framebuffer for rendering to output textures.
    GLint output_min[2] = { 0, 0 };
    GLint output_extent[2] = { 0, 0 };
<<<<<<< HEAD
  
    if (bind_render_targets) {
        ST.BindFramebuffer(GL_FRAMEBUFFER, ST.framebuffer_id);
    }
  
=======

    if (bind_render_targets) {
        ST.BindFramebuffer(GL_FRAMEBUFFER, ST.framebuffer_id);
    }

>>>>>>> b0fe837c
    ST.Disable(GL_CULL_FACE);
    ST.Disable(GL_DEPTH_TEST);

    GLint num_output_textures = 0;
    kernel_arg = kernel->arguments;
    for (int i = 0; args[i]; i++, kernel_arg = kernel_arg->next) {
        if (kernel_arg->kind != ARGKIND_OUTBUF) continue;

        // TODO: GL_MAX_COLOR_ATTACHMENTS
        if (num_output_textures >= 1) {
            halide_error(user_context,
                         "OpenGL ES 2.0 only supports one single output texture");
            return 1;
        }

        GLuint tex = *((GLuint*)args[i]);

        // Check to see if the object name is actually a FBO
        if (bind_render_targets) {
#ifdef DEBUG
            halide_printf(user_context, "Output texture %d: %d\n", num_output_textures, tex);
#endif
<<<<<<< HEAD
          
=======

>>>>>>> b0fe837c
            ST.FramebufferTexture2D(GL_FRAMEBUFFER,
                                    GL_COLOR_ATTACHMENT0 + num_output_textures,
                                    GL_TEXTURE_2D, tex, 0);
            CHECK_GLERROR(1);
        }

        HalideOpenGLTexture *texinfo = halide_opengl_find_texture(tex);
        if (!texinfo) {
            halide_error(user_context, "Undefined output texture");
            return 1;
        }
        output_min[0] = texinfo->min[0];
        output_min[1] = texinfo->min[1];
        output_extent[0] = texinfo->extent[0];
        output_extent[1] = texinfo->extent[1];
        num_output_textures++;
    }
    // TODO: GL_MAX_DRAW_BUFFERS
    if (num_output_textures == 0) {
        halide_printf(user_context, "Warning: kernel has no output\n");
        // TODO: cleanup
        return 1;
    } else {
        GLenum *draw_buffers = (GLenum*)
            malloc(num_output_textures * sizeof(GLenum));
        for (int i=0; i<num_output_textures; i++)
            draw_buffers[i] = GL_COLOR_ATTACHMENT0 + i;
        // TODO: disabled for now, since OpenGL ES 2 doesn't support multiple render
        // targets.
        //        ST.DrawBuffers(num_output_textures, draw_buffers);
        free(draw_buffers);

        CHECK_GLERROR(1);
    }

    if (bind_render_targets) {
        // Check that framebuffer is set up correctly
        GLenum status = ST.CheckFramebufferStatus(GL_FRAMEBUFFER);
        CHECK_GLERROR(1);
        if (status != GL_FRAMEBUFFER_COMPLETE) {
            halide_printf(user_context, "Setting up GL framebuffer %d failed (%x)\n",
                          ST.framebuffer_id, status);
            // TODO: cleanup
            return 1;
        }
    }

    // Set vertex attributes
    GLint loc = ST.GetUniformLocation(kernel->program_id, "output_extent");
    ST.Uniform2iv(loc, 1, output_extent);
    CHECK_GLERROR(1);
    loc = ST.GetUniformLocation(kernel->program_id, "output_min");
    ST.Uniform2iv(loc, 1, output_min);
    CHECK_GLERROR(1);

    // Setup viewport
    ST.Viewport(0, 0, output_extent[0], output_extent[1]);

    // Execute shader
    GLint position = ST.GetAttribLocation(kernel->program_id, "position");
    ST.BindBuffer(GL_ARRAY_BUFFER, ST.vertex_buffer);
    ST.VertexAttribPointer(position,
                           2,
                           GL_FLOAT,
                           GL_FALSE,    // normalized?
                           sizeof(GLfloat)*2,
                           NULL);
    ST.EnableVertexAttribArray(position);
    ST.BindBuffer(GL_ELEMENT_ARRAY_BUFFER, ST.element_buffer);
    ST.DrawElements(GL_TRIANGLE_STRIP, 4, GL_UNSIGNED_INT, NULL);
    CHECK_GLERROR(1);
    ST.DisableVertexAttribArray(position);

    // Cleanup
    for (int i = 0; i < num_active_textures; i++) {
        ST.ActiveTexture(GL_TEXTURE0 + i);
        ST.BindTexture(GL_TEXTURE_2D, 0);
    }

    if (bind_render_targets) {
        ST.BindFramebuffer(GL_FRAMEBUFFER, 0);
    }

    ST.BindBuffer(GL_ARRAY_BUFFER, 0);
    ST.BindBuffer(GL_ELEMENT_ARRAY_BUFFER, 0);
    return 0;
}

}}} // namespace Halide::Runtime::Internal

//  Create wrappers that satisfy old naming conventions

extern "C" {
WEAK void halide_release(void *user_context) {
    halide_opengl_release(user_context);
}

WEAK int halide_dev_malloc(void *user_context, buffer_t *buf) {
    return halide_opengl_dev_malloc(user_context, buf);
}

WEAK int halide_dev_free(void *user_context, buffer_t *buf) {
    return halide_opengl_dev_free(user_context, buf);
}

WEAK int halide_copy_to_host(void *user_context, buffer_t *buf) {
    return halide_opengl_copy_to_host(user_context, buf);
}

WEAK int halide_copy_to_dev(void *user_context, buffer_t *buf) {
    return halide_opengl_copy_to_dev(user_context, buf);
}

WEAK int halide_dev_run(void *user_context,
                          void *state_ptr,
                          const char *entry_name,
                          int blocksX, int blocksY, int blocksZ,
                          int threadsX, int threadsY, int threadsZ,
                          int shared_mem_bytes,
                          size_t arg_sizes[], void *args[]) {
    return halide_opengl_dev_run(user_context, state_ptr,
                                 entry_name,
                                 blocksX, blocksY, blocksZ,
                                 threadsX, threadsY, threadsY,
                                 shared_mem_bytes,
                                 arg_sizes, args);
}

WEAK int halide_dev_sync(void *user_context) {
    return halide_opengl_dev_sync(user_context);
}

WEAK int halide_init_kernels(void *user_context, void **state_ptr,
                             const char *src, int size) {
    return halide_opengl_init_kernels(user_context, state_ptr, src, size);
}
}<|MERGE_RESOLUTION|>--- conflicted
+++ resolved
@@ -761,12 +761,7 @@
 // indicating that the OpenGL object corresponding to the buffer_t is bound by
 // the app and not by the halide runtime. For example, the buffer_t may be
 // backed by an FBO already bound by the application.
-<<<<<<< HEAD
-EXPORT uint64_t halide_opengl_output_client_bound(void) {
-  
-=======
-WEAK uint64_t halide_opengl_output_client_bound(void) {
->>>>>>> b0fe837c
+WEAK uint64_t halide_opengl_output_client_bound() {
   return HALIDE_GLSL_CLIENT_BOUND;
 }
 
@@ -1045,19 +1040,9 @@
             // Check if the output buffer will be bound by the client instead of
             // the Halide runtime
             GLuint tex = *((GLuint *)args[i]);
-<<<<<<< HEAD
-          
             if (tex == (GLuint)HALIDE_GLSL_CLIENT_BOUND) {
                 bind_render_targets = false;
             }
-          
-=======
-
-            if (tex == (GLuint)HALIDE_GLSL_CLIENT_BOUND) {
-                bind_render_targets = false;
-            }
-
->>>>>>> b0fe837c
             // Outbuf textures are handled explicitly below
             continue;
         } else if (kernel_arg->kind == ARGKIND_INBUF) {
@@ -1145,19 +1130,11 @@
     // Prepare framebuffer for rendering to output textures.
     GLint output_min[2] = { 0, 0 };
     GLint output_extent[2] = { 0, 0 };
-<<<<<<< HEAD
-  
+
     if (bind_render_targets) {
         ST.BindFramebuffer(GL_FRAMEBUFFER, ST.framebuffer_id);
     }
-  
-=======
-
-    if (bind_render_targets) {
-        ST.BindFramebuffer(GL_FRAMEBUFFER, ST.framebuffer_id);
-    }
-
->>>>>>> b0fe837c
+
     ST.Disable(GL_CULL_FACE);
     ST.Disable(GL_DEPTH_TEST);
 
@@ -1180,11 +1157,6 @@
 #ifdef DEBUG
             halide_printf(user_context, "Output texture %d: %d\n", num_output_textures, tex);
 #endif
-<<<<<<< HEAD
-          
-=======
-
->>>>>>> b0fe837c
             ST.FramebufferTexture2D(GL_FRAMEBUFFER,
                                     GL_COLOR_ATTACHMENT0 + num_output_textures,
                                     GL_TEXTURE_2D, tex, 0);
