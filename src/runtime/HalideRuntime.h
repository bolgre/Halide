#ifndef HALIDE_HALIDERUNTIME_H
#define HALIDE_HALIDERUNTIME_H

#ifndef COMPILING_HALIDE_RUNTIME
#include <stddef.h>
#include <stdint.h>
#include <stdbool.h>
#else
#include "runtime_internal.h"
#endif

#ifdef __cplusplus
// Forward declare type to allow naming typed handles.
// See Type.h for documentation.
template<typename T> struct halide_handle_traits;
#endif

#ifdef __cplusplus
extern "C" {
#endif

/** \file
 *
 * This file declares the routines used by Halide internally in its
 * runtime. On platforms that support weak linking, these can be
 * replaced with user-defined versions by defining an extern "C"
 * function with the same name and signature.
 *
 * When doing Just In Time (JIT) compilation methods on the Func being
 * compiled must be called instead. The corresponding methods are
 * documented below.
 *
 * All of these functions take a "void *user_context" parameter as their
 * first argument; if the Halide kernel that calls back to any of these
 * functions has been compiled with the UserContext feature set on its Target,
 * then the value of that pointer passed from the code that calls the
 * Halide kernel is piped through to the function.
 *
 * Some of these are also useful to call when using the default
 * implementation. E.g. halide_shutdown_thread_pool.
 *
 * Note that even on platforms with weak linking, some linker setups
 * may not respect the override you provide. E.g. if the override is
 * in a shared library and the halide object files are linked directly
 * into the output, the builtin versions of the runtime functions will
 * be called. See your linker documentation for more details. On
 * Linux, LD_DYNAMIC_WEAK=1 may help.
 *
 */

// Forward-declare to suppress warnings if compiling as C.
#ifndef BUFFER_T_DEFINED
struct halide_buffer_t;
#endif

/** Print a message to stderr. Main use is to support HL_TRACE
 * functionality, print, and print_when calls. Also called by the default
 * halide_error.  This function can be replaced in JITed code by using
 * halide_custom_print and providing an implementation of halide_print
 * in AOT code. See Func::set_custom_print.
 */
// @{
extern void halide_print(void *user_context, const char *);
typedef void (*halide_print_t)(void *, const char *);
extern halide_print_t halide_set_custom_print(halide_print_t print);
// @}

/** Halide calls this function on runtime errors (for example bounds
 * checking failures). This function can be replaced in JITed code by
 * using Func::set_error_handler, or in AOT code by calling
 * halide_set_error_handler. In AOT code on platforms that support
 * weak linking (i.e. not Windows), you can also override it by simply
 * defining your own halide_error.
 */
// @{
extern void halide_error(void *user_context, const char *);
typedef void (*halide_error_handler_t)(void *, const char *);
extern halide_error_handler_t halide_set_error_handler(halide_error_handler_t handler);
// @}

/** Cross-platform mutex. These are allocated statically inside the
 * runtime, hence the fixed size. They must be initialized with
 * zero. The first time halide_mutex_lock is called, the lock must be
 * initialized in a thread safe manner. This incurs a small overhead
 * for a once mechanism, but makes the lock reliably easy to setup and
 * use without depending on e.g. C++ constructor logic.
 */
struct halide_mutex {
    uint64_t _private[8];
};

/** A basic set of mutex and condition variable functions, which call
 * platform specific code for mutual exclusion. Equivalent to posix
 * calls. Mutexes should initially be set to zero'd memory. Any
 * resources required are created on first lock. Calling destroy
 * re-zeros the memory.
 */
//@{
extern void halide_mutex_lock(struct halide_mutex *mutex);
extern void halide_mutex_unlock(struct halide_mutex *mutex);
extern void halide_mutex_destroy(struct halide_mutex *mutex);
//@}

/** Define halide_do_par_for to replace the default thread pool
 * implementation. halide_shutdown_thread_pool can also be called to
 * release resources used by the default thread pool on platforms
 * where it makes sense. (E.g. On Mac OS, Grand Central Dispatch is
 * used so %Halide does not own the threads backing the pool and they
 * cannot be released.)  See Func::set_custom_do_task and
 * Func::set_custom_do_par_for. Should return zero if all the jobs
 * return zero, or an arbitrarily chosen return value from one of the
 * jobs otherwise.
 */
//@{
typedef int (*halide_task_t)(void *user_context, int task_number, uint8_t *closure);
extern int halide_do_par_for(void *user_context,
                             halide_task_t task,
                             int min, int size, uint8_t *closure);
extern void halide_shutdown_thread_pool();
//@}

/** Set a custom method for performing a parallel for loop. Returns
 * the old do_par_for handler. */
typedef int (*halide_do_par_for_t)(void *, halide_task_t, int, int, uint8_t*);
extern halide_do_par_for_t halide_set_custom_do_par_for(halide_do_par_for_t do_par_for);

/** If you use the default do_par_for, you can still set a custom
 * handler to perform each individual task. Returns the old handler. */
//@{
typedef int (*halide_do_task_t)(void *, halide_task_t, int, uint8_t *);
extern halide_do_task_t halide_set_custom_do_task(halide_do_task_t do_task);
extern int halide_do_task(void *user_context, halide_task_t f, int idx,
                          uint8_t *closure);
//@}

struct halide_thread;

/** Spawn a thread. Returns a handle to the thread for the purposes of
 * joining it. The thread must be joined in order to clean up any
 * resources associated with it. */
extern struct halide_thread *halide_spawn_thread(void (*f)(void *), void *closure);

/** Join a thread. */
extern void halide_join_thread(struct halide_thread *);

/** Set the number of threads used by Halide's thread pool. Returns
 * the old number.
 *
 * n < 0  : error condition
 * n == 0 : use a reasonable system default (typically, number of cpus online).
 * n == 1 : use exactly one thread; this will always enforce serial execution
 * n > 1  : use a pool of exactly n threads.
 *
 * Note that the default iOS and OSX behavior will treat n > 1 like n == 0;
 * that is, any positive value other than 1 will use a system-determined number
 * of threads.
 *
 * (Note that this is only guaranteed when using the default implementations
 * of halide_do_par_for(); custom implementations may completely ignore values
 * passed to halide_set_num_threads().)
 */
extern int halide_set_num_threads(int n);

/** Halide calls these functions to allocate and free memory. To
 * replace in AOT code, use the halide_set_custom_malloc and
 * halide_set_custom_free, or (on platforms that support weak
 * linking), simply define these functions yourself. In JIT-compiled
 * code use Func::set_custom_allocator.
 *
 * Note that halide_malloc must return a pointer aligned to the
 * maximum meaningful alignment for the platform for the purpose of
 * vector loads and stores. The default implementation uses 32-byte
 * alignment, which is safe for arm and x86. Additionally, it must be
 * safe to read at least 8 bytes before the start and beyond the
 * end.
 */
//@{
extern void *halide_malloc(void *user_context, size_t x);
extern void halide_free(void *user_context, void *ptr);
typedef void *(*halide_malloc_t)(void *, size_t);
typedef void (*halide_free_t)(void *, void *);
extern halide_malloc_t halide_set_custom_malloc(halide_malloc_t user_malloc);
extern halide_free_t halide_set_custom_free(halide_free_t user_free);
//@}

/** Halide calls these functions to interact with the underlying
 * system runtime functions. To replace in AOT code on platforms that
 * support weak linking, define these functions yourself.
 *
 * halide_load_library and halide_get_library_symbol are equivalent to
 * dlopen and dlsym. halide_get_symbol(sym) is equivalent to
 * dlsym(RTLD_DEFAULT, sym).
 */
//@{
extern void *halide_get_symbol(const char *name);
extern void *halide_load_library(const char *name);
extern void *halide_get_library_symbol(void *lib, const char *name);
//@}

/** Called when debug_to_file is used inside %Halide code.  See
 * Func::debug_to_file for how this is called
 *
 * Cannot be replaced in JITted code at present.
 */
extern int32_t halide_debug_to_file(void *user_context, const char *filename,
                                    int32_t type_code,
                                    struct halide_buffer_t *buf);

/** Types in the halide type system. They can be ints, unsigned ints,
 * or floats (of various bit-widths), or a handle (which is always 64-bits).
 * Note that the int/uint/float values do not imply a specific bit width
 * (the bit width is expected to be encoded in a separate value).
 */
typedef enum halide_type_code_t
#if __cplusplus >= 201103L
: uint8_t
#endif
{
    halide_type_int = 0,   //!< signed integers
    halide_type_uint = 1,  //!< unsigned integers
    halide_type_float = 2, //!< floating point numbers
    halide_type_handle = 3 //!< opaque pointer type (void *)
} halide_type_code_t;

// Note that while __attribute__ can go before or after the declaration,
// __declspec apparently is only allowed before.
#ifndef HALIDE_ATTRIBUTE_ALIGN
    #ifdef _MSC_VER
        #define HALIDE_ATTRIBUTE_ALIGN(x) __declspec(align(x))
    #else
        #define HALIDE_ATTRIBUTE_ALIGN(x) __attribute__((aligned(x)))
    #endif
#endif

/** A runtime tag for a type in the halide type system. Can be ints,
 * unsigned ints, or floats of various bit-widths (the 'bits'
 * field). Can also be vectors of the same (by setting the 'lanes'
 * field to something larger than one). This struct should be
 * exactly 32-bits in size. */
struct halide_type_t {
    /** The basic type code: signed integer, unsigned integer, or floating point. */
#if __cplusplus >= 201103L
    HALIDE_ATTRIBUTE_ALIGN(1) halide_type_code_t code; // halide_type_code_t
#else
    HALIDE_ATTRIBUTE_ALIGN(1) uint8_t code; // halide_type_code_t
#endif

    /** The number of bits of precision of a single scalar value of this type. */
    HALIDE_ATTRIBUTE_ALIGN(1) uint8_t bits;

    /** How many elements in a vector. This is 1 for scalar types. */
    HALIDE_ATTRIBUTE_ALIGN(2) uint16_t lanes;

#ifdef __cplusplus
    /** Construct a runtime representation of a Halide type from:
     * code: The fundamental type from an enum.
     * bits: The bit size of one element.
     * lanes: The number of vector elements in the type. */
    halide_type_t(halide_type_code_t code, uint8_t bits, uint16_t lanes = 1)
        : code(code), bits(bits), lanes(lanes) {
    }

    /** Default constructor is required e.g. to declare halide_trace_event
     * instances. */
    halide_type_t() : code((halide_type_code_t)0), bits(0), lanes(0) {}

    /** Compare two types for equality. */
    bool operator==(const halide_type_t &other) const {
        return (code == other.code &&
                bits == other.bits &&
                lanes == other.lanes);
    }

    bool operator!=(const halide_type_t &other) const {
        return !(*this == other);
    }

    /** Size in bytes for a single element, even if width is not 1, of this type. */
    size_t bytes() const { return (bits + 7) / 8; }
#endif
};

enum halide_trace_event_code {halide_trace_load = 0,
                              halide_trace_store = 1,
                              halide_trace_begin_realization = 2,
                              halide_trace_end_realization = 3,
                              halide_trace_produce = 4,
                              halide_trace_consume = 5,
                              halide_trace_end_consume = 6,
                              halide_trace_begin_pipeline = 7,
                              halide_trace_end_pipeline = 8};

#pragma pack(push, 1)
struct halide_trace_event {
    const char *func;
    enum halide_trace_event_code event;
    int32_t parent_id;
    struct halide_type_t type;
    int32_t value_index;
    void *value;
    int32_t dimensions;
    int32_t *coordinates;
};
#pragma pack(pop)

/** Called when Funcs are marked as trace_load, trace_store, or
 * trace_realization. See Func::set_custom_trace. The default
 * implementation either prints events via halide_printf, or if
 * HL_TRACE_FILE is defined, dumps the trace to that file in a
 * yet-to-be-documented binary format (see src/runtime/tracing.cpp to
 * reverse engineer the format). If the trace is going to be large,
 * you may want to make the file a named pipe, and then read from that
 * pipe into gzip.
 *
 * halide_trace returns a unique ID which will be passed to future
 * events that "belong" to the earlier event as the parent id. The
 * ownership hierarchy looks like:
 *
 * begin_realization
 *    produce
 *      store
 *      update
 *      load/store
 *      consume
 *      load
 *      end_consume
 *    end_realization
 *
 * Threading means that ownership cannot be inferred from the ordering
 * of events. There can be many active realizations of a given
 * function, or many active productions for a single
 * realization. Within a single production, the ordering of events is
 * meaningful.
 */
// @}
extern int32_t halide_trace(void *user_context, const struct halide_trace_event *event);
typedef int32_t (*halide_trace_t)(void *user_context, const struct halide_trace_event *);
extern halide_trace_t halide_set_custom_trace(halide_trace_t trace);
// @}

/** Set the file descriptor that Halide should write binary trace
 * events to. If called with 0 as the argument, Halide outputs trace
 * information to stdout in a human-readable format. If never called,
 * Halide checks the for existence of an environment variable called
 * HL_TRACE_FILE and opens that file. If HL_TRACE_FILE is not defined,
 * it outputs trace information to stdout in a human-readable
 * format. */
extern void halide_set_trace_file(int fd);

/** Halide calls this to retrieve the file descriptor to write binary
 * trace events to. The default implementation returns the value set
 * by halide_set_trace_file. Implement it yourself if you wish to use
 * a custom file descriptor per user_context. Return zero from your
 * implementation to tell Halide to print human-readable trace
 * information to stdout. */
extern int halide_get_trace_file(void *user_context);

/** If tracing is writing to a file. This call closes that file
 * (flushing the trace). Returns zero on success. */
extern int halide_shutdown_trace();

/** All Halide GPU or device backend implementations much provide an interface
 * to be used with halide_device_malloc, etc.
 */
struct halide_device_interface_t;

/** Release all data associated with the current GPU backend, in particular
 * all resources (memory, texture, context handles) allocated by Halide. Must
 * be called explicitly when using AOT compilation. */
extern void halide_device_release(void *user_context, const struct halide_device_interface_t *device_interface);

/** Copy image data from device memory to host memory. This must be called
 * explicitly to copy back the results of a GPU-based filter. */
extern int halide_copy_to_host(void *user_context, struct halide_buffer_t *buf);

/** Copy image data from host memory to device memory. This should not
 * be called directly; Halide handles copying to the device
 * automatically.  If interface is NULL and the bug has a non-zero dev
 * field, the device associated with the dev handle will be
 * used. Otherwise if the dev field is 0 and interface is NULL, an
 * error is returned. */
<<<<<<< HEAD
extern int halide_copy_to_device(void *user_context, struct halide_buffer_t *buf,
=======
extern int halide_copy_to_device(void *user_context, struct buffer_t *buf,
>>>>>>> d4da7915
                                 const struct halide_device_interface_t *device_interface);

/** Wait for current GPU operations to complete. Calling this explicitly
 * should rarely be necessary, except maybe for profiling. */
extern int halide_device_sync(void *user_context, struct halide_buffer_t *buf);

<<<<<<< HEAD
/** Allocate device memory to back a halide_buffer_t. */
extern int halide_device_malloc(void *user_context, struct halide_buffer_t *buf,
                                const struct halide_device_interface_t *device_interface);
=======
/** Allocate device memory to back a buffer_t. */
extern int halide_device_malloc(void *user_context, struct buffer_t *buf, const struct halide_device_interface_t *device_interface);
>>>>>>> d4da7915

/** Free device memory. */
extern int halide_device_free(void *user_context, struct halide_buffer_t *buf);

/** Get a pointer to halide_device_free if a Halide runtime has been
 * linked in. Returns null if it has not. This requires a different
 * mechanism on different platforms. */
typedef int (*halide_device_free_t)(void *, struct halide_buffer_t *);
#ifdef _MSC_VER
extern const __declspec(selectany) void *halide_dummy_device_free = NULL;
extern int halide_weak_device_free(void *user_context, struct halide_buffer_t *buf);
// The following pragma tells the windows linker to make
// halide_device_free_weak the same symbol as halide_dummy_device_free
// if it can't resolve halide_weak_device_free normally
#ifdef _WIN64
#pragma comment(linker, "/alternatename:halide_weak_device_free=halide_dummy_device_free")
#else
#pragma comment(linker, "/alternatename:_halide_weak_device_free=_halide_dummy_device_free")
#endif
inline halide_device_free_t halide_get_device_free_fn() {
    if ((const void **)(&halide_weak_device_free) == &halide_dummy_device_free) {
        return NULL;
    } else {
        return &halide_weak_device_free;
    }
};
#elif __MINGW32__
inline halide_device_free_t halide_get_device_free_fn() {
    // There is no workable mechanism for doing this that we know of on mingw.
    return &halide_device_free;
}
#else
extern __attribute__((weak)) int halide_weak_device_free(void *user_context, struct halide_buffer_t *buf);
inline halide_device_free_t halide_get_device_free_fn() {
    return &halide_weak_device_free;
}
#endif

/** Selects which gpu device to use. 0 is usually the display
 * device. If never called, Halide uses the environment variable
 * HL_GPU_DEVICE. If that variable is unset, Halide uses the last
 * device. Set this to -1 to use the last device. */
extern void halide_set_gpu_device(int n);

/** Halide calls this to get the desired halide gpu device
 * setting. Implement this yourself to use a different gpu device per
 * user_context. The default implementation returns the value set by
 * halide_set_gpu_device, or the environment variable
 * HL_GPU_DEVICE. */
extern int halide_get_gpu_device(void *user_context);

/** Set the soft maximum amount of memory, in bytes, that the LRU
 *  cache will use to memoize Func results.  This is not a strict
 *  maximum in that concurrency and simultaneous use of memoized
 *  reults larger than the cache size can both cause it to
 *  temporariliy be larger than the size specified here.
 */
extern void halide_memoization_cache_set_size(int64_t size);

/** Given a cache key for a memoized result, currently constructed
 *  from the Func name and top-level Func name plus the arguments of
 *  the computation, determine if the result is in the cache and
 *  return it if so. (The internals of the cache key should be
 *  considered opaque by this function.) If this routine returns true,
 *  it is a cache miss. Otherwise, it will return false and the
 *  buffers passed in will be filled, via copying, with memoized
 *  data. The last argument is a list if halide_buffer_t pointers which
 *  represents the outputs of the memoized Func. If the Func does not
 *  return a Tuple, there will only be one halide_buffer_t in the list. The
 *  tuple_count parameters determines the length of the list.
 *
 * The return values are:
 * -1: Signals an error.
 *  0: Success and cache hit.
 *  1: Success and cache miss.
 */
extern int halide_memoization_cache_lookup(void *user_context, const uint8_t *cache_key, int32_t size,
                                           struct halide_buffer_t *realized_bounds,
                                           int32_t tuple_count, struct halide_buffer_t **tuple_buffers);

/** Given a cache key for a memoized result, currently constructed
 *  from the Func name and top-level Func name plus the arguments of
 *  the computation, store the result in the cache for futre access by
 *  halide_memoization_cache_lookup. (The internals of the cache key
 *  should be considered opaque by this function.) Data is copied out
 *  from the inputs and inputs are unmodified. The last argument is a
 *  list if halide_buffer_t pointers which represents the outputs of the
 *  memoized Func. If the Func does not return a Tuple, there will
 *  only be one halide_buffer_t in the list. The tuple_count parameters
 *  determines the length of the list.
 *
 * If there is a memory allocation failure, the store does not store
 * the data into the cache.
 */
extern int halide_memoization_cache_store(void *user_context, const uint8_t *cache_key, int32_t size,
                                          struct halide_buffer_t *realized_bounds,
                                          int32_t tuple_count,
                                          struct halide_buffer_t **tuple_buffers);

/** If halide_memoization_cache_lookup succeeds,
 * halide_memoization_cache_release must be called to signal the
 * storage is no longer being used by the caller. It will be passed
 * the host pointer of one the buffers returned by
 * halide_memoization_cache_lookup. That is
 * halide_memoization_cache_release will be called multiple times for
 * the case where halide_memoization_cache_lookup is handling multiple
 * buffers.  (This corresponds to memoizing a Tuple in Halide.) Note
 * that the host pointer must be sufficient to get to all information
 * the relase operation needs. The default Halide cache impleemntation
 * accomplishes this by storing extra data before the start of the user
 * modifiable host storage.
 *
 * This call is like free and does not have a failure return.
  */
extern void halide_memoization_cache_release(void *user_context, void *host);

/** Free all memory and resources associated with the memoization cache.
 * Must be called at a time when no other threads are accessing the cache.
 */
extern void halide_memoization_cache_cleanup();

/** Create a unique file with a name of the form prefixXXXXXsuffix in an arbitrary
 * (but writable) directory; this is typically $TMP or /tmp, but the specific
 * location is not guaranteed. (Note that the exact form of the file name
 * may vary; in particular, the suffix may be ignored on non-Posix systems.)
 * The file is created (but not opened), thus this can be called from
 * different threads (or processes, e.g. when building with parallel make)
 * without risking collision. Note that the caller is always responsible
 * for deleting this file. Returns nonzero value if an error occurs.
 */
extern int halide_create_temp_file(void *user_context,
  const char *prefix, const char *suffix,
  char *path_buf, size_t path_buf_size);

/** Annotate that a given range of memory has been initialized;
 * only used when Target::MSAN is enabled.
 *
 * The default implementation uses the LLVM-provided AnnotateMemoryIsInitialized() function.
 */
extern void halide_msan_annotate_memory_is_initialized(void *user_context, const void *ptr, uint64_t len);

/** Mark the data pointed to by the buffer_t as initialized (but *not* the buffer_t itself),
 * using halide_msan_annotate_memory_is_initialized() for marking.
 *
 * The default implementation takes pains to only mark the active memory ranges
 * (skipping padding), and sorting into ranges to always mark the smallest number of
 * ranges, in monotonically increasing memory order.
 *
 * Most client code should never need to replace the default implementation.
 */
extern void halide_msan_annotate_buffer_is_initialized(void *user_context, struct halide_buffer_t *buffer);
extern void halide_msan_annotate_buffer_is_initialized_as_destructor(void *user_context, void *buffer);

/** The error codes that may be returned by a Halide pipeline. */
enum halide_error_code_t {
    /** There was no error. This is the value returned by Halide on success. */
    halide_error_code_success = 0,

    /** An uncategorized error occurred. Refer to the string passed to halide_error. */
    halide_error_code_generic_error = -1,

    /** A Func was given an explicit bound via Func::bound, but this
     * was not large enough to encompass the region that is used of
     * the Func by the rest of the pipeline. */
    halide_error_code_explicit_bounds_too_small = -2,

    /** The elem_size field of a halide_buffer_t does not match the size in
     * bytes of the type of that ImageParam. Probable type mismatch. */
    halide_error_code_bad_type = -3,

    /** A pipeline would access memory outside of the halide_buffer_t passed
     * in. */
    halide_error_code_access_out_of_bounds = -4,

    /** A halide_buffer_t was given that spans more than 2GB of memory. */
    halide_error_code_buffer_allocation_too_large = -5,

    /** A halide_buffer_t was given with extents that multiply to a number
     * greater than 2^31-1 */
    halide_error_code_buffer_extents_too_large = -6,

    /** Applying explicit constraints on the size of an input or
     * output buffer shrank the size of that buffer below what will be
     * accessed by the pipeline. */
    halide_error_code_constraints_make_required_region_smaller = -7,

    /** A constraint on a size or stride of an input or output buffer
     * was not met by the halide_buffer_t passed in. */
    halide_error_code_constraint_violated = -8,

    /** A scalar parameter passed in was smaller than its minimum
     * declared value. */
    halide_error_code_param_too_small = -9,

    /** A scalar parameter passed in was greater than its minimum
     * declared value. */
    halide_error_code_param_too_large = -10,

    /** A call to halide_malloc returned NULL. */
    halide_error_code_out_of_memory = -11,

    /** A halide_buffer_t pointer passed in was NULL. */
    halide_error_code_buffer_argument_is_null = -12,

    /** debug_to_file failed to open or write to the specified
     * file. */
    halide_error_code_debug_to_file_failed = -13,

    /** The Halide runtime encountered an error while trying to copy
     * from device to host. Turn on -debug in your target string to
     * see more details. */
    halide_error_code_copy_to_host_failed = -14,

    /** The Halide runtime encountered an error while trying to copy
     * from host to device. Turn on -debug in your target string to
     * see more details. */
    halide_error_code_copy_to_device_failed = -15,

    /** The Halide runtime encountered an error while trying to
     * allocate memory on device. Turn on -debug in your target string
     * to see more details. */
    halide_error_code_device_malloc_failed = -16,

    /** The Halide runtime encountered an error while trying to
     * synchronize with a device. Turn on -debug in your target string
     * to see more details. */
    halide_error_code_device_sync_failed = -17,

    /** The Halide runtime encountered an error while trying to free a
     * device allocation. Turn on -debug in your target string to see
     * more details. */
    halide_error_code_device_free_failed = -18,

    /** A device operation was attempted on a buffer with no device
     * interface. */
    halide_error_code_no_device_interface = -19,

    /** An error occurred when attempting to initialize the Matlab
     * runtime. */
    halide_error_code_matlab_init_failed = -20,

    /** The type of an mxArray did not match the expected type. */
    halide_error_code_matlab_bad_param_type = -21,

    /** There is a bug in the Halide compiler. */
    halide_error_code_internal_error = -22,

    /** The Halide runtime encountered an error while trying to launch
     * a GPU kernel. Turn on -debug in your target string to see more
     * details. */
    halide_error_code_device_run_failed = -23,

    /** A compiled pipeline was passed the old deprecated buffer_t
     * struct, and it could not be upgraded to a halide_buffer_t. */
    halide_error_code_failed_to_upgrade_buffer_t = -24,

    /** A compiled pipeline was passed the old deprecated buffer_t
     * struct in bounds inference mode, but the returned information
     * can't be expressed in the old buffer_t. */
    halide_error_code_failed_to_downgrade_buffer_t = -25,

    /** The Halide runtime encountered a host pointer that violated
     * the alignment set for it by way of a call to
     * set_host_alignment */
    halide_error_code_unaligned_host_ptr = -26,

    /** A fold_storage directive was used on a dimension that is not
     * accessed in a monotonically increasing or decreasing fashion. */
    halide_error_code_bad_fold = -27,

    /** A fold_storage directive was used with a fold factor that was
     * too small to store all the values of a producer needed by the
     * consumer. */
<<<<<<< HEAD
    halide_error_code_fold_factor_too_small = -28,
=======
    halide_error_code_fold_factor_too_small = -26,

    /** User-specified require() expression was not satisfied. */
    halide_error_code_requirement_failed = -27,
>>>>>>> d4da7915
};

/** Halide calls the functions below on various error conditions. The
 * default implementations construct an error message, call
 * halide_error, then return the matching error code above. On
 * platforms that support weak linking, you can override these to
 * catch the errors individually. */

/** A call into an extern stage for the purposes of bounds inference
 * failed. Returns the error code given by the extern stage. */
extern int halide_error_bounds_inference_call_failed(void *user_context, const char *extern_stage_name, int result);

/** A call to an extern stage failed. Returned the error code given by
 * the extern stage. */
extern int halide_error_extern_stage_failed(void *user_context, const char *extern_stage_name, int result);

/** Various other error conditions. See the enum above for a
 * description of each. */
// @{
extern int halide_error_explicit_bounds_too_small(void *user_context, const char *func_name, const char *var_name,
                                                      int min_bound, int max_bound, int min_required, int max_required);
extern int halide_error_bad_type(void *user_context, const char *func_name,
                                 uint8_t code_given, uint8_t correct_code,
                                 uint8_t bits_given, uint8_t correct_bits,
                                 uint16_t lanes_given, uint16_t correct_lanes);
extern int halide_error_access_out_of_bounds(void *user_context, const char *func_name,
                                             int dimension, int min_touched, int max_touched,
                                             int min_valid, int max_valid);
extern int halide_error_buffer_allocation_too_large(void *user_context, const char *buffer_name,
                                                    uint64_t allocation_size, uint64_t max_size);
extern int halide_error_buffer_extents_too_large(void *user_context, const char *buffer_name,
                                                 int64_t actual_size, int64_t max_size);
extern int halide_error_constraints_make_required_region_smaller(void *user_context, const char *buffer_name,
                                                                 int dimension,
                                                                 int constrained_min, int constrained_extent,
                                                                 int required_min, int required_extent);
extern int halide_error_constraint_violated(void *user_context, const char *var, int val,
                                            const char *constrained_var, int constrained_val);
extern int halide_error_param_too_small_i64(void *user_context, const char *param_name,
                                            int64_t val, int64_t min_val);
extern int halide_error_param_too_small_u64(void *user_context, const char *param_name,
                                            uint64_t val, uint64_t min_val);
extern int halide_error_param_too_small_f64(void *user_context, const char *param_name,
                                            double val, double min_val);
extern int halide_error_param_too_large_i64(void *user_context, const char *param_name,
                                            int64_t val, int64_t max_val);
extern int halide_error_param_too_large_u64(void *user_context, const char *param_name,
                                            uint64_t val, uint64_t max_val);
extern int halide_error_param_too_large_f64(void *user_context, const char *param_name,
                                            double val, double max_val);
extern int halide_error_out_of_memory(void *user_context);
extern int halide_error_buffer_argument_is_null(void *user_context, const char *buffer_name);
extern int halide_error_debug_to_file_failed(void *user_context, const char *func,
                                             const char *filename, int error_code);
extern int halide_error_unaligned_host_ptr(void *user_context, const char *func_name, int alignment);
extern int halide_error_failed_to_upgrade_buffer_t(void *user_context,
                                                   const char *input_name,
                                                   const char *reason);
extern int halide_error_failed_to_downgrade_buffer_t(void *user_context,
                                                     const char *input_name,
                                                     const char *reason);
extern int halide_error_bad_fold(void *user_context, const char *func_name, const char *var_name,
                                 const char *loop_name);

extern int halide_error_fold_factor_too_small(void *user_context, const char *func_name, const char *var_name,
                                              int fold_factor, const char *loop_name, int required_extent);
extern int halide_error_requirement_failed(void *user_context, const char *condition, const char *message);

// @}

/** Optional features a compilation Target can have.
 */
typedef enum halide_target_feature_t {
    halide_target_feature_jit = 0,  ///< Generate code that will run immediately inside the calling process.
    halide_target_feature_debug = 1,  ///< Turn on debug info and output for runtime code.
    halide_target_feature_no_asserts = 2,  ///< Disable all runtime checks, for slightly tighter code.
    halide_target_feature_no_bounds_query = 3, ///< Disable the bounds querying functionality.

    halide_target_feature_sse41 = 4,  ///< Use SSE 4.1 and earlier instructions. Only relevant on x86.
    halide_target_feature_avx = 5,  ///< Use AVX 1 instructions. Only relevant on x86.
    halide_target_feature_avx2 = 6,  ///< Use AVX 2 instructions. Only relevant on x86.
    halide_target_feature_fma = 7,  ///< Enable x86 FMA instruction
    halide_target_feature_fma4 = 8,  ///< Enable x86 (AMD) FMA4 instruction set
    halide_target_feature_f16c = 9,  ///< Enable x86 16-bit float support

    halide_target_feature_armv7s = 10,  ///< Generate code for ARMv7s. Only relevant for 32-bit ARM.
    halide_target_feature_no_neon = 11,  ///< Avoid using NEON instructions. Only relevant for 32-bit ARM.

    halide_target_feature_vsx = 12,  ///< Use VSX instructions. Only relevant on POWERPC.
    halide_target_feature_power_arch_2_07 = 13,  ///< Use POWER ISA 2.07 new instructions. Only relevant on POWERPC.

    halide_target_feature_cuda = 14,  ///< Enable the CUDA runtime. Defaults to compute capability 2.0 (Fermi)
    halide_target_feature_cuda_capability30 = 15,  ///< Enable CUDA compute capability 3.0 (Kepler)
    halide_target_feature_cuda_capability32 = 16,  ///< Enable CUDA compute capability 3.2 (Tegra K1)
    halide_target_feature_cuda_capability35 = 17,  ///< Enable CUDA compute capability 3.5 (Kepler)
    halide_target_feature_cuda_capability50 = 18,  ///< Enable CUDA compute capability 5.0 (Maxwell)

    halide_target_feature_opencl = 19,  ///< Enable the OpenCL runtime.
    halide_target_feature_cl_doubles = 20,  ///< Enable double support on OpenCL targets

    halide_target_feature_opengl = 21,  ///< Enable the OpenGL runtime.
    halide_target_feature_openglcompute = 22, ///< Enable OpenGL Compute runtime.

    halide_target_feature_unused_23 = 23, ///< Unused. (Formerly: Enable the RenderScript runtime.)

    halide_target_feature_user_context = 24,  ///< Generated code takes a user_context pointer as first argument

    halide_target_feature_matlab = 25,  ///< Generate a mexFunction compatible with Matlab mex libraries. See tools/mex_halide.m.

    halide_target_feature_profile = 26, ///< Launch a sampling profiler alongside the Halide pipeline that monitors and reports the runtime used by each Func
    halide_target_feature_no_runtime = 27, ///< Do not include a copy of the Halide runtime in any generated object file or assembly

    halide_target_feature_metal = 28, ///< Enable the (Apple) Metal runtime.
    halide_target_feature_mingw = 29, ///< For Windows compile to MinGW toolset rather then Visual Studio

    halide_target_feature_c_plus_plus_mangling = 30, ///< Generate C++ mangled names for result function, et al

    halide_target_feature_large_buffers = 31, ///< Enable 64-bit buffer indexing to support buffers > 2GB.

    halide_target_feature_hvx_64 = 32, ///< Enable HVX 64 byte mode.
    halide_target_feature_hvx_128 = 33, ///< Enable HVX 128 byte mode.
    halide_target_feature_hvx_v62 = 34, ///< Enable Hexagon v62 architecture.
    halide_target_feature_fuzz_float_stores = 35, ///< On every floating point store, set the last bit of the mantissa to zero. Pipelines for which the output is very different with this feature enabled may also produce very different output on different processors.
    halide_target_feature_soft_float_abi = 36, ///< Enable soft float ABI. This only enables the soft float ABI calling convention, which does not necessarily use soft floats.
    halide_target_feature_msan = 37, ///< Enable hooks for MSAN support.
    halide_target_feature_avx512 = 38, ///< Enable the base AVX512 subset supported by all AVX512 architectures. The specific feature sets are AVX-512F and AVX512-CD. See https://en.wikipedia.org/wiki/AVX-512 for a description of each AVX subset.
    halide_target_feature_avx512_knl = 39, ///< Enable the AVX512 features supported by Knight's Landing chips, such as the Xeon Phi x200. This includes the base AVX512 set, and also AVX512-CD and AVX512-ER.
    halide_target_feature_avx512_skylake = 40, ///< Enable the AVX512 features supported by Skylake Xeon server processors. This adds AVX512-VL, AVX512-BW, and AVX512-DQ to the base set. The main difference from the base AVX512 set is better support for small integer ops. Note that this does not include the Knight's Landing features. Note also that these features are not available on Skylake desktop and mobile processors.
    halide_target_feature_avx512_cannonlake = 41, ///< Enable the AVX512 features expected to be supported by future Cannonlake processors. This includes all of the Skylake features, plus AVX512-IFMA and AVX512-VBMI.
    halide_target_feature_end = 42 ///< A sentinel. Every target is considered to have this feature, and setting this feature does nothing.
} halide_target_feature_t;

/** This function is called internally by Halide in some situations to determine
 * if the current execution environment can support the given set of
 * halide_target_feature_t flags. The implementation must do the following:
 *
 * -- If there are flags set in features that the function knows *cannot* be supported, return 0.
 * -- Otherwise, return 1.
 * -- Note that any flags set in features that the function doesn't know how to test should be ignored;
 * this implies that a return value of 1 means "not known to be bad" rather than "known to be good".
 *
 * In other words: a return value of 0 means "It is not safe to use code compiled with these features",
 * while a return value of 1 means "It is not obviously unsafe to use code compiled with these features".
 *
 * The default implementation simply calls halide_default_can_use_target_features.
 */
// @{
extern int halide_can_use_target_features(uint64_t features);
typedef int (*halide_can_use_target_features_t)(uint64_t);
extern halide_can_use_target_features_t halide_set_custom_can_use_target_features(halide_can_use_target_features_t);
// @}

/**
 * This is the default implementation of halide_can_use_target_features; it is provided
 * for convenience of user code that may wish to extend halide_can_use_target_features
 * but continue providing existing support, e.g.
 *
 *     int halide_can_use_target_features(uint64_t features) {
 *          if (features & halide_target_somefeature) {
 *              if (!can_use_somefeature()) {
 *                  return 0;
 *              }
 *          }
 *          return halide_default_can_use_target_features(features);
 *     }
 */
extern int halide_default_can_use_target_features(uint64_t features);


typedef struct halide_dimension_t {
    int32_t min, extent, stride;

    // Per-dimension flags. None are defined yet (This is reserved for future use).
    uint32_t flags;

#ifdef __cplusplus
    halide_dimension_t() : min(0), extent(0), stride(0), flags(0) {}
    halide_dimension_t(int32_t m, int32_t e, int32_t s, uint32_t f = 0) :
        min(m), extent(e), stride(s), flags(f) {}

    bool operator==(const halide_dimension_t &other) const {
        return (min == other.min) &&
            (extent == other.extent) &&
            (stride == other.stride) &&
            (flags == other.flags);
    }

    bool operator!=(const halide_dimension_t &other) const {
        return !(*this == other);
    }
#endif
} halide_dimension_t;

#ifdef __cplusplus
} // extern "C"
#endif

typedef enum {halide_buffer_flag_host_dirty = 1,
              halide_buffer_flag_device_dirty = 2} halide_buffer_flags;

/**
 * The raw representation of an image passed around by generated
 * Halide code. It includes some stuff to track whether the image is
 * not actually in main memory, but instead on a device (like a
 * GPU). For a more convenient C++ wrapper, use Halide::Buffer<T>. */
typedef struct halide_buffer_t {
    /** A device-handle for e.g. GPU memory used to back this buffer. */
    uint64_t device;

    /** The interface used to interpret the above handle. */
    const struct halide_device_interface_t *device_interface;

    /** A pointer to the start of the data in main memory. In terms of
     * the Halide coordinate system, this is the address of the min
     * coordinates (defined below). */
    uint8_t* host;

    /** flags with various meanings. */
    uint64_t flags;

    /** The type of each buffer element. */
    struct halide_type_t type;

    /** The dimensionality of the buffer. */
    int32_t dimensions;

    /** The shape of the buffer. Halide does not own this array - you
     * must manage the memory for it yourself. */
    halide_dimension_t *dim;

    /** Pads the buffer up to a multiple of 8 bytes */
    void *padding;

#ifdef __cplusplus
    /** Convenience methods for accessing the flags */
    // @{
    bool get_flag(halide_buffer_flags flag) const {
        return flags & flag;
    }

    void set_flag(halide_buffer_flags flag, bool value) {
        if (value) {
            flags |= flag;
        } else {
            flags &= ~flag;
        }
    }

    bool host_dirty() const {
        return get_flag(halide_buffer_flag_host_dirty);
    }

    bool device_dirty() const {
        return get_flag(halide_buffer_flag_device_dirty);
    }

    void set_host_dirty(bool v = true) {
        set_flag(halide_buffer_flag_host_dirty, v);
    }

    void set_device_dirty(bool v = true) {
        set_flag(halide_buffer_flag_device_dirty, v);
    }
    // @}

    /** The total number of elements this buffer represents. Equal to
     * the product of the extents */
    size_t number_of_elements() const {
        size_t s = 1;
        for (int i = 0; i < dimensions; i++) {
            s *= dim[i].extent;
        }
        return s;
    }

    /** A pointer to the element with the lowest address. If all
     * strides are positive, equal to the host pointer. */
    uint8_t *begin() const {
        ptrdiff_t index = 0;
        for (int i = 0; i < dimensions; i++) {
            if (dim[i].stride < 0) {
                index += dim[i].stride * (dim[i].extent - 1);
            }
        }
        return host + index * type.bytes();
    }

    /** A pointer to one beyond the element with the highest address. */
    uint8_t *end() const {
        ptrdiff_t index = 0;
        for (int i = 0; i < dimensions; i++) {
            if (dim[i].stride > 0) {
                index += dim[i].stride * (dim[i].extent - 1);
            }
        }
        index += 1;
        return host + index * type.bytes();
    }

    /** The total number of bytes spanned by the data in memory. */
    size_t size_in_bytes() const {
        return (size_t)(end() - begin());
    }

    /** A pointer to the element at the given location. */
    uint8_t *address_of(const int *pos) const {
        ptrdiff_t index = 0;
        for (int i = 0; i < dimensions; i++) {
            index += dim[i].stride * (pos[i] - dim[i].min);
        }
        return host + index * type.bytes();
    }

#endif
} halide_buffer_t;

#ifdef __cplusplus
extern "C" {
#endif

#ifndef HALIDE_ATTRIBUTE_DEPRECATED
#ifdef HALIDE_ALLOW_DEPRECATED
#define HALIDE_ATTRIBUTE_DEPRECATED(x)
#else
#ifdef _MSC_VER
#define HALIDE_ATTRIBUTE_DEPRECATED(x) __declspec(deprecated(x))
#else
#define HALIDE_ATTRIBUTE_DEPRECATED(x) __attribute__((deprecated(x)))
#endif
#endif
#endif

/** The old buffer_t, included for compatibility with old code. Don't
 * use it. */
typedef struct buffer_t {
    uint64_t dev;
    uint8_t* host;
    int32_t extent[4];
    int32_t stride[4];
    int32_t min[4];
    int32_t elem_size;
    HALIDE_ATTRIBUTE_ALIGN(1) bool host_dirty;
    HALIDE_ATTRIBUTE_ALIGN(1) bool dev_dirty;
    HALIDE_ATTRIBUTE_ALIGN(1) uint8_t _padding[10 - sizeof(void *)];
} buffer_t;

/** Copies host pointer, mins, extents, and strides from an old-style
 * buffer_t into a new-style halide_buffer_t. The dimensions and type
 * fields of the new buffer_t should already be set. Returns an error
 * code if the upgrade could not be performed. */
extern int halide_upgrade_buffer_t(void *user_context, const char *name,
                                   const buffer_t *old_buf, halide_buffer_t *new_buf);

/** Copies the host pointer, mins, extents, and strides from a
 * halide_buffer_t to a buffer_t. Also sets elem_size. Useful for
 * backporting the results of bounds inference. */
extern int halide_downgrade_buffer_t(void *user_context, const char *name,
                                     const halide_buffer_t *new_buf, buffer_t *old_buf);

/** halide_scalar_value_t is a simple union able to represent all the well-known
 * scalar values in a filter argument. Note that it isn't tagged with a type;
 * you must ensure you know the proper type before accessing. Most user
 * code will never need to create instances of this struct; its primary use
 * is to hold def/min/max values in a halide_filter_argument_t. (Note that
 * this is conceptually just a union; it's wrapped in a struct to ensure
 * that it doesn't get anonymized by LLVM.)
 */
struct halide_scalar_value_t {
    union {
        bool b;
        int8_t i8;
        int16_t i16;
        int32_t i32;
        int64_t i64;
        uint8_t u8;
        uint16_t u16;
        uint32_t u32;
        uint64_t u64;
        float f32;
        double f64;
        void *handle;
    } u;
};

enum halide_argument_kind_t {
    halide_argument_kind_input_scalar = 0,
    halide_argument_kind_input_buffer = 1,
    halide_argument_kind_output_buffer = 2
};

/*
    These structs must be robust across different compilers and settings; when
    modifying them, strive for the following rules:

    1) All fields are explicitly sized. I.e. must use int32_t and not "int"
    2) All fields must land on an alignment boundary that is the same as their size
    3) Explicit padding is added to make that so
    4) The sizeof the struct is padded out to a multiple of the largest natural size thing in the struct
    5) don't forget that 32 and 64 bit pointers are different sizes
*/

/**
 * halide_filter_argument_t is essentially a plain-C-struct equivalent to
 * Halide::Argument; most user code will never need to create one.
 */
struct halide_filter_argument_t {
    const char *name;       // name of the argument; will never be null or empty.
    int32_t kind;           // actually halide_argument_kind_t
    int32_t dimensions;     // always zero for scalar arguments
    struct halide_type_t type;
    // These pointers should always be null for buffer arguments,
    // and *may* be null for scalar arguments. (A null value means
    // there is no def/min/max specified for this argument.)
    const struct halide_scalar_value_t *def;
    const struct halide_scalar_value_t *min;
    const struct halide_scalar_value_t *max;
};

struct halide_filter_metadata_t {
    /** version of this metadata; currently always 0. */
    int32_t version;

    /** The number of entries in the arguments field. This is always >= 1. */
    int32_t num_arguments;

    /** An array of the filters input and output arguments; this will never be
     * null. The order of arguments is not guaranteed (input and output arguments
     * may come in any order); however, it is guaranteed that all arguments
     * will have a unique name within a given filter. */
    const struct halide_filter_argument_t* arguments;

    /** The Target for which the filter was compiled. This is always
     * a canonical Target string (ie a product of Target::to_string). */
    const char* target;

    /** The function name of the filter. */
    const char* name;
};

/** The functions below here are relevant for pipelines compiled with
 * the -profile target flag, which runs a sampling profiler thread
 * alongside the pipeline. */

/** Per-Func state tracked by the sampling profiler. */
struct halide_profiler_func_stats {
    /** Total time taken evaluating this Func (in nanoseconds). */
    uint64_t time;

    /** The current memory allocation of this Func. */
    uint64_t memory_current;

    /** The peak memory allocation of this Func. */
    uint64_t memory_peak;

    /** The total memory allocation of this Func. */
    uint64_t memory_total;

    /** The peak stack allocation of this Func's threads. */
    uint64_t stack_peak;

    /** The average number of thread pool worker threads active while computing this Func. */
    uint64_t active_threads_numerator, active_threads_denominator;

    /** The name of this Func. A global constant string. */
    const char *name;

    /** The total number of memory allocation of this Func. */
    int num_allocs;
};

/** Per-pipeline state tracked by the sampling profiler. These exist
 * in a linked list. */
struct halide_profiler_pipeline_stats {
    /** Total time spent inside this pipeline (in nanoseconds) */
    uint64_t time;

    /** The current memory allocation of funcs in this pipeline. */
    uint64_t memory_current;

    /** The peak memory allocation of funcs in this pipeline. */
    uint64_t memory_peak;

    /** The total memory allocation of funcs in this pipeline. */
    uint64_t memory_total;

    /** The average number of thread pool worker threads doing useful
     * work while computing this pipeline. */
    uint64_t active_threads_numerator, active_threads_denominator;

    /** The name of this pipeline. A global constant string. */
    const char *name;

    /** An array containing states for each Func in this pipeline. */
    struct halide_profiler_func_stats *funcs;

    /** The next pipeline_stats pointer. It's a void * because types
     * in the Halide runtime may not currently be recursive. */
    void *next;

    /** The number of funcs in this pipeline. */
    int num_funcs;

    /** An internal base id used to identify the funcs in this pipeline. */
    int first_func_id;

    /** The number of times this pipeline has been run. */
    int runs;

    /** The total number of samples taken inside of this pipeline. */
    int samples;

    /** The total number of memory allocation of funcs in this pipeline. */
    int num_allocs;
};

/** The global state of the profiler. */
struct halide_profiler_state {
    /** Guards access to the fields below. If not locked, the sampling
     * profiler thread is free to modify things below (including
     * reordering the linked list of pipeline stats). */
    struct halide_mutex lock;

    /** The amount of time the profiler thread sleeps between samples
     * in milliseconds. Defaults to 1 */
    int sleep_time;

    /** An internal id used for bookkeeping. */
    int first_free_id;

    /** The id of the current running Func. Set by the pipeline, read
     * periodically by the profiler thread. */
    int current_func;

    /** The number of threads currently doing work. */
    int active_threads;

    /** A linked list of stats gathered for each pipeline. */
    struct halide_profiler_pipeline_stats *pipelines;

    /** Retrieve remote profiler state. Used so that the sampling
     * profiler can follow along with execution that occurs elsewhere,
     * e.g. on a DSP. If null, it reads from the int above instead. */
    void (*get_remote_profiler_state)(int *func, int *active_workers);

    /** Is the profiler thread running. */
    bool started;
};

/** Profiler func ids with special meanings. */
enum {
    /// current_func takes on this value when not inside Halide code
    halide_profiler_outside_of_halide = -1,
    /// Set current_func to this value to tell the profiling thread to
    /// halt. It will start up again next time you run a pipeline with
    /// profiling enabled.
    halide_profiler_please_stop = -2
};

/** Get a pointer to the global profiler state for programmatic
 * inspection. Lock it before using to pause the profiler. */
extern struct halide_profiler_state *halide_profiler_get_state();

/** Get a pointer to the pipeline state associated with pipeline_name.
 * This function grabs the global profiler state's lock on entry. */
extern struct halide_profiler_pipeline_stats *halide_profiler_get_pipeline_state(const char *pipeline_name);

/** Reset all profiler state.
 * WARNING: Do NOT call this method while any halide pipeline is
 * running; halide_profiler_memory_allocate/free and
 * halide_profiler_stack_peak_update update the profiler pipeline's
 * state without grabbing the global profiler state's lock. */
extern void halide_profiler_reset();

/** Print out timing statistics for everything run since the last
 * reset. Also happens at process exit. */
extern void halide_profiler_report(void *user_context);

/// \name "Float16" functions
/// These functions operate of bits (``uint16_t``) representing a half
/// precision floating point number (IEEE-754 2008 binary16).
//{@

/** Read bits representing a half precision floating point number and return
 *  the float that represents the same value */
extern float halide_float16_bits_to_float(uint16_t);

/** Read bits representing a half precision floating point number and return
 *  the double that represents the same value */
extern double halide_float16_bits_to_double(uint16_t);

// TODO: Conversion functions to half

//@}

#ifdef __cplusplus
} // End extern "C"
#endif

#ifdef __cplusplus

namespace {

template<typename T>
struct halide_type_of_helper;

template<typename T>
struct halide_type_of_helper<T *> {
    operator halide_type_t() {
        return halide_type_t(halide_type_handle, 64);
    }
};

template<typename T>
struct halide_type_of_helper<T &> {
    operator halide_type_t() {
        return halide_type_t(halide_type_handle, 64);
    }
};

// Halide runtime does not require C++11
#if __cplusplus > 199711L
template<typename T>
struct halide_type_of_helper<T &&> {
    operator halide_type_t() {
        return halide_type_t(halide_type_handle, 64);
    }
};
#endif

template<>
struct halide_type_of_helper<float> {
    operator halide_type_t() { return halide_type_t(halide_type_float, 32); }
};

template<>
struct halide_type_of_helper<double> {
    operator halide_type_t() { return halide_type_t(halide_type_float, 64); }
};

template<>
struct halide_type_of_helper<uint8_t> {
    operator halide_type_t() { return halide_type_t(halide_type_uint, 8); }
};

template<>
struct halide_type_of_helper<uint16_t> {
    operator halide_type_t() { return halide_type_t(halide_type_uint, 16); }
};

template<>
struct halide_type_of_helper<uint32_t> {
    operator halide_type_t() { return halide_type_t(halide_type_uint, 32); }
};

template<>
struct halide_type_of_helper<uint64_t> {
    operator halide_type_t() { return halide_type_t(halide_type_uint, 64); }
};

template<>
struct halide_type_of_helper<int8_t> {
    operator halide_type_t() { return halide_type_t(halide_type_int, 8); }
};

template<>
struct halide_type_of_helper<int16_t> {
    operator halide_type_t() { return halide_type_t(halide_type_int, 16); }
};

template<>
struct halide_type_of_helper<int32_t> {
    operator halide_type_t() { return halide_type_t(halide_type_int, 32); }
};

template<>
struct halide_type_of_helper<int64_t> {
    operator halide_type_t() { return halide_type_t(halide_type_int, 64); }
};

template<>
struct halide_type_of_helper<bool> {
    operator halide_type_t() { return halide_type_t(halide_type_uint, 1); }
};

}

/** Construct the halide equivalent of a C type */
template<typename T> halide_type_t halide_type_of() {
    return halide_type_of_helper<T>();
}


#endif

#endif // HALIDE_HALIDERUNTIME_H<|MERGE_RESOLUTION|>--- conflicted
+++ resolved
@@ -379,25 +379,16 @@
  * field, the device associated with the dev handle will be
  * used. Otherwise if the dev field is 0 and interface is NULL, an
  * error is returned. */
-<<<<<<< HEAD
 extern int halide_copy_to_device(void *user_context, struct halide_buffer_t *buf,
-=======
-extern int halide_copy_to_device(void *user_context, struct buffer_t *buf,
->>>>>>> d4da7915
                                  const struct halide_device_interface_t *device_interface);
 
 /** Wait for current GPU operations to complete. Calling this explicitly
  * should rarely be necessary, except maybe for profiling. */
 extern int halide_device_sync(void *user_context, struct halide_buffer_t *buf);
 
-<<<<<<< HEAD
 /** Allocate device memory to back a halide_buffer_t. */
 extern int halide_device_malloc(void *user_context, struct halide_buffer_t *buf,
                                 const struct halide_device_interface_t *device_interface);
-=======
-/** Allocate device memory to back a buffer_t. */
-extern int halide_device_malloc(void *user_context, struct buffer_t *buf, const struct halide_device_interface_t *device_interface);
->>>>>>> d4da7915
 
 /** Free device memory. */
 extern int halide_device_free(void *user_context, struct halide_buffer_t *buf);
@@ -671,14 +662,10 @@
     /** A fold_storage directive was used with a fold factor that was
      * too small to store all the values of a producer needed by the
      * consumer. */
-<<<<<<< HEAD
     halide_error_code_fold_factor_too_small = -28,
-=======
-    halide_error_code_fold_factor_too_small = -26,
 
     /** User-specified require() expression was not satisfied. */
-    halide_error_code_requirement_failed = -27,
->>>>>>> d4da7915
+    halide_error_code_requirement_failed = -29,
 };
 
 /** Halide calls the functions below on various error conditions. The
