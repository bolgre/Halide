#include "JITModule.h"
#include "Target.h"
#include "buffer_t.h"

#include "runtime/HalideRuntime.h"
#include "runtime/HalideRuntimeCuda.h"
#include "runtime/HalideRuntimeOpenCL.h"
#include "runtime/HalideRuntimeOpenGL.h"

using namespace Halide;
using namespace Halide::Internal;

namespace {

template <typename fn_type>
<<<<<<< HEAD
bool lookup_runtime_routine(const char *name, const Target &target,
                            fn_type &result, bool create) {
    std::vector<JITModule> runtime(JITSharedRuntime::get(NULL, target, create));
=======
bool lookup_runtime_routine(const char *name, const Target &target, fn_type &result) {
    StmtCompiler stmt_compiler(target.with_feature(Target::JIT));
    std::vector<JITModule> runtime(JITSharedRuntime::get(stmt_compiler.get_codegen(), target));
>>>>>>> 546e235c

    for (size_t i = 0; i < runtime.size(); i++) {
        std::map<std::string, JITModule::Symbol>::const_iterator f =
          runtime[i].exports().find(name);
        if (f != runtime[i].exports().end()) {
            result = reinterpret_bits<fn_type>(f->second.address);
            return true;
        }
    }
    return false;
}

}

extern "C" {

/** Release all data associated with the current GPU backend, in particular
 * all resources (memory, texture, context handles) allocated by Halide. Must
 * be called explicitly when using AOT compilation. */
void halide_device_release(void *user_context, const halide_device_interface *interface) {
    user_assert(user_context == NULL) << "Cannot provide user_context to libHalide.a halide_device_release\n";
    Target target(get_host_target());
    void (*fn)(void *user_context, const halide_device_interface *interface);
    if (lookup_runtime_routine("halide_device_release", target, fn, false)) {
        (*fn)(user_context, interface);
    }
}

/** Copy image data from device memory to host memory. This must be called
 * explicitly to copy back the results of a GPU-based filter. */
int halide_copy_to_host(void *user_context, struct buffer_t *buf) {
    user_assert(user_context == NULL) << "Cannot provide user_context to libHalide.a halide_copy_to_host\n";
    // Skip if there is no device buffer.
    if (buf->dev == 0)
        return 0;
    Target target(get_host_target());
    int (*fn)(void *user_context, struct buffer_t *buf);
    if (lookup_runtime_routine("halide_copy_to_host", target, fn, false)) {
        return (*fn)(user_context, buf);
    }
    return -1;
}

/** Copy image data from host memory to device memory. This should not
 * be called directly; Halide handles copying to the device
 * automatically.  If interface is NULL and the bug has a non-zero dev
 * field, the device associated with the dev handle will be
 * used. Otherwise if the dev field is 0 and interface is NULL, an
 * error is returned. */
int halide_copy_to_device(void *user_context, struct buffer_t *buf,
                          const halide_device_interface *interface) {
    user_assert(user_context == NULL) << "Cannot provide user_context to libHalide.a halide_copy_to_device\n";
    Target target(get_host_target());
    int (*fn)(void *user_context, struct buffer_t *buf, const halide_device_interface *interface);
    if (lookup_runtime_routine("halide_copy_to_device", target, fn, true)) {
      return (*fn)(user_context, buf, interface);
    }
    return -1;
}

/** Wait for current GPU operations to complete. Calling this explicitly
 * should rarely be necessary, except maybe for profiling. */
int halide_device_sync(void *user_context, struct buffer_t *buf) {
    return false;
}

/** Allocate device memory to back a buffer_t. */
int halide_device_malloc(void *user_context, struct buffer_t *buf, const halide_device_interface *interface) {
    user_assert(user_context == NULL) << "Cannot provide user_context to libHalide.a halide_device_malloc\n";
    Target target(get_host_target());
    int (*fn)(void *user_context, struct buffer_t *buf, const halide_device_interface *interface);
    if (lookup_runtime_routine("halide_device_malloc", target, fn, true)) {
      return (*fn)(user_context, buf, interface);
    }
    return -1;
}

int halide_device_free(void *user_context, struct buffer_t *buf) {
    user_assert(user_context == NULL) << "Cannot provide user_context to libHalide.a halide_device_free\n";
    // Skip if there is no device buffer.
    if (buf->dev == 0)
        return 0;
    Target target(get_host_target());
    int (*fn)(void *user_context, struct buffer_t *buf);
    if (lookup_runtime_routine("halide_device_free", target, fn, false)) {
        return (*fn)(user_context, buf);
    }
    if (buf->dev != 0) {
        return -1;
    } else {
        return 0;
    }
}

const struct halide_device_interface *halide_cuda_device_interface() {
    Target target(get_host_target());
    target.set_feature(Target::CUDA);
    struct halide_device_interface *(*fn)();
    if (lookup_runtime_routine("halide_cuda_device_interface", target, fn, true)) {
        return (*fn)();
    }
    return NULL;
}

const struct halide_device_interface *halide_opencl_device_interface() {
    Target target(get_host_target());
    target.set_feature(Target::OpenCL);
    struct halide_device_interface *(*fn)();
    if (lookup_runtime_routine("halide_opencl_device_interface", target, fn, true)) {
        return (*fn)();
    }
    return NULL;
}

const struct halide_device_interface *halide_opengl_device_interface() {
    Target target(get_host_target());
    target.set_feature(Target::OpenGL);
    struct halide_device_interface *(*fn)();
    if (lookup_runtime_routine("halide_opengl_device_interface", target, fn, true)) {
        return (*fn)();
    }
    return NULL;
}

}<|MERGE_RESOLUTION|>--- conflicted
+++ resolved
@@ -1,6 +1,5 @@
 #include "JITModule.h"
 #include "Target.h"
-#include "buffer_t.h"
 
 #include "runtime/HalideRuntime.h"
 #include "runtime/HalideRuntimeCuda.h"
@@ -13,15 +12,10 @@
 namespace {
 
 template <typename fn_type>
-<<<<<<< HEAD
 bool lookup_runtime_routine(const char *name, const Target &target,
-                            fn_type &result, bool create) {
-    std::vector<JITModule> runtime(JITSharedRuntime::get(NULL, target, create));
-=======
-bool lookup_runtime_routine(const char *name, const Target &target, fn_type &result) {
-    StmtCompiler stmt_compiler(target.with_feature(Target::JIT));
-    std::vector<JITModule> runtime(JITSharedRuntime::get(stmt_compiler.get_codegen(), target));
->>>>>>> 546e235c
+                            fn_type &result) {
+    std::vector<JITModule> runtime(
+        JITSharedRuntime::get(NULL, target.with_feature(Target::JIT)));
 
     for (size_t i = 0; i < runtime.size(); i++) {
         std::map<std::string, JITModule::Symbol>::const_iterator f =
@@ -45,7 +39,7 @@
     user_assert(user_context == NULL) << "Cannot provide user_context to libHalide.a halide_device_release\n";
     Target target(get_host_target());
     void (*fn)(void *user_context, const halide_device_interface *interface);
-    if (lookup_runtime_routine("halide_device_release", target, fn, false)) {
+    if (lookup_runtime_routine("halide_device_release", target, fn)) {
         (*fn)(user_context, interface);
     }
 }
@@ -59,7 +53,7 @@
         return 0;
     Target target(get_host_target());
     int (*fn)(void *user_context, struct buffer_t *buf);
-    if (lookup_runtime_routine("halide_copy_to_host", target, fn, false)) {
+    if (lookup_runtime_routine("halide_copy_to_host", target, fn)) {
         return (*fn)(user_context, buf);
     }
     return -1;
@@ -76,7 +70,7 @@
     user_assert(user_context == NULL) << "Cannot provide user_context to libHalide.a halide_copy_to_device\n";
     Target target(get_host_target());
     int (*fn)(void *user_context, struct buffer_t *buf, const halide_device_interface *interface);
-    if (lookup_runtime_routine("halide_copy_to_device", target, fn, true)) {
+    if (lookup_runtime_routine("halide_copy_to_device", target, fn)) {
       return (*fn)(user_context, buf, interface);
     }
     return -1;
@@ -93,7 +87,7 @@
     user_assert(user_context == NULL) << "Cannot provide user_context to libHalide.a halide_device_malloc\n";
     Target target(get_host_target());
     int (*fn)(void *user_context, struct buffer_t *buf, const halide_device_interface *interface);
-    if (lookup_runtime_routine("halide_device_malloc", target, fn, true)) {
+    if (lookup_runtime_routine("halide_device_malloc", target, fn)) {
       return (*fn)(user_context, buf, interface);
     }
     return -1;
@@ -106,7 +100,7 @@
         return 0;
     Target target(get_host_target());
     int (*fn)(void *user_context, struct buffer_t *buf);
-    if (lookup_runtime_routine("halide_device_free", target, fn, false)) {
+    if (lookup_runtime_routine("halide_device_free", target, fn)) {
         return (*fn)(user_context, buf);
     }
     if (buf->dev != 0) {
@@ -120,7 +114,7 @@
     Target target(get_host_target());
     target.set_feature(Target::CUDA);
     struct halide_device_interface *(*fn)();
-    if (lookup_runtime_routine("halide_cuda_device_interface", target, fn, true)) {
+    if (lookup_runtime_routine("halide_cuda_device_interface", target, fn)) {
         return (*fn)();
     }
     return NULL;
@@ -130,7 +124,7 @@
     Target target(get_host_target());
     target.set_feature(Target::OpenCL);
     struct halide_device_interface *(*fn)();
-    if (lookup_runtime_routine("halide_opencl_device_interface", target, fn, true)) {
+    if (lookup_runtime_routine("halide_opencl_device_interface", target, fn)) {
         return (*fn)();
     }
     return NULL;
@@ -140,7 +134,7 @@
     Target target(get_host_target());
     target.set_feature(Target::OpenGL);
     struct halide_device_interface *(*fn)();
-    if (lookup_runtime_routine("halide_opengl_device_interface", target, fn, true)) {
+    if (lookup_runtime_routine("halide_opengl_device_interface", target, fn)) {
         return (*fn)();
     }
     return NULL;
