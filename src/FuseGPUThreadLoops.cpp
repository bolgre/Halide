#include <algorithm>
#include <cmath>
#include <utility>

#include "Bounds.h"
#include "CSE.h"
#include "CodeGen_GPU_Dev.h"
#include "ExprUsesVar.h"
#include "FuseGPUThreadLoops.h"
#include "IR.h"
#include "IREquality.h"
#include "IRMutator.h"
#include "IROperator.h"
#include "IRPrinter.h"
#include "Simplify.h"
#include "Substitute.h"

namespace Halide {
namespace Internal {

using std::map;
using std::pair;
using std::sort;
using std::string;
using std::vector;

namespace {
string thread_names[] = {"__thread_id_x", "__thread_id_y", "__thread_id_z", "__thread_id_w"};
string block_names[] = {"__block_id_x", "__block_id_y", "__block_id_z", "__block_id_w"};
}  // namespace

class InjectThreadBarriers : public IRMutator {
    bool in_threads;

    using IRMutator::visit;

    Stmt barrier;

    Stmt visit(const For *op) override {
        ScopedValue<bool> old_in_threads(in_threads,
                                         (in_threads ||
                                          op->for_type == ForType::GPUThread ||
                                          op->for_type == ForType::GPULane));

        if (op->for_type == ForType::Serial) {
            Stmt body = mutate(op->body);
            // Serial for loops at the block level with internal
            // synchronization also need synchronization after each
            // loop iteration.
            if (!in_threads && !body.same_as(op->body)) {
                body = Block::make(body, barrier);
            }
            return For::make(op->name, op->min, op->extent,
                             op->for_type, op->device_api, body);
        } else {
            return IRMutator::visit(op);
        }
    }

    Stmt visit(const Block *op) override {
        if (!in_threads && op->rest.defined()) {
            Stmt first = mutate(op->first);
            Stmt rest = mutate(op->rest);
            return Block::make(Block::make(first, barrier), rest);
        } else {
            return IRMutator::visit(op);
        }
    }

public:
    InjectThreadBarriers()
        : in_threads(false) {
        barrier =
            Evaluate::make(Call::make(Int(32), Call::gpu_thread_barrier,
                                      vector<Expr>(), Call::Intrinsic));
    }
};

class ExtractBlockSize : public IRVisitor {
    Expr block_extent[4], block_count[4];
    string block_var_name[4];

    using IRVisitor::visit;

    void found_thread_for(int dim, const string &name, const Expr &extent) {
        internal_assert(dim >= 0 && dim < 4);
        if (!block_extent[dim].defined()) {
            block_extent[dim] = extent;
        } else {
            block_extent[dim] = simplify(Max::make(extent, block_extent[dim]));
        }
    }

    void found_block_for(int dim, const string &name, Expr extent) {
        internal_assert(dim >= 0 && dim < 4);
        internal_assert(!block_count[dim].defined());
        block_count[dim] = std::move(extent);
        block_var_name[dim] = name;
    }

    void visit(const For *op) override {
        for (int i = 0; i < 4; i++) {
            if (ends_with(op->name, thread_names[i])) {
                found_thread_for(i, op->name, op->extent);
            } else if (ends_with(op->name, block_names[i])) {
                found_block_for(i, op->name, op->extent);
            }
        }

        IRVisitor::visit(op);

        Scope<Interval> scope;
        scope.push(op->name, Interval(op->min, simplify(op->min + op->extent - 1)));
        // For non-rectangular thread loops, use a bounding box. We'll inject if statements later.
        for (int i = 0; i < 4; i++) {
            if (block_extent[i].defined() &&
                expr_uses_var(block_extent[i], op->name)) {
                block_extent[i] = simplify(common_subexpression_elimination(block_extent[i]));
                block_extent[i] = simplify(bounds_of_expr_in_scope(block_extent[i], scope).max);
            }
        }
    }

    void visit(const LetStmt *op) override {
        IRVisitor::visit(op);
        for (int i = 0; i < 4; i++) {
            if (block_extent[i].defined() &&
                expr_uses_var(block_extent[i], op->name)) {
                block_extent[i] = simplify(Let::make(op->name, op->value, block_extent[i]));
            }
        }
    }

public:
    int blocks_dimensions() const {
        for (int i = 0; i < 4; i++) {
            if (!block_count[i].defined()) {
                return i;
            }
        }
        return 4;
    }

    int threads_dimensions() const {
        for (int i = 0; i < 4; i++) {
            if (!block_extent[i].defined()) {
                return i;
            }
        }
        return 4;
    }

    Expr num_threads(int d) const {
        return block_extent[d];
    }

    Expr num_blocks(int d) const {
        return block_count[d];
    }

    Expr block_var(int d) const {
        return Variable::make(Int(32), block_var_name[d]);
    }

    Expr thread_var(int d) const {
        // Thread variables get canonical names
        return Variable::make(Int(32), "." + thread_names[d]);
    }
};

class NormalizeDimensionality : public IRMutator {
    using IRMutator::visit;

    const ExtractBlockSize &block_size;
    const DeviceAPI device_api;

    int depth;
    int max_depth;

    Stmt wrap(Stmt s) {
        if (depth != 0) {
            return mutate(s);
        }
        max_depth = 0;
        s = mutate(s);
        if (is_no_op(s)) {
            return s;
        }
        while (max_depth < block_size.threads_dimensions()) {
            string name = thread_names[max_depth];
            s = For::make("." + name, 0, 1, ForType::GPUThread, device_api, s);
            max_depth++;
        }
        return s;
    }

    Stmt visit(const Block *op) override {
        Stmt first = wrap(op->first);

        Stmt rest;
        if (op->rest.defined()) {
            rest = wrap(op->rest);
        }

        if (first.same_as(op->first) &&
            rest.same_as(op->rest)) {
            return op;
        } else {
            return Block::make(first, rest);
        }
    }

    Stmt visit(const For *op) override {
        if (CodeGen_GPU_Dev::is_gpu_thread_var(op->name)) {
            depth++;
            if (depth > max_depth) {
                max_depth = depth;
            }
            Stmt stmt = IRMutator::visit(op);
            depth--;
            return stmt;
        } else {
            return IRMutator::visit(op);
        }
    }

public:
    NormalizeDimensionality(const ExtractBlockSize &e, DeviceAPI device_api)
        : block_size(e), device_api(device_api), depth(0), max_depth(0) {
    }
};

class ReplaceForWithIf : public IRMutator {
    using IRMutator::visit;

    const ExtractBlockSize &block_size;

    Stmt visit(const For *op) override {
        if (CodeGen_GPU_Dev::is_gpu_thread_var(op->name)) {
            int dim;
            for (dim = 0; dim < 4; dim++) {
                if (ends_with(op->name, thread_names[dim])) {
                    break;
                }
            }

            internal_assert(dim >= 0 && dim < block_size.threads_dimensions());

            Stmt body = mutate(op->body);

            Expr var = Variable::make(Int(32), "." + thread_names[dim]);
            body = substitute(op->name, var + op->min, body);

            if (equal(op->extent, block_size.num_threads(dim))) {
                return body;
            } else {
                Expr cond = var < op->extent;
                return IfThenElse::make(cond, body, Stmt());
            }
        } else {
            return IRMutator::visit(op);
        }
    }

public:
    ReplaceForWithIf(const ExtractBlockSize &e)
        : block_size(e) {
    }
};

class ExtractSharedAndHeapAllocations : public IRMutator {
    using IRMutator::visit;

    struct IntInterval {
        IntInterval()
            : IntInterval(0, 0) {
        }
        IntInterval(int min, int max)
            : min(min), max(max) {
        }
        int min;
        int max;
    };

    struct SharedAllocation {
        string name;
        Type type;
        Expr size;
        IntInterval liveness;    // Start and end of the barrier stage at which this allocation is used.
        MemoryType memory_type;  // Should be GPUShared or Heap
        bool striped_over_threads;
    };

    struct AllocGroup {
        AllocGroup() = default;
        AllocGroup(const SharedAllocation &alloc)
            : name(alloc.name),
              widest_type(alloc.type),
              max_size(alloc.size),
              memory_type(alloc.memory_type) {
            group.push_back(alloc);
        }

        void insert(const SharedAllocation &alloc) {
            internal_assert(alloc.memory_type == memory_type);
            if (alloc.type.bytes() == widest_type.bytes()) {
                max_size = max(max_size, alloc.size);
            } else if (alloc.type.bytes() > widest_type.bytes()) {
                // Change units of max_size
                int size_ratio = alloc.type.bytes() / widest_type.bytes();
                max_size = max(max_size / size_ratio, alloc.size);
                widest_type = alloc.type;
            } else {
                int size_ratio = widest_type.bytes() / alloc.type.bytes();
                max_size = max(max_size, alloc.size / size_ratio);
            }
            group.push_back(alloc);
            name += "_" + alloc.name;
        }

        // Only need to check the back of the vector since we always insert
        // the most recent allocation at the back.
        bool is_free(int stage) const {
            return group.back().liveness.max < stage;
        }

        string name;
        Type widest_type;
        Expr max_size;                   // In units of the widest type
        vector<SharedAllocation> group;  // Groups of allocs that should be coalesced together
        MemoryType memory_type;          // All allocations in the group have this memory type
    };

    vector<SharedAllocation> allocations;
    map<string, SharedAllocation *> shared;

    bool in_threads;

    int barrier_stage;

    const DeviceAPI device_api;

    string thread_id_var_name, num_threads_var_name;

    bool may_merge_allocs_of_different_type;

    Stmt visit(const For *op) override {
        bool is_thread_loop = CodeGen_GPU_Dev::is_gpu_thread_var(op->name);
        ScopedValue<bool> old_in_threads(in_threads, in_threads || is_thread_loop);

        // Set aside the allocations we've found so far.
        vector<SharedAllocation> old;
        old.swap(allocations);

        // Find allocations inside the loop body
        Stmt body = mutate(op->body);

        // Expand any new shared allocations found in the body using the loop bounds.
        Scope<Interval> scope;
        scope.push(op->name, Interval(op->min, simplify(op->min + op->extent - 1)));
        for (SharedAllocation &s : allocations) {
            // If the size depends on the loop variable, take the max
            // over all loop iterations
            if (expr_uses_var(s.size, op->name)) {
                auto interval_bounds = bounds_of_expr_in_scope(s.size, scope);
                user_assert(interval_bounds.has_upper_bound())
                    << "Couldn't infer bounds for " << s.name << " shared memory allocation\n";
                s.size = interval_bounds.max;
            }
            if (in_threads && op->is_parallel()) {
                // For parallel inner loops, make a separate slice per loop iteration
                s.size *= op->extent;
            }
        }

        // Add back on the allocations we set aside.
        if (!allocations.empty()) {
            allocations.insert(allocations.end(), old.begin(), old.end());
        } else {
            allocations.swap(old);
        }

        return For::make(op->name, mutate(op->min), mutate(op->extent), op->for_type, op->device_api, body);
    }

    Stmt visit(const Block *op) override {
        if (!in_threads && op->rest.defined()) {
            Stmt first = mutate(op->first);
            barrier_stage++;
            Stmt rest = mutate(op->rest);

            if (first.same_as(op->first) &&
                rest.same_as(op->rest)) {
                return op;
            } else {
                return Block::make(first, rest);
            }
        } else {
            return IRMutator::visit(op);
        }
    }

    int alloc_node_counter = 0;

    Stmt visit(const Allocate *op) override {
        user_assert(!op->new_expr.defined())
            << "Allocate node inside GPU kernel has custom new expression.\n"
            << "(Memoization is not supported inside GPU kernels at present.)\n";

        bool fixed_size_thread_allocation = (op->constant_allocation_size() != 0) && in_threads;

        if ((fixed_size_thread_allocation &&
             op->memory_type != MemoryType::Heap &&
             op->memory_type != MemoryType::GPUShared) ||
            op->memory_type == MemoryType::Register ||
            op->memory_type == MemoryType::Stack) {
            // These allocations go in register or local memory
            return IRMutator::visit(op);
        }

        user_assert(op->memory_type == MemoryType::Auto ||
                    op->memory_type == MemoryType::GPUShared ||
                    op->memory_type == MemoryType::Heap)
            << "Allocation " << op->name << " must live in shared or heap memory, "
            << "but is scheduled to live in " << op->memory_type << " memory.\n";

        SharedAllocation alloc;
        alloc.name = op->name + "." + std::to_string(alloc_node_counter++);
        alloc.type = op->type;
        alloc.liveness = IntInterval(barrier_stage, barrier_stage);
        alloc.size = 1;
        for (size_t i = 0; i < op->extents.size(); i++) {
            alloc.size *= op->extents[i];
        }
        alloc.size = simplify(alloc.size);
        alloc.memory_type = op->memory_type;

        alloc.striped_over_threads = in_threads;

        if (alloc.memory_type == MemoryType::Auto) {
            if (in_threads) {
                // Dynamic allocation within the threads loop go on
                // the heap by default.
                alloc.memory_type = MemoryType::Heap;
            } else {
                // Allocations at the blocks level go in shared by
                // default.
                alloc.memory_type = MemoryType::GPUShared;
            }
        }

        // Updates the liveness by checking for all uses
        shared.emplace(op->name, &alloc);
        Stmt stmt = IRMutator::visit(op);
        op = stmt.as<Allocate>();
        internal_assert(op);

        allocations.push_back(alloc);
        shared.erase(op->name);
        return op->body;
    }

    Expr mutate_index(SharedAllocation *alloc, const Expr &index) {
        Expr idx = mutate(index);
        if (alloc->striped_over_threads) {
            idx *= Variable::make(Int(32), num_threads_var_name);
            idx += Variable::make(Int(32), thread_id_var_name);
        }
        return idx;
    }

    Expr visit(const Load *op) override {
        auto it = shared.find(op->name);
        if (it != shared.end()) {
            SharedAllocation *alloc = it->second;
            alloc->liveness.max = barrier_stage;
            Expr predicate = mutate(op->predicate);
            Expr index = mutate_index(alloc, op->index);
            return Load::make(op->type, alloc->name,
                              index, op->image, op->param, predicate, op->alignment);
        } else {
            return IRMutator::visit(op);
        }
    }

    Stmt visit(const Store *op) override {
        auto it = shared.find(op->name);
        if (it != shared.end()) {
            SharedAllocation *alloc = it->second;
            alloc->liveness.max = barrier_stage;
            Expr predicate = mutate(op->predicate);
            Expr index = mutate_index(alloc, op->index);
            Expr value = mutate(op->value);
            return Store::make(alloc->name, value, index,
                               op->param, predicate, op->alignment);
        } else {
            return IRMutator::visit(op);
        }
    }

    Stmt visit(const LetStmt *op) override {
        Expr value = mutate(op->value);

        // Set aside the allocations we've found so far.
        vector<SharedAllocation> old;
        old.swap(allocations);

        Stmt body = mutate(op->body);

        // Wrap let expression for any allocations found within
        for (SharedAllocation &s : allocations) {
            if (expr_uses_var(s.size, op->name)) {
                s.size = Let::make(op->name, op->value, s.size);
                s.size = simplify(s.size);
            }
        }

        // Add back on the allocations we set aside.
        if (!allocations.empty()) {
            allocations.insert(allocations.end(), old.begin(), old.end());
        } else {
            allocations.swap(old);
        }

        if (op->body.same_as(body) && value.same_as(op->value)) {
            return op;
        } else {
            return LetStmt::make(op->name, value, body);
        }
    }

    // Return index to free_spaces where 'alloc' should be coalesced. Return -1
    // if there isn't any.
    int find_best_fit(const vector<AllocGroup> &mem_allocs,
                      const vector<int> &free_spaces,
                      const SharedAllocation &alloc, int stage) {
        int free_idx = -1;

        Expr alloc_size = simplify(alloc.size);

        // We prefer to coalesce dynamic-sized allocation with a dynamic-sized one and
        // constant-sized alloc with a constant-sized one. If we can't find any free
        // space with a matching type, we pick the most-recently freed space of the
        // other type (e.g. pick constant-sized free space for a dynamic-sized allocation
        // and vice versa). We prefer the most-recently freed space as stages that are
        // close together usually have relatively similar allocation size. For
        // constant-sized allocation, we prioritize free space which size differs
        // the least with 'alloc' (can be smaller or larger; it does not really
        // matter since we take the max of the two as the new size).

        if (!is_const(alloc_size)) {  // dynamic-sized alloc
            for (int i = free_spaces.size() - 1; i >= 0; --i) {
                internal_assert(free_spaces[i] >= 0 && free_spaces[i] < (int)mem_allocs.size());
                internal_assert(mem_allocs[free_spaces[i]].is_free(stage));

                if (mem_allocs[free_spaces[i]].memory_type != alloc.memory_type) {
                    continue;
                }

                if (!may_merge_allocs_of_different_type &&
                    mem_allocs[free_spaces[i]].group[0].type != alloc.type) {
                    // Types must also match for OpenGLCompute
                    continue;
                }

                if (!is_const(mem_allocs[free_spaces[i]].max_size)) {
                    return i;
                } else if (free_idx == -1) {
                    free_idx = i;
                }
            }
        } else {  // constant-sized alloc
            int64_t diff = -1;
            for (int i = free_spaces.size() - 1; i >= 0; --i) {
                internal_assert(free_spaces[i] >= 0 && free_spaces[i] < (int)mem_allocs.size());
                internal_assert(mem_allocs[free_spaces[i]].is_free(stage));

                if (mem_allocs[free_spaces[i]].memory_type != alloc.memory_type) {
                    continue;
                }

                if (!may_merge_allocs_of_different_type &&
                    mem_allocs[free_spaces[i]].group[0].type != alloc.type) {
                    // Types must also match for OpenGLCompute
                    continue;
                }

                if (is_const(mem_allocs[free_spaces[i]].max_size)) {
                    const auto &candidate_group = mem_allocs[free_spaces[i]];
                    Expr size = alloc_size * alloc.type.bytes();
                    Expr dist = candidate_group.max_size * candidate_group.widest_type.bytes() - size;
                    const int64_t *current_diff = as_const_int(simplify(dist));
                    internal_assert(current_diff != nullptr);
                    int64_t abs_diff = std::abs(*current_diff);
                    if ((free_idx == -1) || (abs_diff < diff)) {
                        diff = abs_diff;
                        free_idx = i;
                    }
                } else if (free_idx == -1) {
                    free_idx = i;
                }
            }
        }

        return free_idx;
    }

    // Given some allocations, return a vector of allocation group where each group
    // consists of a number of allocations which should be coalesced together
    // in the shared memory.
    vector<AllocGroup> allocate_funcs(vector<SharedAllocation> &allocations) {
        // Sort based on the ascending order of the min liveness stage,
        // then sort based on the ascending order of the max liveness stage.
        sort(allocations.begin(), allocations.end(),
             [](const SharedAllocation &lhs, const SharedAllocation &rhs) {
                 if (lhs.liveness.min < rhs.liveness.min) {
                     return true;
                 } else if (lhs.liveness.min == rhs.liveness.min) {
                     return lhs.liveness.max < rhs.liveness.max;
                 }
                 return false;
             });

        vector<AllocGroup> mem_allocs;
        vector<int> free_spaces;  // Contains index to free spaces in mem_allocs
        int start_idx = 0;

        for (int stage = 0; stage <= barrier_stage; ++stage) {
            for (int i = start_idx; i < (int)allocations.size(); ++i) {
                if (allocations[i].liveness.min > stage) {
                    break;
                } else if (allocations[i].liveness.min == stage) {  // Allocate
                    int free_idx = find_best_fit(mem_allocs, free_spaces, allocations[i], stage);
                    if (free_idx != -1) {
                        mem_allocs[free_spaces[free_idx]].insert(allocations[i]);
                        free_spaces.erase(free_spaces.begin() + free_idx);
                    } else {
                        mem_allocs.emplace_back(allocations[i]);
                    }
                } else if (allocations[i].liveness.max == stage - 1) {  // Free
                    int free_idx = -1;
                    for (int j = 0; j < (int)mem_allocs.size(); ++j) {  // Find the index of the space to free
                        if (mem_allocs[j].group.back().name == allocations[i].name) {
                            free_idx = j;
                            break;
                        }
                    }
                    internal_assert(free_idx >= 0 && free_idx < (int)mem_allocs.size());
                    free_spaces.push_back(free_idx);
                    start_idx = i + 1;
                }
            }
        }

        return mem_allocs;
    }

    Expr get_block_id(const ExtractBlockSize &bs) const {
        Expr block_id = 0;
        for (int d = bs.blocks_dimensions() - 1; d >= 0; d--) {
            block_id *= bs.num_blocks(d);
            block_id += bs.block_var(d);
        }
        return block_id;
    }

    Expr max_over_blocks(const Expr &e, const ExtractBlockSize &bs) const {
        Scope<Interval> scope;
        for (int d = 0; d < bs.blocks_dimensions(); d++) {
            scope.push(bs.block_var(d).as<Variable>()->name,
                       Interval(0, bs.num_blocks(d) - 1));
        }
        Interval in = bounds_of_expr_in_scope(simplify(e), scope);
        if (in.has_upper_bound()) {
            return in.max;
        } else {
            return Expr();
        }
    }

    struct GlobalAllocation {
        string name;
        Expr size;
        Type type;
    };
    vector<GlobalAllocation> global_allocations;

public:
    Stmt rewrap_block(Stmt s, const ExtractBlockSize &bs) {

        // Combine the allocations into groups that have disjoint
        // lifetimes, and then cluster the groups according to which
        // ones can share a single allocation. For cuda, opencl, and
        // similar we get one big combined allocation per memory
        // type. For openglcompute and direct3d, we also separate by
        // element type.
        map<pair<MemoryType, Type>, vector<AllocGroup>> clustered_allocs;
<<<<<<< HEAD

        {
            vector<AllocGroup> mem_allocs = allocate_funcs(allocations);

            // Every allocation must belong to one group
            internal_assert(allocations.size() >= mem_allocs.size());

            // Sort the allocations by the max size in bytes of the primitive
            // types in the group. Because the type sizes are then decreasing powers of
            // two, doing this guarantees that all allocations are aligned
            // to then element type as long as the original one is aligned
            // to the widest type.
            sort(mem_allocs.begin(), mem_allocs.end(),
                 [](const AllocGroup &lhs, const AllocGroup &rhs) {
                     return lhs.widest_type.bytes() > rhs.widest_type.bytes();
                 });

=======

        {
            vector<AllocGroup> mem_allocs = allocate_funcs(allocations);

            // Every allocation must belong to one group
            internal_assert(allocations.size() >= mem_allocs.size());

            // Sort the allocations by the max size in bytes of the primitive
            // types in the group. Because the type sizes are then decreasing powers of
            // two, doing this guarantees that all allocations are aligned
            // to then element type as long as the original one is aligned
            // to the widest type.
            sort(mem_allocs.begin(), mem_allocs.end(),
                 [](const AllocGroup &lhs, const AllocGroup &rhs) {
                     return lhs.widest_type.bytes() > rhs.widest_type.bytes();
                 });

>>>>>>> 79e9a12c
            for (const auto &alloc : mem_allocs) {
                Type t = may_merge_allocs_of_different_type ? UInt(8) : alloc.widest_type;
                pair<MemoryType, Type> key{alloc.memory_type, t};
                clustered_allocs[key].push_back(alloc);
            }
        }

        for (auto &p : clustered_allocs) {
            vector<AllocGroup> &cluster = p.second;
            // Heap or shared?
            MemoryType memory_type = p.first.first;
            // Type of the combined Allocate node
            Type alloc_type = p.first.second;

            // Figure out a name for the cluster, the total size of
            // the cluster (in terms of the alloc_type), and the
            // widest type in the cluster (which may be wider than the
            // alloc_type).
            string name;
            Expr total_size = 0;
            Type widest_type;
            for (const auto &alloc : cluster) {
                if (name.empty()) {
                    name = alloc.name;
                    widest_type = alloc.widest_type;
                } else {
                    name += "__" + alloc.name;
                    if (alloc.widest_type.bytes() > widest_type.bytes()) {
                        widest_type = alloc.widest_type;
                    }
                }
                int ratio = alloc.widest_type.bytes() / alloc_type.bytes();
                internal_assert(ratio != 0)
                    << "alloc_type should have been at most as wide as the widest type in group\n";
                total_size += alloc.max_size * ratio;
            }

<<<<<<< HEAD
            // Align-up the size according to the ratio between
            // the widest type involved and the type of the actual
            // allocation.
=======
            // Upgrade the alloc type to the widest type found, and
            // downgrade total_size accordingly.
>>>>>>> 79e9a12c
            int ratio = widest_type.bytes() / alloc_type.bytes();
            internal_assert(ratio != 0)
                << "alloc_type should have been at most as wide as the widest type in cluster\n";
            if (ratio != 1) {
                total_size += ratio - 1;
                total_size /= ratio;
<<<<<<< HEAD
                total_size *= ratio;
            }
=======
            }
            alloc_type = widest_type;
>>>>>>> 79e9a12c

            // Remove any dependence on the block vars by taking a max
            {
                Expr size = max_over_blocks(total_size, bs);
                internal_assert(size.defined())
                    << memory_type
                    << " memory used by GPU kernel varies with the block index in an unbounded way: "
                    << total_size << "\n";
                total_size = size;
            }

            const string total_size_name = name + ".size";
            Expr total_size_var = Variable::make(Int(32), total_size_name);

            // Make the allocation
            if (memory_type == MemoryType::Heap) {
                global_allocations.push_back(GlobalAllocation{name, total_size, alloc_type});
            } else {
                s = Allocate::make(name, alloc_type, memory_type,
                                   {total_size_var}, const_true(), s);
            }

            // Define a group offset for each group in the
            // cluster. The group offsets are in elements of
            // widest_type across the entire cluster. Using that,
            // define an individual offset for each allocation in the
            // group, using units of that allocation's type.
            for (int i = (int)(cluster.size()) - 1; i >= 0; i--) {
                Expr group_offset = Variable::make(Int(32), name + "." + std::to_string(i) + ".offset");

                for (const SharedAllocation &alloc : cluster[i].group) {
                    // Change units, as described above.
                    Expr offset = group_offset;
                    internal_assert(alloc.type.bytes() <= widest_type.bytes());
                    if (alloc.type.bytes() < widest_type.bytes()) {
                        offset *= (widest_type.bytes() / alloc.type.bytes());
                    }
                    offset = simplify(offset);

                    // Rewrite all loads and stores to point to the allocation
                    // cluster they belong to with the appropriate offset into it.
                    class RewriteGroupAccess : public IRMutator {
                        using IRMutator::visit;
                        Expr visit(const Load *op) override {
                            if (op->name == alloc_name) {
                                return Load::make(op->type, cluster_name, mutate(op->index) + offset,
                                                  op->image, op->param, mutate(op->predicate),
                                                  op->alignment);
                            } else {
                                return IRMutator::visit(op);
                            }
                        }

                        Stmt visit(const Store *op) override {
                            if (op->name == alloc_name) {
                                return Store::make(cluster_name, mutate(op->value), mutate(op->index) + offset,
                                                   op->param, mutate(op->predicate), op->alignment);
                            } else {
                                return IRMutator::visit(op);
                            }
                        }
                        const string &alloc_name;
                        const string &cluster_name;
                        const Expr &offset;

                    public:
                        RewriteGroupAccess(const string &alloc_name,
                                           const string &cluster_name,
                                           const Expr &offset)
                            : alloc_name(alloc_name), cluster_name(cluster_name), offset(offset) {
                        }
                    } rewriter{alloc.name, name, offset};
                    s = rewriter.mutate(s);
                }

                // Define the group offset in terms of the previous group in the cluster
                Expr offset;
                if (i > 0) {
                    // Build off the last offset
                    offset = Variable::make(Int(32), name + "." + std::to_string(i - 1) + ".offset");
                    int ratio = (widest_type.bytes() / cluster[i - 1].widest_type.bytes());
                    internal_assert(ratio != 0);
                    offset += simplify((cluster[i - 1].max_size + ratio - 1) / ratio);
                } else {
                    if (memory_type == MemoryType::Heap) {
                        // One slice of a larger global allocation
<<<<<<< HEAD
                        int ratio = (widest_type.bytes() / alloc_type.bytes());
                        internal_assert(ratio != 0);
                        offset = (get_block_id(bs) * total_size_var) / ratio;
=======
                        offset = get_block_id(bs) * total_size_var;
>>>>>>> 79e9a12c
                    } else {
                        // Base address for shared memory is zero
                        offset = 0;
                    }
                }

                s = LetStmt::make(group_offset.as<Variable>()->name, simplify(offset), s);
            }
            s = LetStmt::make(total_size_name, total_size, s);
        }

        // Resolve thread_id and threads_per_block variables, uses of
        // which were injected above if any allocation was striped
        // over the threads.
        Expr thread_id = 0, num_threads = 1;
        for (int d = bs.threads_dimensions() - 1; d >= 0; d--) {
            num_threads *= bs.num_threads(d);
            thread_id *= bs.num_threads(d);
            thread_id += bs.thread_var(d);
        }
        if (stmt_uses_var(s, thread_id_var_name)) {
            s = LetStmt::make(thread_id_var_name, thread_id, s);
        }
        if (stmt_uses_var(s, num_threads_var_name)) {
            s = LetStmt::make(num_threads_var_name, num_threads, s);
        }

        return s;
    }

    Stmt rewrap_kernel_launch(Stmt s, const ExtractBlockSize &bs, DeviceAPI device_api) {

        for (const auto &alloc : global_allocations) {
            Expr total_size = alloc.size;
            for (int d = 0; d < bs.blocks_dimensions(); d++) {
                total_size *= bs.num_blocks(d);
            }

            Expr device_interface = make_device_interface_call(device_api);
            string buffer_name = alloc.name + ".buffer";
            Expr buffer_var = Variable::make(type_of<halide_buffer_t *>(), buffer_name);

            BufferBuilder builder;
            builder.mins.emplace_back(0);
            builder.extents.push_back(total_size);
            builder.strides.emplace_back(1);
            builder.type = alloc.type;
            builder.dimensions = 1;
            Expr buffer = builder.build();

            Expr allocate_heap_call = Call::make(Int(32), "halide_device_malloc",
                                                 {buffer_var, device_interface}, Call::Extern);
            string allocate_heap_result_var_name = unique_name('t');
            Expr allocate_heap_result_var = Variable::make(Int(32), allocate_heap_result_var_name);
            Stmt check_allocated =
                AssertStmt::make(allocate_heap_result_var == 0, allocate_heap_result_var);
            Expr device_field = Call::make(Handle(), Call::buffer_get_device, {buffer_var}, Call::Extern);
            s = LetStmt::make(alloc.name, device_field, s);
            s = Block::make(check_allocated, s);
            s = LetStmt::make(allocate_heap_result_var_name, allocate_heap_call, s);
            s = Allocate::make(buffer_name, alloc.type,
                               MemoryType::Auto, {}, const_true(), s,
                               buffer, "halide_device_free_as_destructor");
        }

        return s;
    }

    ExtractSharedAndHeapAllocations(DeviceAPI d)
        : in_threads(false),
          barrier_stage(0),
          device_api(d),
          thread_id_var_name(unique_name('t')),
          num_threads_var_name(unique_name('t')),
          may_merge_allocs_of_different_type(device_api != DeviceAPI::OpenGLCompute &&
                                             device_api != DeviceAPI::D3D12Compute) {
    }
};  // namespace Internal

// Pull out any allocate node outside of the innermost thread
// block. Should only be run after shared allocations have already
// been extracted.
class ExtractRegisterAllocations : public IRMutator {
    using IRMutator::visit;

    struct RegisterAllocation {
        string name;
        string loop_var;  // The nearest enclosing loop over threads. Empty if it's at block level.
        Type type;
        Expr size;
        MemoryType memory_type;  // Should be Auto, Stack, or Register
    };

    bool in_lane_loop = false;

    Stmt visit(const For *op) override {
        ScopedValue<string> old_loop_var(loop_var);

        if (op->for_type == ForType::GPULane) {
            loop_var = op->name;
            internal_assert(!in_lane_loop);
            ScopedValue<bool> old_in_lane_loop(in_lane_loop, true);
            has_lane_loop = true;
            return IRMutator::visit(op);
        } else {
            if (op->for_type == ForType::GPUThread) {
                has_thread_loop = true;
                loop_var = op->name;
            }

            // Hoisting an allocation out of a vectorized for loop
            // would break here. We should already have hoisted
            // vectorized allocations.
            internal_assert(op->for_type != ForType::Vectorized);

            // Set aside the allocations we've found so far.
            vector<RegisterAllocation> old;
            old.swap(allocations);

            // Find allocations inside the loop body
            Stmt body = mutate(op->body);

            // Expand any new register allocations found in the body using the loop bounds.
            Scope<Interval> scope;
            scope.push(op->name, Interval(op->min, simplify(op->min + op->extent - 1)));

            // Expand the inner allocations using the loop bounds.
            for (RegisterAllocation &s : allocations) {
                if (expr_uses_var(s.size, op->name)) {
                    s.size = bounds_of_expr_in_scope(s.size, scope).max;
                }
            }

            // Add back on the allocations we set aside.
            if (!allocations.empty()) {
                allocations.insert(allocations.end(), old.begin(), old.end());
            } else {
                allocations.swap(old);
            }

            return For::make(op->name, mutate(op->min), mutate(op->extent), op->for_type, op->device_api, body);
        }
    }

    int alloc_node_counter = 0;
    Scope<string> alloc_renaming;

    Stmt visit(const Allocate *op) override {
        if (in_lane_loop) {
            return IRMutator::visit(op);
        }

        user_assert(op->memory_type == MemoryType::Stack ||
                    op->memory_type == MemoryType::Register ||
                    op->memory_type == MemoryType::Heap ||
                    op->memory_type == MemoryType::Auto)
            << "Allocation " << op->name << " is scheduled inside a loop over GPU threads, so "
            << "it must live in stack memory, heap memory, or registers. "
            << "Shared allocations at this loop level are not yet supported.\n";

        ScopedBinding<int> p(register_allocations, op->name, 0);

        RegisterAllocation alloc;
        alloc.name = op->name + "." + std::to_string(alloc_node_counter++);
        alloc.type = op->type;
        alloc.size = 1;
        alloc.loop_var = loop_var;
        for (size_t i = 0; i < op->extents.size(); i++) {
            alloc.size *= op->extents[i];
        }
        alloc.size = simplify(mutate(alloc.size));
        alloc.memory_type = op->memory_type;

        allocations.push_back(alloc);
        {
            ScopedBinding<string> bind(alloc_renaming, op->name, alloc.name);
            return mutate(op->body);
        }
    }

    Expr visit(const Load *op) override {
        string new_name = op->name;
        if (alloc_renaming.contains(op->name)) {
            new_name = alloc_renaming.get(op->name);
        }
        return Load::make(op->type, new_name, mutate(op->index),
                          op->image, op->param, mutate(op->predicate),
                          op->alignment);
    }

    Stmt visit(const Store *op) override {
        string new_name = op->name;
        if (alloc_renaming.contains(op->name)) {
            new_name = alloc_renaming.get(op->name);
        }
        return Store::make(new_name, mutate(op->value), mutate(op->index),
                           op->param, mutate(op->predicate), op->alignment);
    }

    template<typename ExprOrStmt, typename LetOrLetStmt>
    ExprOrStmt visit_let(const LetOrLetStmt *op) {
        ExprOrStmt body = op->body;

        body = mutate(op->body);
        Expr value = mutate(op->value);

        for (RegisterAllocation &s : allocations) {
            if (expr_uses_var(s.size, op->name)) {
                s.size = simplify(Let::make(op->name, value, s.size));
            }
        }

        if (op->body.same_as(body) && op->value.same_as(value)) {
            return op;
        } else {
            return LetOrLetStmt::make(op->name, value, body);
        }
    }

    Expr visit(const Let *op) override {
        return visit_let<Expr>(op);
    }

    Stmt visit(const LetStmt *op) override {
        return visit_let<Stmt>(op);
    }

    Scope<int> register_allocations;
    string loop_var;

public:
    vector<RegisterAllocation> allocations;

    Stmt rewrap(Stmt body, const string &loop_var) {
        for (RegisterAllocation &alloc : allocations) {
            if ((!loop_var.empty() && ends_with(alloc.loop_var, loop_var)) |
                (loop_var.empty() && alloc.loop_var.empty())) {
                body = Allocate::make(alloc.name, alloc.type, alloc.memory_type, {alloc.size}, const_true(), body);
            }
        }
        return body;
    }

    bool has_lane_loop = false;
    bool has_thread_loop = false;
};

class FuseGPUThreadLoopsSingleKernel : public IRMutator {
    using IRMutator::visit;
    const ExtractBlockSize &block_size;
    ExtractSharedAndHeapAllocations &block_allocations;

    Stmt visit(const For *op) override {
        if (ends_with(op->name, ".__block_id_x")) {
            Stmt body = op->body;

            // This is the innermost loop over blocks.
            debug(3) << "Fusing thread block:\n"
                     << body << "\n\n";

            NormalizeDimensionality n(block_size, op->device_api);
            body = n.mutate(body);

            debug(3) << "Normalized dimensionality:\n"
                     << body << "\n\n";

            Expr block_size_x = block_size.threads_dimensions() ? block_size.num_threads(0) : 1;
            ExtractRegisterAllocations register_allocs;
            ForType innermost_loop_type = ForType::GPUThread;
            if (block_size.threads_dimensions()) {
                body = register_allocs.mutate(body);
                if (register_allocs.has_lane_loop) {
                    innermost_loop_type = ForType::GPULane;
                }
            }

            debug(3) << "Extracted register-level allocations:\n"
                     << body << "\n\n";

            if (register_allocs.has_thread_loop) {
                // If there's no loop over threads, everything is already synchronous.
                InjectThreadBarriers i;
                body = i.mutate(body);
            }

            debug(3) << "Injected synchronization:\n"
                     << body << "\n\n";

            ReplaceForWithIf f(block_size);
            body = f.mutate(body);

            debug(3) << "Replaced for with if:\n"
                     << body << "\n\n";

            // There is always a loop over thread_id_x
            string thread_id = "." + thread_names[0];
            // Add back in any register-level allocations
            body = register_allocs.rewrap(body, thread_id);
            body = For::make(thread_id, 0, block_size_x, innermost_loop_type, op->device_api, body);

            // Rewrap the whole thing in other loops over threads
            for (int i = 1; i < block_size.threads_dimensions(); i++) {
                thread_id = "." + thread_names[i];
                body = register_allocs.rewrap(body, thread_id);
                body = For::make("." + thread_names[i], 0, block_size.num_threads(i),
                                 ForType::GPUThread, op->device_api, body);
            }
            thread_id.clear();
            body = register_allocs.rewrap(body, thread_id);

            debug(3) << "Rewrapped in for loops:\n"
                     << body << "\n\n";

            // Add back in the shared allocations
            body = block_allocations.rewrap_block(body, block_size);
            debug(3) << "Add back in shared allocations:\n"
                     << body << "\n\n";

            if (body.same_as(op->body)) {
                return op;
            } else {
                return For::make(op->name, op->min, op->extent, op->for_type, op->device_api, body);
            }
        } else {
            return IRMutator::visit(op);
        }
    }

public:
    FuseGPUThreadLoopsSingleKernel(const ExtractBlockSize &bs,
                                   ExtractSharedAndHeapAllocations &sm)
        : block_size(bs), block_allocations(sm) {
    }
};

class FuseGPUThreadLoops : public IRMutator {
    using IRMutator::visit;

    Stmt visit(const For *op) override {
        if (op->device_api == DeviceAPI::GLSL) {
            return op;
        }

        user_assert(!(CodeGen_GPU_Dev::is_gpu_thread_var(op->name)))
            << "Loops over GPU thread variable: \"" << op->name
            << "\" is outside of any loop over a GPU block variable. "
            << "This schedule is malformed. There must be a GPU block "
            << "variable, and it must reordered to be outside all GPU "
            << "thread variables.\n";

        if (CodeGen_GPU_Dev::is_gpu_block_var(op->name)) {
            // Do the analysis of thread block size and shared memory
            // usage.
            ExtractBlockSize block_size;
            Stmt loop = Stmt(op);
            loop.accept(&block_size);

            ExtractSharedAndHeapAllocations block_allocations(op->device_api);
            loop = block_allocations.mutate(loop);

            debug(3) << "Pulled out shared allocations:\n"
                     << loop << "\n\n";

            // Mutate the inside of the kernel
            loop = FuseGPUThreadLoopsSingleKernel(block_size, block_allocations).mutate(loop);

            loop = block_allocations.rewrap_kernel_launch(loop, block_size, op->device_api);

            return loop;
        } else {
            return IRMutator::visit(op);
        }
    }
};

class ZeroGPULoopMins : public IRMutator {
    bool in_non_glsl_gpu;
    using IRMutator::visit;

    Stmt visit(const For *op) override {
        ScopedValue<bool> old_in_non_glsl_gpu(in_non_glsl_gpu);

        in_non_glsl_gpu = (in_non_glsl_gpu && op->device_api == DeviceAPI::None) ||
                          (op->device_api == DeviceAPI::CUDA) || (op->device_api == DeviceAPI::OpenCL) ||
                          (op->device_api == DeviceAPI::Metal) ||
                          (op->device_api == DeviceAPI::D3D12Compute);

        Stmt stmt = IRMutator::visit(op);
        if (CodeGen_GPU_Dev::is_gpu_var(op->name) && !is_zero(op->min)) {
            op = stmt.as<For>();
            internal_assert(op);
            Expr adjusted = Variable::make(Int(32), op->name) + op->min;
            Stmt body = substitute(op->name, adjusted, op->body);
            stmt = For::make(op->name, 0, op->extent, op->for_type, op->device_api, body);
        }
        return stmt;
    }

public:
    ZeroGPULoopMins()
        : in_non_glsl_gpu(false) {
    }
};

class ValidateGPULoopNesting : public IRVisitor {
    int gpu_block_depth = 0, gpu_thread_depth = 0;
    string innermost_block_var, innermost_thread_var;

    using IRVisitor::visit;

    void visit(const For *op) override {
        ScopedValue<string> old_innermost_block_var(innermost_block_var);
        ScopedValue<string> old_innermost_thread_var(innermost_thread_var);
        ScopedValue<int> old_gpu_block_depth(gpu_block_depth);
        ScopedValue<int> old_gpu_thread_depth(gpu_thread_depth);

        for (int i = 1; i <= 4; i++) {
            if (ends_with(op->name, block_names[4 - i])) {
                user_assert(i > gpu_block_depth)
                    << "Invalid schedule: Loop over " << op->name
                    << " cannot be inside of loop over " << innermost_block_var << "\n";
                user_assert(gpu_thread_depth == 0)
                    << "Invalid schedule: Loop over " << op->name
                    << " cannot be inside of loop over " << innermost_thread_var << "\n";
                innermost_block_var = op->name;
                gpu_block_depth = i;
            }
            if (ends_with(op->name, thread_names[4 - i])) {
                user_assert(i > gpu_thread_depth)
                    << "Invalid schedule: Loop over " << op->name
                    << " cannot be inside of loop over " << innermost_thread_var << "\n";
                user_assert(gpu_block_depth > 0)
                    << "Invalid schedule: Loop over " << op->name
                    << " must be inside a loop over gpu blocks\n";
                innermost_thread_var = op->name;
                gpu_thread_depth = i;
            }
        }
        IRVisitor::visit(op);
    }
};

// Also used by InjectImageIntrinsics
Stmt zero_gpu_loop_mins(const Stmt &s) {
    return ZeroGPULoopMins().mutate(s);
}

// Find the inner most GPU block of a statement.
class FindInnermostGPUBlock : public IRVisitor {
    using IRVisitor::visit;

    void visit(const For *op) override {
        if (CodeGen_GPU_Dev::is_gpu_block_var(op->name)) {
            // Set the last found GPU block to found_gpu_block.
            found_gpu_block = op;
        }
        IRVisitor::visit(op);
    }

public:
    const For *found_gpu_block = nullptr;
};

// Given a condition and a loop, add the condition
// to the loop body.
class AddConditionToALoop : public IRMutator {
    using IRMutator::visit;

    Stmt visit(const For *op) override {
        if (op != loop) {
            return IRMutator::visit(op);
        }

        return For::make(op->name, op->min, op->extent, op->for_type, op->device_api,
                         IfThenElse::make(condition, op->body, Stmt()));
    }

public:
    AddConditionToALoop(const Expr &condition, const For *loop)
        : condition(condition), loop(loop) {
    }
    const Expr &condition;
    const For *loop;
};

// Push if statements between GPU blocks through all GPU blocks.
// Throw error if the if statement has an else clause.
class NormalizeIfStatements : public IRMutator {
    using IRMutator::visit;

    bool inside_gpu_blocks = false;

    Stmt visit(const For *op) override {
        if (!CodeGen_GPU_Dev::is_gpu_block_var(op->name)) {
            return IRMutator::visit(op);
        }
        ScopedValue<bool> old_inside_gpu_blocks(inside_gpu_blocks, true);
        return IRMutator::visit(op);
    }

    Stmt visit(const IfThenElse *op) override {
        if (!inside_gpu_blocks) {
            return IRMutator::visit(op);
        }
        FindInnermostGPUBlock find;
        op->accept(&find);
        if (find.found_gpu_block != nullptr) {
            internal_assert(!op->else_case.defined()) << "Found an if statement with else case between two GPU blocks.\n";
            return AddConditionToALoop(op->condition, find.found_gpu_block).mutate(op->then_case);
        }
        return IRMutator::visit(op);
    }
};

Stmt fuse_gpu_thread_loops(Stmt s) {
    ValidateGPULoopNesting validate;
    s.accept(&validate);
    // NormalizeIfStatements pushes the predicates between GPU blocks
    // into the innermost GPU block. FuseGPUThreadLoops would then
    // merge the predicate into the merged GPU thread.
    s = NormalizeIfStatements().mutate(s);
    s = FuseGPUThreadLoops().mutate(s);
    s = ZeroGPULoopMins().mutate(s);
    return s;
}

}  // namespace Internal
}  // namespace Halide<|MERGE_RESOLUTION|>--- conflicted
+++ resolved
@@ -695,7 +695,6 @@
         // type. For openglcompute and direct3d, we also separate by
         // element type.
         map<pair<MemoryType, Type>, vector<AllocGroup>> clustered_allocs;
-<<<<<<< HEAD
 
         {
             vector<AllocGroup> mem_allocs = allocate_funcs(allocations);
@@ -713,25 +712,6 @@
                      return lhs.widest_type.bytes() > rhs.widest_type.bytes();
                  });
 
-=======
-
-        {
-            vector<AllocGroup> mem_allocs = allocate_funcs(allocations);
-
-            // Every allocation must belong to one group
-            internal_assert(allocations.size() >= mem_allocs.size());
-
-            // Sort the allocations by the max size in bytes of the primitive
-            // types in the group. Because the type sizes are then decreasing powers of
-            // two, doing this guarantees that all allocations are aligned
-            // to then element type as long as the original one is aligned
-            // to the widest type.
-            sort(mem_allocs.begin(), mem_allocs.end(),
-                 [](const AllocGroup &lhs, const AllocGroup &rhs) {
-                     return lhs.widest_type.bytes() > rhs.widest_type.bytes();
-                 });
-
->>>>>>> 79e9a12c
             for (const auto &alloc : mem_allocs) {
                 Type t = may_merge_allocs_of_different_type ? UInt(8) : alloc.widest_type;
                 pair<MemoryType, Type> key{alloc.memory_type, t};
@@ -769,27 +749,16 @@
                 total_size += alloc.max_size * ratio;
             }
 
-<<<<<<< HEAD
-            // Align-up the size according to the ratio between
-            // the widest type involved and the type of the actual
-            // allocation.
-=======
             // Upgrade the alloc type to the widest type found, and
             // downgrade total_size accordingly.
->>>>>>> 79e9a12c
             int ratio = widest_type.bytes() / alloc_type.bytes();
             internal_assert(ratio != 0)
                 << "alloc_type should have been at most as wide as the widest type in cluster\n";
             if (ratio != 1) {
                 total_size += ratio - 1;
                 total_size /= ratio;
-<<<<<<< HEAD
-                total_size *= ratio;
-            }
-=======
             }
             alloc_type = widest_type;
->>>>>>> 79e9a12c
 
             // Remove any dependence on the block vars by taking a max
             {
@@ -876,13 +845,7 @@
                 } else {
                     if (memory_type == MemoryType::Heap) {
                         // One slice of a larger global allocation
-<<<<<<< HEAD
-                        int ratio = (widest_type.bytes() / alloc_type.bytes());
-                        internal_assert(ratio != 0);
-                        offset = (get_block_id(bs) * total_size_var) / ratio;
-=======
                         offset = get_block_id(bs) * total_size_var;
->>>>>>> 79e9a12c
                     } else {
                         // Base address for shared memory is zero
                         offset = 0;
