--- conflicted
+++ resolved
@@ -9,15 +9,10 @@
 #include "Var.h"
 #include "Param.h"
 #include "integer_division_table.h"
-<<<<<<< HEAD
-#include "LLVM_Headers.h"
-=======
-
 #include "CodeGen_Internal.h"
 
 #include <dlfcn.h>
 #include <unistd.h>
->>>>>>> 9b089cd3
 
 extern "C" unsigned char halide_internal_initmod_ptx_host[];
 extern "C" int halide_internal_initmod_ptx_host_length;
@@ -144,9 +139,9 @@
     // Parse it
     std::string errstr;
     module = ParseBitcodeFile(bitcode_buffer, *context, &errstr);
-	if (!module) {
+    if (!module) {
         std::cerr << "Error parsing initial module: " << errstr << "\n";
-	}
+    }
     assert(module && "llvm encountered an error in parsing a bitcode file.");
 
     // grab runtime helper functions
@@ -193,10 +188,7 @@
     delete bitcode_buffer;
 }
 
-JITCompiledModule CodeGen_PTX_Host::jit_init() {
-    JITCompiledModule m = CodeGen::jit_init();
-
-    ExecutionEngine *ee = m.module.ptr->execution_engine;
+void CodeGen_PTX_Host::jit_init(ExecutionEngine *ee, Module *module) {
 
     // Remap the cuda_ctx of PTX host modules to a shared location for all instances.
     // CUDA behaves much better when you don't initialize >2 contexts.
@@ -253,7 +245,7 @@
             }
         }
     }
-    return m;
+
 }
 
 void CodeGen_PTX_Host::visit(const For *loop) {
