--- conflicted
+++ resolved
@@ -1,17 +1,9 @@
 tests(GROUPS warning
-<<<<<<< HEAD
-        SOURCES
-        hidden_pure_definition.cpp
-        require_const_false.cpp
-        )
-=======
       SOURCES
-      double_vectorize.cpp
       hidden_pure_definition.cpp
       require_const_false.cpp
       sliding_vectors.cpp
       )
 
 # Don't look for "Success!" in warning tests.
-set_tests_properties(${TEST_NAMES} PROPERTIES PASS_REGULAR_EXPRESSION "Warning:")
->>>>>>> d6a8a7fa
+set_tests_properties(${TEST_NAMES} PROPERTIES PASS_REGULAR_EXPRESSION "Warning:")