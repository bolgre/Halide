#include "Halide.h"

using namespace Halide;
using namespace Halide::Internal;

#define internal_assert _halide_user_assert

void check_is_sio(const Expr &e) {
    Expr simpler = simplify(e);
    const Call *call = simpler.as<Call>();
    if (!(call && call->is_intrinsic(Call::signed_integer_overflow))) {
        std::cerr
            << "\nSimplification failure:\n"
            << "Input: " << e << "\n"
            << "Output: " << simpler << "\n"
            << "Expected output: signed_integer_overflow(n)\n";
        abort();
    }
}

void check(const Expr &a, const Expr &b) {
    Expr simpler = simplify(a);
    if (!equal(simpler, b)) {
        std::cerr
            << "\nSimplification failure:\n"
            << "Input: " << a << "\n"
            << "Output: " << simpler << "\n"
            << "Expected output: " << b << "\n";
        abort();
    }
}

void check(const Stmt &a, const Stmt &b) {
    Stmt simpler = simplify(a);
    if (!equal(simpler, b)) {
        std::cerr
            << "\nSimplification failure:\n"
            << "Input:\n"
            << a << "\n"
            << "Output:\n"
            << simpler << "\n"
            << "Expected output:\n"
            << b << "\n";
        abort();
    }
}

void check_in_bounds(const Expr &a, const Expr &b, const Scope<Interval> &bi) {
    Expr simpler = simplify(a, true, bi);
    if (!equal(simpler, b)) {
        std::cerr
            << "\nSimplification failure:\n"
            << "Input: " << a << "\n"
            << "Output: " << simpler << "\n"
            << "Expected output: " << b << "\n";
        abort();
    }
}

// Helper functions to use in the tests below
Expr interleave_vectors(const std::vector<Expr> &e) {
    return Shuffle::make_interleave(e);
}

Expr concat_vectors(const std::vector<Expr> &e) {
    return Shuffle::make_concat(e);
}

Expr slice(const Expr &e, int begin, int stride, int w) {
    return Shuffle::make_slice(e, begin, stride, w);
}

Expr ramp(const Expr &base, const Expr &stride, int w) {
    return Ramp::make(base, stride, w);
}

Expr broadcast(const Expr &base, int w) {
    return Broadcast::make(base, w);
}

void check_casts() {
    Expr x = Var("x"), y = Var("y");

    check(cast(Int(32), cast(Int(32), x)), x);
    check(cast(Float(32), 3), 3.0f);
    check(cast(Int(32), 5.0f), 5);

    check(cast(Int(32), cast(Int(8), 3)), 3);
    check(cast(Int(32), cast(Int(8), 1232)), -48);

    // Check redundant casts
    check(cast(Float(32), cast(Float(64), x)), cast(Float(32), x));
    check(cast(Int(16), cast(Int(32), x)), cast(Int(16), x));
    check(cast(Int(16), cast(UInt(32), x)), cast(Int(16), x));
    check(cast(UInt(16), cast(Int(32), x)), cast(UInt(16), x));
    check(cast(UInt(16), cast(UInt(32), x)), cast(UInt(16), x));

    // Check evaluation of constant expressions involving casts
    check(cast(UInt(16), 53) + cast(UInt(16), 87), make_const(UInt(16), 140));
    check(cast(Int(8), 127) + cast(Int(8), 1), make_const(Int(8), -128));
    check(cast(UInt(16), -1) - cast(UInt(16), 1), make_const(UInt(16), 65534));
    check(cast(Int(16), 4) * cast(Int(16), -5), make_const(Int(16), -20));
    check(cast(Int(16), 16) / cast(Int(16), 4), make_const(Int(16), 4));
    check(cast(Int(16), 23) % cast(Int(16), 5), make_const(Int(16), 3));
    check(min(cast(Int(16), 30000), cast(Int(16), -123)), make_const(Int(16), -123));
    check(max(cast(Int(16), 30000), cast(Int(16), 65000)), make_const(Int(16), 30000));
    check(cast(UInt(16), -1) == cast(UInt(16), 65535), const_true());
    check(cast(UInt(16), 65) == cast(UInt(16), 66), const_false());
    check(cast(UInt(16), -1) < cast(UInt(16), 65535), const_false());
    check(cast(UInt(16), 65) < cast(UInt(16), 66), const_true());
    check(cast(UInt(16), 123.4f), make_const(UInt(16), 123));
    check(cast(Float(32), cast(UInt(16), 123456.0f)), 57920.0f);
    // Specific checks for 32 bit unsigned expressions - ensure simplifications are actually unsigned.
    // 4000000000 (4 billion) is less than 2^32 but more than 2^31.  As an int, it is negative.
    check(cast(UInt(32), (int)4000000000UL) + cast(UInt(32), 5), make_const(UInt(32), (int)4000000005UL));
    check(cast(UInt(32), (int)4000000000UL) - cast(UInt(32), 5), make_const(UInt(32), (int)3999999995UL));
    check(cast(UInt(32), (int)4000000000UL) / cast(UInt(32), 5), make_const(UInt(32), 800000000));
    check(cast(UInt(32), 800000000) * cast(UInt(32), 5), make_const(UInt(32), (int)4000000000UL));
    check(cast(UInt(32), (int)4000000023UL) % cast(UInt(32), 100), make_const(UInt(32), 23));
    check(min(cast(UInt(32), (int)4000000023UL), cast(UInt(32), 1000)), make_const(UInt(32), (int)1000));
    check(max(cast(UInt(32), (int)4000000023UL), cast(UInt(32), 1000)), make_const(UInt(32), (int)4000000023UL));
    check(cast(UInt(32), (int)4000000023UL) < cast(UInt(32), 1000), const_false());
    check(cast(UInt(32), (int)4000000023UL) == cast(UInt(32), 1000), const_false());

    check(cast(Float(64), 0.5f), Expr(0.5));
    check((x - cast(Float(64), 0.5f)) * (x - cast(Float(64), 0.5f)),
          (x + Expr(-0.5)) * (x + Expr(-0.5)));

    check(cast(Int(64, 3), ramp(5.5f, 2.0f, 3)),
          cast(Int(64, 3), ramp(5.5f, 2.0f, 3)));
    check(cast(Int(64, 3), ramp(x, 2, 3)),
          ramp(cast(Int(64), x), cast(Int(64), 2), 3));

    // We do not currently expect cancellations to occur through casts
    // check(cast(Int(64), x + 1) - cast(Int(64), x), cast(Int(64), 1));
    // check(cast(Int(64), 1 + x) - cast(Int(64), x), cast(Int(64), 1));

    // But only when overflow is undefined for the type
    check(cast(UInt(8), x + 1) - cast(UInt(8), x),
          cast(UInt(8), x + 1) - cast(UInt(8), x));

    // Check that chains of widening casts don't lose the distinction
    // between zero-extending and sign-extending.
    check(cast(UInt(64), cast(UInt(32), cast(Int(8), -1))),
          UIntImm::make(UInt(64), 0xffffffffULL));

    // It's a good idea to pull widening casts outside of shuffles
    // when the shuffle reduces the lane count (e.g. a slice_vector).
    Expr some_vector = ramp(y, 2, 8) * ramp(x, 1, 8);
    check(slice(cast(UInt(64, 8), some_vector), 2, 1, 3),
          cast(UInt(64, 3), slice(some_vector, 2, 1, 3)));

    std::vector<int> indices(18);
    for (int i = 0; i < 18; i++) {
        indices[i] = i & 3;
    }
    check(Shuffle::make({cast(UInt(64, 8), some_vector)}, indices),
          Shuffle::make({cast(UInt(64, 8), some_vector)}, indices));
}

void check_algebra() {
    Expr x = Var("x"), y = Var("y"), z = Var("z"), w = Var("w"), v = Var("v");
    Expr xf = cast<float>(x);
    Expr yf = cast<float>(y);
    Expr t = const_true(), f = const_false();

    check(3 + x, x + 3);
    check(x + 0, x);
    check(0 + x, x);
    check(Expr(ramp(x, 2, 3)) + Expr(ramp(y, 4, 3)), ramp(x + y, 6, 3));
    check(Expr(broadcast(4.0f, 5)) + Expr(ramp(3.25f, 4.5f, 5)), ramp(7.25f, 4.5f, 5));
    check(Expr(ramp(3.25f, 4.5f, 5)) + Expr(broadcast(4.0f, 5)), ramp(7.25f, 4.5f, 5));
    check(Expr(broadcast(3, 3)) + Expr(broadcast(1, 3)), broadcast(4, 3));
    check((x + 3) + 4, x + 7);
    check(4 + (3 + x), x + 7);
    check((x + 3) + y, (x + y) + 3);
    check(y + (x + 3), (x + y) + 3);
    check((3 - x) + x, 3);
    check(x + (3 - x), 3);
    check(x * y + x * z, (y + z) * x);
    check(x * y + z * x, (y + z) * x);
    check(y * x + x * z, (y + z) * x);
    check(y * x + z * x, (y + z) * x);

    check(x - 0, x);
    check((x / y) - (x / y), 0);
    check(x - 2, x + (-2));
    check(Expr(ramp(x, 2, 3)) - Expr(ramp(y, 4, 3)), ramp(x - y, -2, 3));
    check(Expr(broadcast(4.0f, 5)) - Expr(ramp(3.25f, 4.5f, 5)), ramp(0.75f, -4.5f, 5));
    check(Expr(ramp(3.25f, 4.5f, 5)) - Expr(broadcast(4.0f, 5)), ramp(-0.75f, 4.5f, 5));
    check(Expr(broadcast(3, 3)) - Expr(broadcast(1, 3)), broadcast(2, 3));
    check((x + y) - x, y);
    check((x + y) - y, x);
    check(x - (x + y), 0 - y);
    check(x - (y + x), 0 - y);
    check((x + 3) - 2, x + 1);
    check((x + 3) - y, (x - y) + 3);
    check((x - 3) - y, (x - y) + (-3));
    check(x - (y - 2), (x - y) + 2);
    check(3 - (y - 2), 5 - y);
    check(x - (0 - y), x + y);
    check(x + (0 - y), x - y);
    check((0 - x) + y, y - x);
    check(x * y - x * z, (y - z) * x);
    check(x * y - z * x, (y - z) * x);
    check(y * x - x * z, (y - z) * x);
    check(y * x - z * x, (y - z) * x);

    check((x * 8) - (y * 4), (x * 2 - y) * 4);
    check((x * 4) - (y * 8), (x - y * 2) * 4);

    check((x * 2) % 6, (x % 3) * 2);

    check(x - (x / 8) * 8, x % 8);
    check((x / 8) * 8 - x, -(x % 8));
    check((x / 8) * 8 < x + y, 0 < x % 8 + y);
    check((x / 8) * 8 < x - y, y < x % 8);
    check((x / 8) * 8 < x, x % 8 != 0);
    check(((x + 3) / 8) * 8 < x + y, 3 < (x + 3) % 8 + y);
    check(((x + 3) / 8) * 8 < x - y, y < (x + 3) % 8 + (-3));
    check(((x + 3) / 8) * 8 < x, 3 < (x + 3) % 8);

    check(x * 0, 0);
    check(0 * x, 0);
    check(x * 1, x);
    check(1 * x, x);
    check(Expr(2.0f) * 4.0f, 8.0f);
    check(Expr(2) * 4, 8);
    check((3 * x) * 4, x * 12);
    check(4 * (3 + x), x * 4 + 12);
    check(Expr(broadcast(4.0f, 5)) * Expr(ramp(3.0f, 4.0f, 5)), ramp(12.0f, 16.0f, 5));
    check(Expr(ramp(3.0f, 4.0f, 5)) * Expr(broadcast(2.0f, 5)), ramp(6.0f, 8.0f, 5));
    check(Expr(broadcast(3, 3)) * Expr(broadcast(2, 3)), broadcast(6, 3));

    check(x * y + x, (y + 1) * x);
    check(x * y - x, (y + -1) * x);
    check(x + x * y, (y + 1) * x);
    check(x - x * y, (1 - y) * x);
    check(x * y + y, (x + 1) * y);
    check(x * y - y, (x + -1) * y);
    check(y + x * y, (x + 1) * y);
    check(y - x * y, (1 - x) * y);

    check(0 / max(x, 1), 0);
    check(x / 1, x);
    check(max(x, 1) / (max(x, 1)), 1);
    check(min(x, -1) / (min(x, -1)), 1);
    check((x * 2 + 1) / (x * 2 + 1), 1);
    check((-1) / (x * 2 + 1), select(x < 0, 1, -1));
    check(Expr(7) / 3, 2);
    check(Expr(6.0f) / 2.0f, 3.0f);
    check((x / 3) / 4, x / 12);
    check((x * 4) / 2, x * 2);
    check((x * 2) / 4, x / 2);
    check((x * (-4)) / 2, x * (-2));
    check((x * 4 + y) / 2, y / 2 + x * 2);
    check((y + x * 4) / 2, y / 2 + x * 2);
    check((x * 2 - y) / 2, (0 - y) / 2 + x);
<<<<<<< HEAD
=======
    check((x * -2 - y) / 2, (0 - y) / 2 - x);
>>>>>>> 00b12f7a
    check((y - x * 4) / 2, y / 2 - x * 2);
    check((x + 3) / 2 + 7, (x + 17) / 2);
    check((x / 2 + 3) / 5, (x + 6) / 10);
    check((x + (y + 3) / 5) + 5, (y + 28) / 5 + x);
    check((x + 8) / 2, x / 2 + 4);
    check((x - y) * -2, (y - x) * 2);
    check((xf - yf) * -2.0f, (yf - xf) * 2.0f);

    check(x * 3 + y * 9, (y * 3 + x) * 3);
    check(x * 9 + y * 3, (x * 3 + y) * 3);

    // Pull terms that are a multiple of the divisor out of a ternary expression
    check(((x * 4 + y) + z) / 2, (y + z) / 2 + x * 2);
    check(((x * 4 - y) + z) / 2, (z - y) / 2 + x * 2);
    check(((x * 4 + y) - z) / 2, (y - z) / 2 + x * 2);
    check(((x * 2 - y) - z) / 2, (0 - y - z) / 2 + x);
<<<<<<< HEAD
=======
    check(((x * -2 - y) - z) / 2, (0 - y - z) / 2 - x);
>>>>>>> 00b12f7a
    check((x + (y * 4 + z)) / 2, (x + z) / 2 + y * 2);
    check(((x + y * 4) + z) / 2, (x + z) / 2 + y * 2);
    check((x + (y * 4 - z)) / 2, (x - z) / 2 + y * 2);
    check((x - (y * 4 + z)) / 2, (x - z) / 2 + y * -2);
    check((x - (y * 4 - z)) / 2, (x + z) / 2 - y * 2);

    // Pull out the gcd of the numerator and divisor
    check((x * 3 + 5) / 9, (x + 1) / 3);

    // Cancellations in integer divisions.
    check((7 * y) / 7, y);
    check((y * 7) / 7, y);
    check((7 * y + z) / 7, z / 7 + y);
    check((y * 7 + z) / 7, z / 7 + y);
    check((z + 7 * y) / 7, z / 7 + y);
    check((z + y * 7) / 7, z / 7 + y);
    check((7 * y - z) / 7, (-z) / 7 + y);
    check((y * 7 - z) / 7, (-z) / 7 + y);
    check((z - 7 * y) / 7, z / 7 - y);
    check((z - y * 7) / 7, z / 7 - y);

    check((7 + y) / 7, y / 7 + 1);
    check((y + 7) / 7, y / 7 + 1);
    check((7 - y) / 7, (-y) / 7 + 1);
    check((y - 7) / 7, y / 7 + (-1));

    check(((7 + y) + z) / 7, (y + z) / 7 + 1);
    check(((y + 7) + z) / 7, (y + z) / 7 + 1);
    check((y + (7 + z)) / 7, (y + z) / 7 + 1);
    check((y + (z + 7)) / 7, (y + z) / 7 + 1);

    check(xf / 4.0f, xf * 0.25f);

    // Some quaternary rules with cancellations
    check((x + y) - (y + z), x - z);
    check((x + y) - (y + z), x - z);
    check((y + x) - (y + z), x - z);
    check((y + x) - (y + z), x - z);

    check((x - y) - (z - y), x - z);
    check((y - z) - (y - x), x - z);

    check(((x + y) + z) - x, y + z);
    check(((x + y) + z) - y, x + z);
    check((x + (y + z)) - y, x + z);
    check((x + (y + z)) - z, x + y);

    check((x * 8) % 4, 0);
    check((x * 8 + y) % 4, y % 4);
    check((y + 8) % 4, y % 4);
    check((y + x * 8) % 4, y % 4);
    check((y * 16 - 13) % 2, 1);
    check((x * y) % 1, 0);

    check((y * 16 - 13) % 2, 1);
    check((y - 8) % 4, y % 4);
    check((y - x * 8) % 4, y % 4);
    check((x * 8 - y) % 4, (-y) % 4);

    // Check an optimization important for fusing dimensions
    check((x / 3) * 3 + x % 3, x);
    check(x % 3 + (x / 3) * 3, x);

    check(((x / 3) * 3 + y) + x % 3, x + y);
    check(((x / 3) + y) * 3 + x % 3, y * 3 + x);
    check((x % 3 + y) + (x / 3) * 3, x + y);

    check((y + x % 3) + (x / 3) * 3, x + y);
    check((y + (x / 3 * 3)) + x % 3, x + y);
    check((y + (x / 3)) * 3 + x % 3, y * 3 + x);

    check(x / 2 + x % 2, (x + 1) / 2);
    check(x % 2 + x / 2, (x + 1) / 2);
    check(((x + 1) / 2) * 2 - x, x % 2);
    check(((x + 2) / 3) * 3 - x, (-x) % 3);
    check(x - ((x + 1) / 2) * 2, ((x + 1) % 2 + -1));
    check(x - ((x + 2) / 3) * 3, ((x + 2) % 3 + -2));
    check((x % 2 + 4) / 2, 2);
    check((x % 2 + 5) / 2, x % 2 + 2);

    // Almost-cancellations through integer divisions. These rules all
    // deduplicate x and wrap it in a modulo operator, neutering it
    // for the purposes of bounds inference. Patterns below look
    // confusing, but were brute-force tested.
    check((x + 17) / 3 - (x + 7) / 3, ((x + 1) % 3 + 10) / 3);
    check((x + 17) / 3 - (x + y) / 3, (19 - y - (x + 2) % 3) / 3);
    check((x + y) / 3 - (x + 7) / 3, ((x + 1) % 3 + y + -7) / 3);
    check(x / 3 - (x + y) / 3, (2 - y - x % 3) / 3);
    check((x + y) / 3 - x / 3, (x % 3 + y) / 3);
    check(x / 3 - (x + 7) / 3, (-5 - x % 3) / 3);
    check((x + 17) / 3 - x / 3, (x % 3 + 17) / 3);
    check((x + 17) / 3 - (x - y) / 3, (y - (x + 2) % 3 + 19) / 3);
    check((x - y) / 3 - (x + 7) / 3, ((x + 1) % 3 - y + (-7)) / 3);
    check(x / 3 - (x - y) / 3, (y - x % 3 + 2) / 3);
    check((x - y) / 3 - x / 3, (x % 3 - y) / 3);

    // Check some specific expressions involving div and mod
    check(Expr(23) / 4, Expr(5));
    check(Expr(-23) / 4, Expr(-6));
    check(Expr(-23) / -4, Expr(6));
    check(Expr(23) / -4, Expr(-5));
    check(Expr(-2000000000) / 1000000001, Expr(-2));
    check(Expr(23) % 4, Expr(3));
    check(Expr(-23) % 4, Expr(1));
    check(Expr(-23) % -4, Expr(1));
    check(Expr(23) % -4, Expr(3));
    check(Expr(-2000000000) % 1000000001, Expr(2));

    check(Expr(3) + Expr(8), 11);
    check(Expr(3.25f) + Expr(7.75f), 11.0f);

    check(Expr(7) % 2, 1);
    check(Expr(7.25f) % 2.0f, 1.25f);
    check(Expr(-7.25f) % 2.0f, 0.75f);
    check(Expr(-7.25f) % -2.0f, -1.25f);
    check(Expr(7.25f) % -2.0f, -0.75f);

    check(2 * x + (2 * x + y) / 5, (x * 12 + y) / 5);
    check(x + (x - y) / 4, (x * 5 - y) / 4);
    check((x + z) + (y + (x + z)) / 3, ((x + z) * 4 + y) / 3);
    check(x + ((y + w) - x) / 2, ((w + y) + x) / 2);
    check((x + y) / 3 + x, (x * 4 + y) / 3);
    check((x - y) / 4 + x, (x * 5 - y) / 4);
    check((y + x) / 3 + x, (x * 4 + y) / 3);
    check((y - x) / 3 + x, (x * 2 + y) / 3);
    check(1 + (1 + y) / 2, (y + 3) / 2);
    check((y + 1) / 2 + 1, (y + 3) / 2);
    check((0 - y) / 5 + 1, (0 - y) / 5 + 1);

    check(x - (x + y) / 3, (x * 2 - y + 2) / 3);
    check((w + x) - ((w + x) - y * z) / 3, ((w + x) * 2 + y * z + 2) / 3);
    check(x - (y + x) / 2, (x - y + 1) / 2);
    check(x - (y - x) / 6, (x * 7 - y + 5) / 6);
    check(x - (x + y) / -3, x - (x + y) / -3);
    check((w + x) - ((w + x) - y * z) / -3, (w + x) - ((w + x) - y * z) / -3);
    check(x - (y + x) / -2, x - (x + y) / -2);
    check(x - (y - x) / -6, x - (y - x) / -6);
    check((x + y) / 3 - x, (x * -2 + y) / 3);
    check((x * y - w) / 4 - x * y, (x * y * (-3) - w) / 4);
    check((y + x) / 5 - x, (x * -4 + y) / 5);
    check((y - x) / 6 - x, (y - x * 7) / 6);
    check(1 - (1 + y) / 2 - 1, (0 - y) / 2);
    check(1 - (-y + 1) / 2 - 1, y / 2);
    check(1 - (0 - y) / 5, (y + 9) / 5);

    // Div/mod can't make things larger
    check(5 / x < 6, const_true());
    check(5 / x > -6, const_true());
    check(5 / x < 5, 5 / x < 5);
    check(5 / x > -5, -5 < 5 / x);
    check(5 % x < 6, const_true());
    check(5 % x < 5, 5 % x < 5);
    check(5 % x >= 0, const_true());
    check(5 % x > 0, 0 < 5 % x);

    // Test case with most negative 32-bit number, as constant to check that it is not negated.
    check(((x * (int32_t)0x80000000) + (z * (int32_t)0x80000000 + y)),
          ((x * (int32_t)0x80000000) + (z * (int32_t)0x80000000 + y)));

    // Use a require with no error message to test chains of reasoning
    auto require = [](Expr cond, Expr val) {
        return Internal::Call::make(val.type(),
                                    Internal::Call::require,
                                    {cond, val, 0},
                                    Internal::Call::PureIntrinsic);
    };

    check(require(2 < x && x < 4, x),
          require(2 < x && x < 4, 3));

    check(require(2 < x && x < 5 && x % 4 == 0, x),
          require(2 < x && x < 5 && x % 4 == 0, 4));

    check(require(x % 4 == 3, x % 2),
          require(x % 4 == 3, 1));

    // Check modulo of expressions that are not-obviously a multiple of something
    check(max(min(x * 8, 32), y * 16) % 4 == 0, const_true());
    check(select(x > 4, x * 9 + 1, y * 6 - 2) % 3 == 1, const_true());
    check(max(32, x * 4) % 16 < 13, const_true());  // After the %16 the max value is 12, not 15, due to alignment

    Expr complex_cond = ((10 < y) && (y % 17 == 4) && (y < 30) && (x == y * 16 + 3));
    // The condition is enough to imply that y == 21, x == 339
    check(require(complex_cond, select(x % 2 == 0, 1237, y)),
          require(complex_cond, 21));
}

void check_vectors() {
    Expr x = Var("x"), y = Var("y"), z = Var("z");

    check(Expr(broadcast(y, 4)) / Expr(broadcast(x, 4)),
          Expr(broadcast(y / x, 4)));
    check(Expr(ramp(x, 4, 4)) / 2, ramp(x / 2, 2, 4));
    check(Expr(ramp(x, -4, 7)) / 2, ramp(x / 2, -2, 7));
    check(Expr(ramp(x, 4, 5)) / -2, ramp(x / -2, -2, 5));
    check(Expr(ramp(x, -8, 5)) / -2, ramp(x / -2, 4, 5));

    check(Expr(ramp(4 * x, 1, 4)) / 4, broadcast(x, 4));
    check(Expr(ramp(x * 4, 1, 3)) / 4, broadcast(x, 3));
    check(Expr(ramp(x * 8, 2, 4)) / 8, broadcast(x, 4));
    check(Expr(ramp(x * 8, 3, 3)) / 8, broadcast(x, 3));
    check(Expr(ramp(0, 1, 8)) % 16, Expr(ramp(0, 1, 8)));
    check(Expr(ramp(8, 1, 8)) % 16, Expr(ramp(8, 1, 8)));
    check(Expr(ramp(9, 1, 8)) % 16, Expr(ramp(9, 1, 8)) % 16);
    check(Expr(ramp(16, 1, 8)) % 16, Expr(ramp(0, 1, 8)));
    check(Expr(ramp(0, 1, 8)) % 8, Expr(ramp(0, 1, 8)));
    check(Expr(ramp(x * 8 + 17, 1, 4)) % 8, Expr(ramp(1, 1, 4)));
    check(Expr(ramp(x * 8 + 17, 1, 8)) % 8, Expr(ramp(1, 1, 8) % 8));

    check(Expr(broadcast(x, 4)) % Expr(broadcast(y, 4)),
          Expr(broadcast(x % y, 4)));
    check(Expr(ramp(x, 2, 4)) % (broadcast(2, 4)),
          broadcast(x % 2, 4));
    check(Expr(ramp(2 * x + 1, 4, 4)) % (broadcast(2, 4)),
          broadcast(1, 4));

    check(max(broadcast(24, 2), broadcast(x, 2) % ramp(-8, -33, 2)),
          max(broadcast(x, 2) % ramp(-8, -33, 2), broadcast(24, 2)));
    check(max(broadcast(41, 2), broadcast(x, 2) % ramp(-8, -33, 2)),
          broadcast(41, 2));

    check(ramp(0, 1, 4) == broadcast(2, 4),
          ramp(-2, 1, 4) == broadcast(0, 4));

    // Any linear combination of simple ramps and broadcasts should
    // reduce to a single ramp or broadcast.
    std::mt19937 rng(0);
    for (int i = 0; i < 50; i++) {
        std::vector<Expr> leaves =
            {ramp(x, 1, 4),
             ramp(x, y, 4),
             ramp(z, x, 4),
             broadcast(x, 4),
             broadcast(y, 4),
             broadcast(z, 4)};
        while (leaves.size() > 1) {
            int idx1 = rng() % (int)leaves.size();
            int idx2 = 0;
            do {
                idx2 = rng() % (int)leaves.size();
            } while (idx2 == idx1);

            switch (rng() % 4) {
            case 0:
                leaves[idx1] += leaves[idx2];
                break;
            case 1:
                leaves[idx1] -= leaves[idx2];
                break;
            case 2:
                leaves[idx1] += (int)(rng() % 8) * leaves[idx2];
                break;
            case 3:
                leaves[idx1] -= (int)(rng() % 8) * leaves[idx2];
                break;
            }
            std::swap(leaves[idx2], leaves.back());
            leaves.pop_back();
        }
        Expr simpler = simplify(leaves[0]);
        if (!simpler.as<Ramp>() && !simpler.as<Broadcast>()) {
            std::cerr << "A linear combination of ramps and broadcasts should be a single ramp or broadcast:\n"
                      << simpler << "\n";
            abort();
        }
    }

    {
        Expr test = select(ramp(const_true(), const_true(), 2),
                           ramp(const_false(), const_true(), 2),
                           broadcast(const_false(), 2)) ==
                    broadcast(const_false(), 2);
        Expr expected = !(ramp(const_true(), const_true(), 2) &&
                          ramp(const_false(), const_true(), 2));
        check(test, expected);
    }

    {
        Expr test = select(ramp(const_true(), const_true(), 2),
                           broadcast(const_true(), 2),
                           ramp(const_false(), const_true(), 2)) ==
                    broadcast(const_false(), 2);
        Expr expected = !(ramp(const_true(), const_true(), 2) ||
                          ramp(const_false(), const_true(), 2));
        check(test, expected);
    }

    // Collapse some vector interleaves
    check(interleave_vectors({ramp(x, 2, 4), ramp(x + 1, 2, 4)}), ramp(x, 1, 8));
    check(interleave_vectors({ramp(x, 4, 4), ramp(x + 2, 4, 4)}), ramp(x, 2, 8));
    check(interleave_vectors({ramp(x - y, 2 * y, 4), ramp(x, 2 * y, 4)}), ramp(x - y, y, 8));
    check(interleave_vectors({ramp(x, 3, 4), ramp(x + 1, 3, 4), ramp(x + 2, 3, 4)}), ramp(x, 1, 12));
    {
        Expr vec = ramp(x, 1, 16);
        check(interleave_vectors({slice(vec, 0, 2, 8), slice(vec, 1, 2, 8)}), vec);
        check(interleave_vectors({slice(vec, 0, 4, 4), slice(vec, 1, 4, 4), slice(vec, 2, 4, 4), slice(vec, 3, 4, 4)}), vec);
    }

    // Collapse some vector concats
    check(concat_vectors({ramp(x, 2, 4), ramp(x + 8, 2, 4)}), ramp(x, 2, 8));
    check(concat_vectors({ramp(x, 3, 2), ramp(x + 6, 3, 2), ramp(x + 12, 3, 2)}), ramp(x, 3, 6));

    // Now some ones that can't work
    {
        Expr e = interleave_vectors({ramp(x, 2, 4), ramp(x, 2, 4)});
        check(e, e);
        e = interleave_vectors({ramp(x, 2, 4), ramp(x + 2, 2, 4)});
        check(e, e);
        e = interleave_vectors({ramp(x, 3, 4), ramp(x + 1, 3, 4)});
        check(e, e);
        e = interleave_vectors({ramp(x, 2, 4), ramp(y + 1, 2, 4)});
        check(e, e);
        e = interleave_vectors({ramp(x, 2, 4), ramp(x + 1, 3, 4)});
        check(e, e);

        e = concat_vectors({ramp(x, 1, 4), ramp(x + 4, 2, 4)});
        check(e, e);
        e = concat_vectors({ramp(x, 1, 4), ramp(x + 8, 1, 4)});
        check(e, e);
        e = concat_vectors({ramp(x, 1, 4), ramp(y + 4, 1, 4)});
        check(e, e);
    }

    // Now check that an interleave of some collapsible loads collapses into a single dense load
    {
        Expr load1 = Load::make(Float(32, 4), "buf", ramp(x, 2, 4), Buffer<>(), Parameter(), const_true(4), ModulusRemainder());
        Expr load2 = Load::make(Float(32, 4), "buf", ramp(x + 1, 2, 4), Buffer<>(), Parameter(), const_true(4), ModulusRemainder());
        Expr load12 = Load::make(Float(32, 8), "buf", ramp(x, 1, 8), Buffer<>(), Parameter(), const_true(8), ModulusRemainder());
        check(interleave_vectors({load1, load2}), load12);

        // They don't collapse in the other order
        Expr e = interleave_vectors({load2, load1});
        check(e, e);

        // Or if the buffers are different
        Expr load3 = Load::make(Float(32, 4), "buf2", ramp(x + 1, 2, 4), Buffer<>(), Parameter(), const_true(4), ModulusRemainder());
        e = interleave_vectors({load1, load3});
        check(e, e);
    }

    // Check that concatenated loads of adjacent scalars collapse into a vector load.
    {
        int lanes = 4;
        std::vector<Expr> loads;
        for (int i = 0; i < lanes; i++) {
            loads.push_back(Load::make(Float(32), "buf", 4 * x + i, Buffer<>(), Parameter(), const_true(), ModulusRemainder()));
        }

        check(concat_vectors(loads), Load::make(Float(32, lanes), "buf", ramp(x * 4, 1, lanes), Buffer<>(), Parameter(), const_true(lanes), ModulusRemainder(4, 0)));
    }

    // Check that concatenated loads of adjacent vectors collapse into a vector load, with appropriate alignment.
    {
        int lanes = 4;
        int vectors = 4;
        std::vector<Expr> loads;
        for (int i = 0; i < vectors; i++) {
            loads.push_back(Load::make(Float(32, lanes), "buf", ramp(i * lanes, 1, lanes), Buffer<>(), Parameter(), const_true(lanes), ModulusRemainder(4, 0)));
        }

        check(concat_vectors(loads), Load::make(Float(32, lanes * vectors), "buf", ramp(0, 1, lanes * vectors), Buffer<>(), Parameter(), const_true(vectors * lanes), ModulusRemainder(0, 0)));
    }

    {
        // A predicated store with a provably-false predicate.
        Expr pred = ramp(x * y + x * z, 2, 8) > 2;
        Expr index = ramp(x + y, 1, 8);
        Expr value = Load::make(index.type(), "f", index, Buffer<>(), Parameter(), const_true(index.type().lanes()), ModulusRemainder());
        Stmt stmt = Store::make("f", value, index, Parameter(), pred, ModulusRemainder());
        check(stmt, Evaluate::make(0));
    }
}

void check_bounds() {
    Expr x = Var("x"), y = Var("y"), z = Var("z"), w = Var("w");

    check(min(Expr(7), 3), 3);
    check(min(Expr(4.25f), 1.25f), 1.25f);
    check(min(broadcast(x, 4), broadcast(y, 4)),
          broadcast(min(x, y), 4));
    check(min(x, x + 3), x);
    check(min(x + 4, x), x);
    check(min(x - 1, x + 2), x + (-1));
    check(min(7, min(x, 3)), min(x, 3));
    check(min(min(x, y), x), min(x, y));
    check(min(min(x, y), y), min(x, y));
    check(min(x, min(x, y)), min(x, y));
    check(min(y, min(x, y)), min(x, y));

    check(min(min(x, y) + 1, x), min(y + 1, x));
    check(min(min(x, y) - (-1), x), min(y + 1, x));
    check(min(min(x, y) + (-1), x), min(x, y) + (-1));
    check(min(min(x, y) - 1, x), min(x, y) + (-1));

    check(min(min(y, x) + 1, x), min(y + 1, x));
    check(min(min(y, x) - (-1), x), min(y + 1, x));
    check(min(min(y, x) + (-1), x), min(x, y) + (-1));
    check(min(min(y, x) - 1, x), min(x, y) + (-1));

    check(max(max(x, y) - 1, x), max(y + (-1), x));
    check(max(max(x, y) + (-1), x), max(y + (-1), x));
    check(max(max(x, y) + 1, x), max(x, y) + 1);
    check(max(max(x, y) - (-1), x), max(x, y) + 1);

    check(max(max(y, x) - 1, x), max(y + (-1), x));
    check(max(max(y, x) + (-1), x), max(y + (-1), x));
    check(max(max(y, x) + 1, x), max(x, y) + 1);
    check(max(max(y, x) - (-1), x), max(x, y) + 1);

    check(min(x, min(x, y) + 1), min(y + 1, x));
    check(min(x, min(x, y) - (-1)), min(y + 1, x));
    check(min(x, min(x, y) + (-1)), min(x, y) + (-1));
    check(min(x, min(x, y) - 1), min(x, y) + (-1));

    check(min(x, min(y, x) + 1), min(y + 1, x));
    check(min(x, min(y, x) - (-1)), min(y + 1, x));
    check(min(x, min(y, x) + (-1)), min(x, y) + (-1));
    check(min(x, min(y, x) - 1), min(x, y) + (-1));

    check(max(x, max(x, y) - 1), max(y + (-1), x));
    check(max(x, max(x, y) + (-1)), max(y + (-1), x));
    check(max(x, max(x, y) + 1), max(x, y) + 1);
    check(max(x, max(x, y) - (-1)), max(x, y) + 1);

    check(max(x, max(y, x) - 1), max(y + (-1), x));
    check(max(x, max(y, x) + (-1)), max(y + (-1), x));
    check(max(x, max(y, x) + 1), max(x, y) + 1);
    check(max(x, max(y, x) - (-1)), max(x, y) + 1);

    check(max(Expr(7), 3), 7);
    check(max(Expr(4.25f), 1.25f), 4.25f);
    check(max(broadcast(x, 4), broadcast(y, 4)),
          broadcast(max(x, y), 4));
    check(max(x, x + 3), x + 3);
    check(max(x + 4, x), x + 4);
    check(max(x - 1, x + 2), x + 2);
    check(max(7, max(x, 3)), max(x, 7));
    check(max(max(x, y), x), max(x, y));
    check(max(max(x, y), y), max(x, y));
    check(max(x, max(x, y)), max(x, y));
    check(max(y, max(x, y)), max(x, y));

    // Check that simplifier can recognise instances where the extremes of the
    // datatype appear as constants in comparisons, Min and Max expressions.
    // The result of min/max with extreme is known to be either the extreme or
    // the other expression.  The result of < or > comparison is known to be true or false.
    check(x <= Int(32).max(), const_true());
    check(cast(Int(16), x) >= Int(16).min(), const_true());
    check(x < Int(32).min(), const_false());
    check(min(cast(UInt(16), x), cast(UInt(16), 65535)), cast(UInt(16), x));
    check(min(x, Int(32).max()), x);
    check(min(Int(32).min(), x), Int(32).min());
    check(max(cast(Int(8), x), cast(Int(8), -128)), cast(Int(8), x));
    check(max(x, Int(32).min()), x);
    check(max(x, Int(32).max()), Int(32).max());
    // Check that non-extremes do not lead to incorrect simplification
    check(max(cast(Int(8), x), cast(Int(8), -127)), max(cast(Int(8), x), make_const(Int(8), -127)));

    // Some quaternary rules with cancellations
    check((x + y) - (y + z), x - z);
    check((x + y) - (y + z), x - z);
    check((y + x) - (y + z), x - z);
    check((y + x) - (y + z), x - z);

    check((x - y) - (z - y), x - z);
    check((y - z) - (y - x), x - z);

    check((x + 3) / 4 - (x + 2) / 4, ((x + 2) % 4 + 1) / 4);

    check(min(x + y, y + z), min(x, z) + y);
    check(min(y + x, y + z), min(x, z) + y);
    check(min(x + y, y + z), min(x, z) + y);
    check(min(y + x, y + z), min(x, z) + y);

    check(min(x, y) - min(y, x), 0);
    check(max(x, y) - max(y, x), 0);

    check(min(123 - x, 1 - x), 1 - x);
    check(max(123 - x, 1 - x), 123 - x);

    check(min(x * 43, y * 43), min(x, y) * 43);
    check(max(x * 43, y * 43), max(x, y) * 43);
    check(min(x * -43, y * -43), max(x, y) * -43);
    check(max(x * -43, y * -43), min(x, y) * -43);

    check(min(min(x, 4), y), min(min(x, y), 4));
    check(max(max(x, 4), y), max(max(x, y), 4));

    check(min(x * 8, 24), min(x, 3) * 8);
    check(max(x * 8, 24), max(x, 3) * 8);
    check(min(x * -8, 24), max(x, -3) * -8);
    check(max(x * -8, 24), min(x, -3) * -8);

    check(min(clamp(x, -10, 14), clamp(y, -10, 14)), clamp(min(x, y), -10, 14));

    check(min(x / 4, y / 4), min(x, y) / 4);
    check(max(x / 4, y / 4), max(x, y) / 4);

    check(min(x / (-4), y / (-4)), max(x, y) / (-4));
    check(max(x / (-4), y / (-4)), min(x, y) / (-4));

    check(min(x / 4 + 2, y / 4), min(x + 8, y) / 4);
    check(max(x / 4 + 2, y / 4), max(x + 8, y) / 4);
    check(min(x / 4, y / 4 + 2), min(y + 8, x) / 4);
    check(max(x / 4, y / 4 + 2), max(y + 8, x) / 4);
    check(min(x / (-4) + 2, y / (-4)), max(x + -8, y) / (-4));
    check(max(x / (-4) + 2, y / (-4)), min(x + -8, y) / (-4));
    check(min(x / (-4), y / (-4) + 2), max(y + -8, x) / (-4));
    check(max(x / (-4), y / (-4) + 2), min(y + -8, x) / (-4));

    check(min(x * 4 + 8, y * 4), min(x + 2, y) * 4);
    check(max(x * 4 + 8, y * 4), max(x + 2, y) * 4);
    check(min(x * 4, y * 4 + 8), min(y + 2, x) * 4);
    check(max(x * 4, y * 4 + 8), max(y + 2, x) * 4);
    check(min(x * (-4) + 8, y * (-4)), max(x + -2, y) * (-4));
    check(max(x * (-4) + 8, y * (-4)), min(x + -2, y) * (-4));
    check(min(x * (-4), y * (-4) + 8), max(y + -2, x) * (-4));
    check(max(x * (-4), y * (-4) + 8), min(y + -2, x) * (-4));

    // Min and max of clamped expressions
    check(min(clamp(x + 1, y, z), clamp(x - 1, y, z)), clamp(x + (-1), y, z));
    check(max(clamp(x + 1, y, z), clamp(x - 1, y, z)), clamp(x + 1, y, z));

    // Additions that cancel a term inside a min or max
    check(x + min(y - x, z), min(x + z, y));
    check(x + max(y - x, z), max(x + z, y));
    check(min(y + (-2), z) + 2, min(z + 2, y));
    check(max(y + (-2), z) + 2, max(z + 2, y));

    // Min/Max distributive law
    check(max(max(x, y), max(x, z)), max(max(y, z), x));
    check(min(max(x, y), max(x, z)), max(min(y, z), x));
    check(min(min(x, y), min(x, z)), min(min(y, z), x));
    check(max(min(x, y), min(x, z)), min(max(y, z), x));

    // Mins of expressions and rounded up versions of them
    check(min(((x + 7) / 8) * 8, x), x);
    check(min(x, ((x + 7) / 8) * 8), x);
    check(max(((x + 7) / 8) * 8, x), ((x + 7) / 8) * 8);
    check(max(x, ((x + 7) / 8) * 8), ((x + 7) / 8) * 8);

    // And rounded down...
    check(max((x / 8) * 8, x), x);
    check(max(x, (x / 8) * 8), x);
    check(min((x / 8) * 8, x), (x / 8) * 8);
    check(min(x, (x / 8) * 8), (x / 8) * 8);

    // "likely" marks which side of a containing min/max/select is the
    // one to optimize for, so if the min/max/select gets simplified
    // away, the likely should be stripped too.
    check(min(x, likely(x)), x);
    check(min(likely(x), x), x);
    check(max(x, likely(x)), x);
    check(max(likely(x), x), x);
    check(select(x > y, likely(x), x), x);
    check(select(x > y, x, likely(x)), x);
    // Check constant-bounds reasoning works through likelies
    check(min(4, likely(5)), 4);
    check(min(7, likely(5)), 5);
    check(max(4, likely(5)), 5);
    check(max(7, likely(5)), 7);

    check(select(x < y, x + y, x), select(x < y, y, 0) + x);
    check(select(x < y, x, x + y), select(x < y, 0, y) + x);

    check(min(x + 1, y) - min(x, y - 1), 1);
    check(max(x + 1, y) - max(x, y - 1), 1);
    check(min(x + 1, y) - min(y - 1, x), 1);
    check(max(x + 1, y) - max(y - 1, x), 1);

    // min and max on constant ramp v broadcast
    check(max(ramp(0, 1, 8), 0), ramp(0, 1, 8));
    check(min(ramp(0, 1, 8), 7), ramp(0, 1, 8));
    check(max(ramp(0, 1, 8), 7), broadcast(7, 8));
    check(min(ramp(0, 1, 8), 0), broadcast(0, 8));
    check(min(ramp(0, 1, 8), 4), min(ramp(0, 1, 8), 4));

    check(max(ramp(7, -1, 8), 0), ramp(7, -1, 8));
    check(min(ramp(7, -1, 8), 7), ramp(7, -1, 8));
    check(max(ramp(7, -1, 8), 7), broadcast(7, 8));
    check(min(ramp(7, -1, 8), 0), broadcast(0, 8));
    check(min(ramp(7, -1, 8), 4), min(ramp(7, -1, 8), 4));

    check(max(0, ramp(0, 1, 8)), ramp(0, 1, 8));
    check(min(7, ramp(0, 1, 8)), ramp(0, 1, 8));

    check(min(8 - x, 2), 8 - max(x, 6));
    check(max(3, 77 - x), 77 - min(x, 74));
    check(min(max(8 - x, 0), 8), 8 - max(min(x, 8), 0));

    check(x - min(x, 2), max(x, 2) + -2);
    check(x - max(x, 2), min(x, 2) + -2);
    check(min(x, 2) - x, 2 - max(x, 2));
    check(max(x, 2) - x, 2 - min(x, 2));
    check(x - min(2, x), max(x, 2) + -2);
    check(x - max(2, x), min(x, 2) + -2);
    check(min(2, x) - x, 2 - max(x, 2));
    check(max(2, x) - x, 2 - min(x, 2));

    check(max(min(x, y), x), x);
    check(max(min(x, y), y), y);
    check(min(max(x, y), x), x);
    check(min(max(x, y), y), y);
    check(max(min(x, y), x) + y, x + y);

    check(max(min(max(x, y), z), y), max(min(x, z), y));
    check(max(min(z, max(x, y)), y), max(min(x, z), y));
    check(max(y, min(max(x, y), z)), max(min(x, z), y));
    check(max(y, min(z, max(x, y))), max(min(x, z), y));

    check(max(min(max(y, x), z), y), max(min(x, z), y));
    check(max(min(z, max(y, x)), y), max(min(x, z), y));
    check(max(y, min(max(y, x), z)), max(min(x, z), y));
    check(max(y, min(z, max(y, x))), max(min(x, z), y));

    check(min(max(min(x, y), z), y), min(max(x, z), y));
    check(min(max(z, min(x, y)), y), min(max(x, z), y));
    check(min(y, max(min(x, y), z)), min(max(x, z), y));
    check(min(y, max(z, min(x, y))), min(max(x, z), y));

    check(min(max(min(y, x), z), y), min(max(x, z), y));
    check(min(max(z, min(y, x)), y), min(max(x, z), y));
    check(min(y, max(min(y, x), z)), min(max(x, z), y));
    check(min(y, max(z, min(y, x))), min(max(x, z), y));

    check(max(min(x, 5), 1) == 1, x <= 1);
    check(max(min(x, 5), 1) == 3, x == 3);
    check(max(min(x, 5), 1) == 5, 5 <= x);

    check(min((x * 32 + y) * 4, x * 128 + 127), min(y * 4, 127) + x * 128);
    check(min((x * 32 + y) * 4, x * 128 + 4), (min(y, 1) + x * 32) * 4);
    check(min((y + x * 32) * 4, x * 128 + 127), min(y * 4, 127) + x * 128);
    check(min((y + x * 32) * 4, x * 128 + 4), (min(y, 1) + x * 32) * 4);
    check(max((x * 32 + y) * 4, x * 128 + 127), max(y * 4, 127) + x * 128);
    check(max((x * 32 + y) * 4, x * 128 + 4), (max(y, 1) + x * 32) * 4);
    check(max((y + x * 32) * 4, x * 128 + 127), max(y * 4, 127) + x * 128);
    check(max((y + x * 32) * 4, x * 128 + 4), (max(y, 1) + x * 32) * 4);

    check((min(x + y, z) + w) - x, min(z - x, y) + w);
    check(min((x + y) + w, z) - x, min(z - x, w + y));

    check(min(min(x + z, y), w) - x, min(min(w, y) - x, z));
    check(min(min(y, x + z), w) - x, min(min(w, y) - x, z));

    // Two- and three-deep cancellations into min/max nodes
    check((x - min(z, (x + y))), (0 - min(z - x, y)));
    check((x - min(z, (y + x))), (0 - min(z - x, y)));
    check((x - min((x + y), z)), (0 - min(z - x, y)));
    check((x - min((y + x), z)), (0 - min(z - x, y)));
    check((x - min(y, (w + (x + z)))), (0 - min((y - x), (w + z))));
    check((x - min(y, (w + (z + x)))), (0 - min((y - x), (w + z))));
    check((x - min(y, ((x + z) + w))), (0 - min((y - x), (w + z))));
    check((x - min(y, ((z + x) + w))), (0 - min((y - x), (w + z))));
    check((x - min((w + (x + z)), y)), (0 - min((y - x), (w + z))));
    check((x - min((w + (z + x)), y)), (0 - min((y - x), (w + z))));
    check((x - min(((x + z) + w), y)), (0 - min((y - x), (w + z))));
    check((x - min(((z + x) + w), y)), (0 - min((y - x), (w + z))));

    check(min(x + y, z) - x, min(z - x, y));
    check(min(y + x, z) - x, min(z - x, y));
    check(min(z, x + y) - x, min(z - x, y));
    check(min(z, y + x) - x, min(z - x, y));
    check((min(x, (w + (y + z))) - z), min(x - z, w + y));
    check((min(x, (w + (z + y))) - z), min(x - z, w + y));
    check((min(x, ((y + z) + w)) - z), min(x - z, w + y));
    check((min(x, ((z + y) + w)) - z), min(x - z, w + y));
    check((min((w + (y + z)), x) - z), min(x - z, w + y));
    check((min((w + (z + y)), x) - z), min(x - z, w + y));
    check((min(((y + z) + w), x) - z), min(x - z, w + y));
    check((min(((z + y) + w), x) - z), min(x - z, w + y));

    check((x - max(z, (x + y))), (0 - max(z - x, y)));
    check((x - max(z, (y + x))), (0 - max(z - x, y)));
    check((x - max((x + y), z)), (0 - max(z - x, y)));
    check((x - max((y + x), z)), (0 - max(z - x, y)));
    check((x - max(y, (w + (x + z)))), (0 - max((y - x), (w + z))));
    check((x - max(y, (w + (z + x)))), (0 - max((y - x), (w + z))));
    check((x - max(y, ((x + z) + w))), (0 - max((y - x), (w + z))));
    check((x - max(y, ((z + x) + w))), (0 - max((y - x), (w + z))));
    check((x - max((w + (x + z)), y)), (0 - max((y - x), (w + z))));
    check((x - max((w + (z + x)), y)), (0 - max((y - x), (w + z))));
    check((x - max(((x + z) + w), y)), (0 - max((y - x), (w + z))));
    check((x - max(((z + x) + w), y)), (0 - max((y - x), (w + z))));

    check(max(x + y, z) - x, max(z - x, y));
    check(max(y + x, z) - x, max(z - x, y));
    check(max(z, x + y) - x, max(z - x, y));
    check(max(z, y + x) - x, max(z - x, y));
    check((max(x, (w + (y + z))) - z), max(x - z, w + y));
    check((max(x, (w + (z + y))) - z), max(x - z, w + y));
    check((max(x, ((y + z) + w)) - z), max(x - z, w + y));
    check((max(x, ((z + y) + w)) - z), max(x - z, w + y));
    check((max((w + (y + z)), x) - z), max(x - z, w + y));
    check((max((w + (z + y)), x) - z), max(x - z, w + y));
    check((max(((y + z) + w), x) - z), max(x - z, w + y));
    check((max(((z + y) + w), x) - z), max(x - z, w + y));

    check(min((x + y) * 7 + z, w) - x * 7, min(w - x * 7, y * 7 + z));
    check(min((y + x) * 7 + z, w) - x * 7, min(w - x * 7, y * 7 + z));

    check(min(x * 12 + y, z) / 4 - x * 3, min(z - x * 12, y) / 4);
    check(min(z, x * 12 + y) / 4 - x * 3, min(z - x * 12, y) / 4);

    check((min(x * 12 + y, z) + w) / 4 - x * 3, (min(z - x * 12, y) + w) / 4);
    check((min(z, x * 12 + y) + w) / 4 - x * 3, (min(z - x * 12, y) + w) / 4);

    check(min((min(((y + 5) / 2), x) * 2), y + 3), min(x * 2, y + 3));
    check(min((min(((y + 1) / 3), x) * 3) + 1, y), min(x * 3 + 1, y));

    {
        Expr one = 1;
        Expr three = 3;
        Expr four = 4;
        Expr five = 5;
        Expr v1 = Variable::make(Int(32), "x");
        Expr v2 = Variable::make(Int(32), "y");

        // Bound: [-4, 4]
        Expr clamped = min(max(v1, -four), four);

        // min(v, 4) where v=[-4, 4] -> v
        check(min(clamped, four), simplify(clamped));
        // min(v, 5) where v=[-4, 4] -> v
        check(min(clamped, five), simplify(clamped));
        // min(v, 3) where v=[-4, 4] -> min(v, 3)
        check(min(clamped, three), simplify(min(clamped, three)));
        // min(v, -5) where v=[-4, 4] -> -5
        check(min(clamped, -five), simplify(-five));

        // max(v, 4) where v=[-4, 4] -> 4
        check(max(clamped, four), simplify(four));
        // max(v, 5) where v=[-4, 4] -> 5
        check(max(clamped, five), simplify(five));
        // max(v, 3) where v=[-4, 4] -> max(v, 3)
        check(max(clamped, three), simplify(max(clamped, three)));
        // max(v, -5) where v=[-4, 4] -> v
        check(max(clamped, -five), simplify(clamped));

        // max(min(v, 5), -5) where v=[-4, 4] -> v
        check(max(min(clamped, five), -five), simplify(clamped));
        // max(min(v, 5), 5) where v=[-4, 4] -> 5
        check(max(min(clamped, five), five), simplify(five));

        // max(min(v, -5), -5) where v=[-4, 4] -> -5
        check(max(min(clamped, -five), -five), simplify(-five));
        // max(min(v, -5), 5) where v=[-4, 4] -> 5
        check(max(min(clamped, -five), five), simplify(five));

        // min(v + 1, 4) where v=[-4, 4] -> min(v + 1, 4)
        check(min(clamped + one, four), simplify(min(clamped + one, four)));
        // min(v + 1, 5) where v=[-4, 4] -> v + 1
        check(min(clamped + one, five), simplify(clamped + one));
        // min(v + 1, -4) where v=[-4, 4] -> -4
        check(min(clamped + one, -four), simplify(-four));
        // max(min(v + 1, 4), -4) where v=[-4, 4] -> min(v + 1, 4)
        check(max(min(clamped + one, four), -four), simplify(min(clamped + one, four)));

        // max(v + 1, 4) where v=[-4, 4] -> max(v + 1, 4)
        check(max(clamped + one, four), simplify(max(clamped + one, four)));
        // max(v + 1, 5) where v=[-4, 4] -> 5
        check(max(clamped + one, five), simplify(five));
        // max(v + 1, -4) where v=[-4, 4] -> -v + 1
        check(max(clamped + one, -four), simplify(clamped + one));
        // min(max(v + 1, -4), 4) where v=[-4, 4] -> min(v + 1, 4)
        check(min(max(clamped + one, -four), four), simplify(min(clamped + one, four)));

        Expr t1 = clamp(v1, one, four);
        Expr t2 = clamp(v1, -five, -four);
        check(min(max(min(v2, t1), t2), five), simplify(max(min(t1, v2), t2)));
    }

    {
        Expr xv = Variable::make(Int(16).with_lanes(64), "x");
        Expr yv = Variable::make(Int(16).with_lanes(64), "y");
        Expr zv = Variable::make(Int(16).with_lanes(64), "z");

        // min(min(x, broadcast(y, n)), broadcast(z, n))) -> min(x, broadcast(min(y, z), n))
        check(min(min(xv, broadcast(y, 64)), broadcast(z, 64)), min(xv, broadcast(min(y, z), 64)));
        // min(min(broadcast(x, n), y), broadcast(z, n))) -> min(y, broadcast(min(x, z), n))
        check(min(min(broadcast(x, 64), yv), broadcast(z, 64)), min(yv, broadcast(min(x, z), 64)));
        // min(broadcast(x, n), min(y, broadcast(z, n)))) -> min(y, broadcast(min(x, z), n))
        check(min(broadcast(x, 64), min(yv, broadcast(z, 64))), min(yv, broadcast(min(x, z), 64)));
        // min(broadcast(x, n), min(broadcast(y, n), z))) -> min(z, broadcast(min(x, y), n))
        check(min(broadcast(x, 64), min(broadcast(y, 64), zv)), min(zv, broadcast(min(x, y), 64)));

        // max(max(x, broadcast(y, n)), broadcast(z, n))) -> max(x, broadcast(max(y, z), n))
        check(max(max(xv, broadcast(y, 64)), broadcast(z, 64)), max(xv, broadcast(max(y, z), 64)));
        // max(max(broadcast(x, n), y), broadcast(z, n))) -> max(y, broadcast(max(x, z), n))
        check(max(max(broadcast(x, 64), yv), broadcast(z, 64)), max(yv, broadcast(max(x, z), 64)));
        // max(broadcast(x, n), max(y, broadcast(z, n)))) -> max(y, broadcast(max(x, z), n))
        check(max(broadcast(x, 64), max(yv, broadcast(z, 64))), max(yv, broadcast(max(x, z), 64)));
        // max(broadcast(x, n), max(broadcast(y, n), z))) -> max(z, broadcast(max(x, y), n))
        check(max(broadcast(x, 64), max(broadcast(y, 64), zv)), max(zv, broadcast(max(x, y), 64)));
    }

    // Pull out common addition term inside min/max
    check(min((x + y) + z, x + w), min(y + z, w) + x);
    check(min((y + x) + z, x + w), min(y + z, w) + x);
    check(min(x + y, (x + z) + w), min(w + z, y) + x);
    check(min(x + y, (z + x) + w), min(w + z, y) + x);
    check(min(x + (y + z), y + w), min(x + z, w) + y);
    check(min(x + (z + y), y + w), min(x + z, w) + y);
    check(min(x + y, z + (x + w)), min(w + z, y) + x);
    check(min(x + y, z + (w + x)), min(w + z, y) + x);
    check(min(x + y / 2 + 13, x + (0 - y) / 2), min(0 - y, y + 26) / 2 + x);

    check(max((x + y) + z, x + w), max(y + z, w) + x);
    check(max((y + x) + z, x + w), max(y + z, w) + x);
    check(max(x + y, (x + z) + w), max(w + z, y) + x);
    check(max(x + y, (z + x) + w), max(w + z, y) + x);
    check(max(x + (y + z), y + w), max(x + z, w) + y);
    check(max(x + (z + y), y + w), max(x + z, w) + y);
    check(max(x + y, z + (x + w)), max(w + z, y) + x);
    check(max(x + y, z + (w + x)), max(w + z, y) + x);

    // Check min(x, y)*max(x, y) gets simplified into x*y
    check(min(x, y) * max(x, y), x * y);
    check(min(x, y) * max(y, x), x * y);
    check(max(x, y) * min(x, y), x * y);
    check(max(y, x) * min(x, y), x * y);

    // Check min(x, y) + max(x, y) gets simplified into x + y
    check(min(x, y) + max(x, y), x + y);
    check(min(x, y) + max(y, x), x + y);
    check(max(x, y) + min(x, y), x + y);
    check(max(y, x) + min(x, y), x + y);

    // Check max(min(x, y), max(x, y)) gets simplified into max(x, y)
    check(max(min(x, y), max(x, y)), max(x, y));
    check(max(min(x, y), max(y, x)), max(x, y));
    check(max(max(x, y), min(x, y)), max(x, y));
    check(max(max(y, x), min(x, y)), max(x, y));

    // Check min(max(x, y), min(x, y)) gets simplified into min(x, y)
    check(min(max(x, y), min(x, y)), min(x, y));
    check(min(max(x, y), min(y, x)), min(x, y));
    check(min(min(x, y), max(x, y)), min(x, y));
    check(min(min(x, y), max(y, x)), min(x, y));

    // Check if we can simplify away comparison on vector types considering bounds.
    Scope<Interval> bounds_info;
    bounds_info.push("x", Interval(0, 4));
    check_in_bounds(ramp(x, 1, 4) < broadcast(0, 4), const_false(4), bounds_info);
    check_in_bounds(ramp(x, 1, 4) < broadcast(8, 4), const_true(4), bounds_info);
    check_in_bounds(ramp(x, -1, 4) < broadcast(-4, 4), const_false(4), bounds_info);
    check_in_bounds(ramp(x, -1, 4) < broadcast(5, 4), const_true(4), bounds_info);
    check_in_bounds(min(ramp(x, 1, 4), broadcast(0, 4)), broadcast(0, 4), bounds_info);
    check_in_bounds(min(ramp(x, 1, 4), broadcast(8, 4)), ramp(x, 1, 4), bounds_info);
    check_in_bounds(min(ramp(x, -1, 4), broadcast(-4, 4)), broadcast(-4, 4), bounds_info);
    check_in_bounds(min(ramp(x, -1, 4), broadcast(5, 4)), ramp(x, -1, 4), bounds_info);
    check_in_bounds(max(ramp(x, 1, 4), broadcast(0, 4)), ramp(x, 1, 4), bounds_info);
    check_in_bounds(max(ramp(x, 1, 4), broadcast(8, 4)), broadcast(8, 4), bounds_info);
    check_in_bounds(max(ramp(x, -1, 4), broadcast(-4, 4)), ramp(x, -1, 4), bounds_info);
    check_in_bounds(max(ramp(x, -1, 4), broadcast(5, 4)), broadcast(5, 4), bounds_info);

    check(min(x, 63) - min(x, 3), clamp(x, 3, 63) + (-3));
    check(min(x, 3) - min(x, 63), 3 - clamp(x, 3, 63));
    check(min(63, x) - min(x, 3), clamp(x, 3, 63) + (-3));
    check(min(x, 3) - min(63, x), 3 - clamp(x, 3, 63));

    // This used to throw the simplifier into a loop
    simplify((min((min(((x * 64) + y), (z + -63)) + 31), min((((x * 64) + y) + 63), z)) -
              min((min((((x * 64) + y) + 63), z) + -31), (min(((x * 64) + y), (z + -63)) + 32))));

    check(min(x * 4 + 63, y) - min(x * 4, y - 3), clamp(y - x * 4, 3, 63));
    check(min(y, x * 4 + 63) - min(x * 4, y - 3), clamp(y - x * 4, 3, 63));
    check(min(x * 4, y - 3) - min(x * 4 + 63, y), clamp(x * 4 - y, -63, -3));
    check(min(x * 4, y - 3) - min(y, x * 4 + 63), clamp(x * 4 - y, -63, -3));

    check(max(x, 63) - max(x, 3), 63 - clamp(x, 3, 63));
    check(max(63, x) - max(3, x), 63 - clamp(x, 3, 63));
    check(max(x, 3) - max(x, 63), clamp(x, 3, 63) + -63);
    check(max(3, x) - max(x, 63), clamp(x, 3, 63) + -63);

    check(max(x * 4 + 63, y) - max(x * 4, y - 3), clamp(x * 4 - y, -63, -3) + 66);
    check(max(x * 4 + 63, y) - max(y - 3, x * 4), clamp(x * 4 - y, -63, -3) + 66);
    check(max(x * 4, y - 3) - max(x * 4 + 63, y), clamp(y - x * 4, 3, 63) + -66);
    check(max(y - 3, x * 4) - max(x * 4 + 63, y), clamp(y - x * 4, 3, 63) + -66);
}

void check_boolean() {
    Expr x = Var("x"), y = Var("y"), z = Var("z"), w = Var("w");
    Expr xf = cast<float>(x);
    Expr yf = cast<float>(y);
    Expr t = const_true(), f = const_false();
    Expr b1 = Variable::make(Bool(), "b1");
    Expr b2 = Variable::make(Bool(), "b2");

    check(x == x, t);
    check(x == (x + 1), f);
    check(x - 2 == y + 3, x == y + 5);
    check(x + y == y + z, x == z);
    check(y + x == y + z, x == z);
    check(x + y == z + y, x == z);
    check(y + x == z + y, x == z);
    check((y + x) * 17 == (z + y) * 17, x == z);
    check(x * 0 == y * 0, t);
    check(x == x + y, y == 0);
    check(x + y == x, y == 0);
    check(100 - x == 99 - y, y == x + (-1));

    check(x < x, f);
    check(x < (x + 1), t);
    check(x - 2 < y + 3, x < y + 5);
    check(x + y < y + z, x < z);
    check(y + x < y + z, x < z);
    check(x + y < z + y, x < z);
    check(y + x < z + y, x < z);
    check((y + x) * 17 < (z + y) * 17, x < z);
    check(x * 0 < y * 0, f);
    check(x < x + y, 0 < y);
    check(x + y < x, y < 0);

    check(select(x < 3, 2, 2), 2);
    check(select(x < (x + 1), 9, 2), 9);
    check(select(x > (x + 1), 9, 2), 2);
    // Selects of comparisons should always become selects of LT or selects of EQ
    check(select(x != 5, 2, 3), select(x == 5, 3, 2));
    check(select(x >= 5, 2, 3), select(x < 5, 3, 2));
    check(select(x <= 5, 2, 3), select(5 < x, 3, 2));
    check(select(x > 5, 2, 3), select(5 < x, 2, 3));

    check(select(x > 5, 2, 3) + select(x > 5, 6, 2), select(5 < x, 8, 5));
    check(select(x > 5, 8, 3) - select(x > 5, 6, 2), select(5 < x, 2, 1));

    check(select(x < 5, select(x < 5, 0, 1), 2), select(x < 5, 0, 2));
    check(select(x < 5, 0, select(x < 5, 1, 2)), select(x < 5, 0, 2));

    check((1 - xf) * 6 < 3, 0.5f < xf);

    check(!f, t);
    check(!t, f);
    check(!(x < y), y <= x);
    check(!(x > y), x <= y);
    check(!(x >= y), x < y);
    check(!(x <= y), y < x);
    check(!(x == y), x != y);
    check(!(x != y), x == y);
    check(!(!(x == 0)), x == 0);
    check(!Expr(broadcast(x > y, 4)),
          broadcast(x <= y, 4));

    check(b1 || !b1, t);
    check(!b1 || b1, t);
    check(b1 && !b1, f);
    check(!b1 && b1, f);
    check(b1 && b1, b1);
    check(b1 || b1, b1);
    check(broadcast(b1, 4) || broadcast(!b1, 4), broadcast(t, 4));
    check(broadcast(!b1, 4) || broadcast(b1, 4), broadcast(t, 4));
    check(broadcast(b1, 4) && broadcast(!b1, 4), broadcast(f, 4));
    check(broadcast(!b1, 4) && broadcast(b1, 4), broadcast(f, 4));
    check(broadcast(b1, 4) && broadcast(b1, 4), broadcast(b1, 4));
    check(broadcast(b1, 4) || broadcast(b1, 4), broadcast(b1, 4));

    check((x == 1) && (x != 2), (x == 1));
    check((x != 1) && (x == 2), (x == 2));
    check((x == 1) && (x != 1), f);
    check((x != 1) && (x == 1), f);

    check((x == 1) || (x != 2), (x != 2));
    check((x != 1) || (x == 2), (x != 1));
    check((x == 1) || (x != 1), t);
    check((x != 1) || (x == 1), t);

    check(x < 20 || x > 19, t);
    check(x > 19 || x < 20, t);
    check(x < 20 || x > 20, x < 20 || 20 < x);
    check(x > 20 || x < 20, 20 < x || x < 20);
    check(x < 20 && x > 19, f);
    check(x > 19 && x < 20, f);
    check(x < 20 && x > 18, x < 20 && 18 < x);
    check(x > 18 && x < 20, 18 < x && x < 20);

    check(x < y + 1 && x < y + 2 && x < y, x < y);
    check(x < y + 1 && x < y - 2 && x < y, x < y + (-2));
    check(x < y + 1 && x < y + z && x < y, x < min(z, 0) + y);

    check(x < y + 1 || x < y + 2 || x < y, x < y + 2);
    check(x < y + 1 || x < y - 2 || x < y, x < y + 1);
    check(x < y + 1 || x < y + z || x < y, x < max(z, 1) + y);

    check(x <= 20 || x > 19, t);
    check(x > 19 || x <= 20, t);
    check(x <= 18 || x > 20, x <= 18 || 20 < x);
    check(x > 20 || x <= 18, x <= 18 || 20 < x);
    check(x <= 18 && x > 19, f);
    check(x > 19 && x <= 18, f);
    check(x <= 20 && x > 19, x <= 20 && 19 < x);
    check(x > 19 && x <= 20, x <= 20 && 19 < x);

    check(x < 20 || x >= 19, t);
    check(x >= 19 || x < 20, t);
    check(x < 18 || x >= 20, 20 <= x || x < 18);
    check(x >= 20 || x < 18, 20 <= x || x < 18);
    check(x < 18 && x >= 19, f);
    check(x >= 19 && x < 18, f);
    check(x < 20 && x >= 19, 19 <= x && x < 20);
    check(x >= 19 && x < 20, 19 <= x && x < 20);

    check(x <= 20 || x >= 21, t);
    check(x >= 21 || x <= 20, t);
    check(x <= 18 || x >= 20, x <= 18 || 20 <= x);
    check(x >= 20 || x <= 18, 20 <= x || x <= 18);
    check(x <= 18 && x >= 19, f);
    check(x >= 19 && x <= 18, f);
    check(x <= 20 && x >= 20, x <= 20 && 20 <= x);
    check(x >= 20 && x <= 20, 20 <= x && x <= 20);

    check(min(x, 20) < min(x, 19), const_false());
    check(min(x, 23) < min(x, 18) - 3, const_false());

    check(max(x, 19) > max(x, 20), const_false());
    check(max(x, 18) > max(x, 23) + 3, const_false());

    // check for substitution patterns
    check((b1 == t) && (b1 && b2), b1 && b2);
    check((b1 && b2) && (b1 == t), b1 && b2);

    check(t && (x < 0), x < 0);
    check(f && (x < 0), f);
    check(t || (x < 0), t);
    check(f || (x < 0), x < 0);

    check(x == y || y != x, t);
    check(x == y || x != y, t);
    check(x == y && x != y, f);
    check(x == y && y != x, f);
    check(x < y || x >= y, t);
    check(x <= y || x > y, t);
    check(x < y && x >= y, f);
    check(x <= y && x > y, f);

    check(x <= max(x, y), t);
    check(x < min(x, y), f);
    check(min(x, y) <= x, t);
    check(max(x, y) < x, f);
    check(max(x, y) <= y, x <= y);
    check(min(x, y) >= y, y <= x);

    check(max(x, y) < min(y, z), f);
    check(max(x, y) < min(z, y), f);
    check(max(y, x) < min(y, z), f);
    check(max(y, x) < min(z, y), f);

    check(max(x, y) >= min(y, z), t);
    check(max(x, y) >= min(z, y), t);
    check(max(y, x) >= min(y, z), t);
    check(max(y, x) >= min(z, y), t);

    check(min(z, y) < min(x, y), z < min(x, y));
    check(min(z, y) < min(y, x), z < min(x, y));
    check(min(y, z) < min(x, y), z < min(x, y));
    check(min(y, z) < min(y, x), z < min(x, y));
    check(min(z, y) < min(x, y + 5), min(y, z) < x);
    check(min(z, y) < min(y + 5, x), min(y, z) < x);
    check(min(z, y - 5) < min(x, y), min(y + (-5), z) < x);
    check(min(z, y - 5) < min(y, x), min(y + (-5), z) < x);

    check(max(z, y) < max(x, y), max(y, z) < x);
    check(max(z, y) < max(y, x), max(y, z) < x);
    check(max(y, z) < max(x, y), max(y, z) < x);
    check(max(y, z) < max(y, x), max(y, z) < x);
    check(max(z, y) < max(x, y - 5), max(y, z) < x);
    check(max(z, y) < max(y - 5, x), max(y, z) < x);
    check(max(z, y + 5) < max(x, y), max(y + 5, z) < x);
    check(max(z, y + 5) < max(y, x), max(y + 5, z) < x);

    check((1 < y) && (2 < y), 2 < y);

    check(x * 5 < 4, x < 1);
    check(x * 5 < 5, x < 1);
    check(x * 5 < 6, x < 2);
    check(x * 5 <= 4, x <= 0);
    check(x * 5 <= 5, x <= 1);
    check(x * 5 <= 6, x <= 1);
    check(x * 5 > 4, 0 < x);
    check(x * 5 > 5, 1 < x);
    check(x * 5 > 6, 1 < x);
    check(x * 5 >= 4, 1 <= x);
    check(x * 5 >= 5, 1 <= x);
    check(x * 5 >= 6, 2 <= x);

    check(x / 4 < 3, x < 12);
    check(3 < x / 4, 15 < x);

    check(4 - x <= 0, 4 <= x);

    check((x / 8) * 8 < x - 8, f);
    check((x / 8) * 8 < x - 9, f);
    check((x / 8) * 8 < x - 7, f);
    check((x / 8) * 8 < x - 6, 6 < x % 8);
    check(ramp(x * 4, 1, 4) < broadcast(y * 4, 4), broadcast(x < y, 4));
    check(ramp(x * 8, 1, 4) < broadcast(y * 8, 4), broadcast(x < y, 4));
    check(ramp(x * 8 + 1, 1, 4) < broadcast(y * 8, 4), broadcast(x < y, 4));
    check(ramp(x * 8 + 4, 1, 4) < broadcast(y * 8, 4), broadcast(x < y, 4));
    check(ramp(x * 8 + 8, 1, 4) < broadcast(y * 8, 4), broadcast(x < y + (-1), 4));
    check(ramp(x * 8 + 5, 1, 4) < broadcast(y * 8, 4), ramp(x * 8 + 5, 1, 4) < broadcast(y * 8, 4));
    check(ramp(x * 8 - 1, 1, 4) < broadcast(y * 8, 4), ramp(x * 8 + (-1), 1, 4) < broadcast(y * 8, 4));
    check(ramp(x * 8, 1, 4) < broadcast(y * 4, 4), broadcast(x * 2 < y, 4));
    check(ramp(x * 8, 2, 4) < broadcast(y * 8, 4), broadcast(x < y, 4));
    check(ramp(x * 8 + 1, 2, 4) < broadcast(y * 8, 4), broadcast(x < y, 4));
    check(ramp(x * 8 + 2, 2, 4) < broadcast(y * 8, 4), ramp(x * 8 + 2, 2, 4) < broadcast(y * 8, 4));
    check(ramp(x * 8, 3, 4) < broadcast(y * 8, 4), ramp(x * 8, 3, 4) < broadcast(y * 8, 4));
    check(select(ramp((x / 16) * 16, 1, 8) < broadcast((y / 8) * 8, 8), broadcast(1, 8), broadcast(3, 8)),
          select((x / 16) * 2 < y / 8, broadcast(1, 8), broadcast(3, 8)));

    check(ramp(x * 8, -1, 4) < broadcast(y * 8, 4), ramp(x * 8, -1, 4) < broadcast(y * 8, 4));
    check(ramp(x * 8 + 1, -1, 4) < broadcast(y * 8, 4), ramp(x * 8 + 1, -1, 4) < broadcast(y * 8, 4));
    check(ramp(x * 8 + 4, -1, 4) < broadcast(y * 8, 4), broadcast(x < y, 4));
    check(ramp(x * 8 + 8, -1, 4) < broadcast(y * 8, 4), ramp(x * 8 + 8, -1, 4) < broadcast(y * 8, 4));
    check(ramp(x * 8 + 5, -1, 4) < broadcast(y * 8, 4), broadcast(x < y, 4));
    check(ramp(x * 8 - 1, -1, 4) < broadcast(y * 8, 4), broadcast(x < y + 1, 4));

    // Check anded conditions apply to the then case only
    check(IfThenElse::make(x == 4 && y == 5,
                           Evaluate::make(z + x + y),
                           Evaluate::make(z + x - y)),
          IfThenElse::make(x == 4 && y == 5,
                           Evaluate::make(z + 9),
                           Evaluate::make(x + z - y)));

    // Check ored conditions apply to the else case only
    check(IfThenElse::make(b1 || b2,
                           Evaluate::make(select(b1, x + 3, y + 4) + select(b2, x + 5, y + 7)),
                           Evaluate::make(select(b1, x + 3, y + 8) - select(b2, x + 5, y + 7))),
          IfThenElse::make(b1 || b2,
                           Evaluate::make(select(b1, x + 3, y + 4) + select(b2, x + 5, y + 7)),
                           Evaluate::make(1)));

    // Check single conditions apply to both cases of an ifthenelse
    check(IfThenElse::make(b1,
                           Evaluate::make(select(b1, x, y)),
                           Evaluate::make(select(b1, z, w))),
          IfThenElse::make(b1,
                           Evaluate::make(x),
                           Evaluate::make(w)));

    check(IfThenElse::make(x < y,
                           IfThenElse::make(x < y, Evaluate::make(y), Evaluate::make(x)),
                           Evaluate::make(x)),
          IfThenElse::make(x < y,
                           Evaluate::make(y),
                           Evaluate::make(x)));

    check(Block::make(IfThenElse::make(x < y, Evaluate::make(x + 1), Evaluate::make(x + 2)),
                      IfThenElse::make(x < y, Evaluate::make(x + 3), Evaluate::make(x + 4))),
          IfThenElse::make(x < y,
                           Block::make(Evaluate::make(x + 1), Evaluate::make(x + 3)),
                           Block::make(Evaluate::make(x + 2), Evaluate::make(x + 4))));

    check(Block::make(IfThenElse::make(x < y, Evaluate::make(x + 1)),
                      IfThenElse::make(x < y, Evaluate::make(x + 2))),
          IfThenElse::make(x < y, Block::make(Evaluate::make(x + 1), Evaluate::make(x + 2))));

    check(Block::make({IfThenElse::make(x < y, Evaluate::make(x + 1), Evaluate::make(x + 2)),
                       IfThenElse::make(x < y, Evaluate::make(x + 3), Evaluate::make(x + 4)),
                       Evaluate::make(x + 5)}),
          Block::make(IfThenElse::make(x < y,
                                       Block::make(Evaluate::make(x + 1), Evaluate::make(x + 3)),
                                       Block::make(Evaluate::make(x + 2), Evaluate::make(x + 4))),
                      Evaluate::make(x + 5)));

    check(Block::make({IfThenElse::make(x < y, Evaluate::make(x + 1)),
                       IfThenElse::make(x < y, Evaluate::make(x + 2)),
                       IfThenElse::make(x < y, Evaluate::make(x + 3)),
                       Evaluate::make(x + 4)}),
          Block::make(IfThenElse::make(x < y, Block::make({Evaluate::make(x + 1), Evaluate::make(x + 2), Evaluate::make(x + 3)})),
                      Evaluate::make(x + 4)));

    check(Block::make({IfThenElse::make(x < y, Evaluate::make(x + 1)),
                       IfThenElse::make(x < y, Evaluate::make(x + 2)),
                       Evaluate::make(x + 3)}),
          Block::make(IfThenElse::make(x < y, Block::make(Evaluate::make(x + 1), Evaluate::make(x + 2))),
                      Evaluate::make(x + 3)));

    check(Block::make(IfThenElse::make(x < y, Evaluate::make(x + 1), Evaluate::make(x + 2)),
                      IfThenElse::make(x < y, Evaluate::make(x + 3))),
          IfThenElse::make(x < y,
                           Block::make(Evaluate::make(x + 1), Evaluate::make(x + 3)),
                           Evaluate::make(x + 2)));

    check(Block::make(IfThenElse::make(x < y, Evaluate::make(x + 1)),
                      IfThenElse::make(x < y, Evaluate::make(x + 2), Evaluate::make(x + 3))),
          IfThenElse::make(x < y,
                           Block::make(Evaluate::make(x + 1), Evaluate::make(x + 2)),
                           Evaluate::make(x + 3)));

    // The construct
    //     if (var == expr) then a else b;
    // was being simplified incorrectly, but *only* if var was of type Bool.
    Stmt then_clause = AssertStmt::make(b2, Expr(22));
    Stmt else_clause = AssertStmt::make(b2, Expr(33));
    check(IfThenElse::make(b1 == b2, then_clause, else_clause),
          IfThenElse::make(b1 == b2, then_clause, else_clause));

    // Check common statements are pulled out of ifs.
    check(IfThenElse::make(x < y, Evaluate::make(x + 1), Evaluate::make(x + 1)),
          Evaluate::make(x + 1));

    check(IfThenElse::make(x < y,
                           Block::make(Evaluate::make(x + 1), Evaluate::make(x + 2)),
                           Block::make(Evaluate::make(x + 1), Evaluate::make(x + 3))),
          Block::make(Evaluate::make(x + 1),
                      IfThenElse::make(x < y, Evaluate::make(x + 2), Evaluate::make(x + 3))));

    check(IfThenElse::make(x < y,
                           Block::make(Evaluate::make(x + 1), Evaluate::make(x + 2)),
                           Block::make(Evaluate::make(x + 3), Evaluate::make(x + 2))),
          Block::make(IfThenElse::make(x < y, Evaluate::make(x + 1), Evaluate::make(x + 3)),
                      Evaluate::make(x + 2)));

    check(IfThenElse::make(x < y,
                           Block::make(Evaluate::make(x + 1), Evaluate::make(x + 2)),
                           Evaluate::make(x + 2)),
          Block::make(IfThenElse::make(x < y, Evaluate::make(x + 1)),
                      Evaluate::make(x + 2)));

    check(IfThenElse::make(x < y,
                           Block::make(Evaluate::make(x + 1), Evaluate::make(x + 2)),
                           Evaluate::make(x + 1)),
          Block::make(Evaluate::make(x + 1),
                      IfThenElse::make(x < y, Evaluate::make(x + 2))));

    check(IfThenElse::make(x < y,
                           Evaluate::make(x + 1),
                           Block::make(Evaluate::make(x + 1), Evaluate::make(x + 2))),
          Block::make(Evaluate::make(x + 1),
                      IfThenElse::make(x < y, Evaluate::make(0), Evaluate::make(x + 2))));

    check(IfThenElse::make(x < y,
                           Evaluate::make(x + 2),
                           Block::make(Evaluate::make(x + 1), Evaluate::make(x + 2))),
          Block::make(IfThenElse::make(x < y, Evaluate::make(0), Evaluate::make(x + 1)),
                      Evaluate::make(x + 2)));

    // A for loop is also an if statement that the extent is greater than zero
    Stmt body = AssertStmt::make(y == z, y);
    Stmt loop = For::make("t", 0, x, ForType::Serial, DeviceAPI::None, body);
    check(IfThenElse::make(0 < x, loop), loop);

    // A for loop where the extent is exactly one is just the body
    check(IfThenElse::make(x == 1, loop), IfThenElse::make(x == 1, body));

    // A for loop where the extent is at most one can just be an if statement
    check(IfThenElse::make(y % 2 == x, loop), IfThenElse::make(y % 2 == x, IfThenElse::make(0 < x, body)));

    // Check we can learn from bounds on variables
    check(IfThenElse::make(x < 5, Evaluate::make(min(x, 17))),
          IfThenElse::make(x < 5, Evaluate::make(x)));

    check(IfThenElse::make(x < min(y, 5), Evaluate::make(min(x, 17))),
          IfThenElse::make(x < min(y, 5), Evaluate::make(x)));

    check(IfThenElse::make(5 < x, Evaluate::make(max(x, 2))),
          IfThenElse::make(5 < x, Evaluate::make(x)));

    check(IfThenElse::make(max(y, 5) < x, Evaluate::make(max(x, 2))),
          IfThenElse::make(max(y, 5) < x, Evaluate::make(x)));

    check(IfThenElse::make(x <= 5, Evaluate::make(min(x, 17))),
          IfThenElse::make(x <= 5, Evaluate::make(x)));

    check(IfThenElse::make(x <= min(y, 5), Evaluate::make(min(x, 17))),
          IfThenElse::make(x <= min(y, 5), Evaluate::make(x)));

    check(IfThenElse::make(5 <= x, Evaluate::make(max(x, 2))),
          IfThenElse::make(5 <= x, Evaluate::make(x)));

    check(IfThenElse::make(max(y, 5) <= x, Evaluate::make(max(x, 2))),
          IfThenElse::make(max(y, 5) <= x, Evaluate::make(x)));

    // Concretely, this lets us skip some redundant assertions
    check(Block::make(AssertStmt::make(max(y, 3) < x, x),
                      AssertStmt::make(0 < x, x)),
          Block::make(AssertStmt::make(max(y, 3) < x, x),
                      Evaluate::make(0)));

    // Check it works transitively
    check(IfThenElse::make(0 < x,
                           IfThenElse::make(x < y,
                                            IfThenElse::make(y < z,
                                                             Evaluate::make(z == 2)))),
          // z can't possibly be two, because x is at least one, so y
          // is at least two, so z must be at least three.
          Evaluate::make(const_false()));
    // Simplifications of selects
    check(select(x == 3, 5, 7) + 7, select(x == 3, 12, 14));
    check(select(x == 3, 5, 7) - 7, select(x == 3, -2, 0));
    check(select(x == 3, 5, y) - y, select(x == 3, 5 - y, 0));
    check(select(x == 3, y, 5) - y, select(x == 3, 0, 5 - y));
    check(y - select(x == 3, 5, y), select(x == 3, y + (-5), 0));
    check(y - select(x == 3, y, 5), select(x == 3, 0, y + (-5)));

    check(select(x == 3, 5, 7) == 7, x != 3);
    check(select(x == 3, z, y) == z, (x == 3) || (y == z));

    check(select(x == 3, 4, 2) == 0, const_false());
    check(select(x == 3, y, 2) == 4, (x == 3) && (y == 4));
    check(select(x == 3, 2, y) == 4, (x != 3) && (y == 4));

    check(min(select(x == 2, y * 3, 8), select(x == 2, y + 8, y * 7)),
          select(x == 2, min(y * 3, y + 8), min(y * 7, 8)));

    check(max(select(x == 2, y * 3, 8), select(x == 2, y + 8, y * 7)),
          select(x == 2, max(y * 3, y + 8), max(y * 7, 8)));

    Expr cond = (x * x == 16);
    check(select(cond, x + 1, x + 5), select(cond, 1, 5) + x);
    check(select(cond, x + y, x + z), select(cond, y, z) + x);
    check(select(cond, y + x, x + z), select(cond, y, z) + x);
    check(select(cond, y + x, z + x), select(cond, y, z) + x);
    check(select(cond, x + y, z + x), select(cond, y, z) + x);
    check(select(cond, x * 2, x * 5), select(cond, 2, 5) * x);
    check(select(cond, x * y, x * z), select(cond, y, z) * x);
    check(select(cond, y * x, x * z), select(cond, y, z) * x);
    check(select(cond, y * x, z * x), select(cond, y, z) * x);
    check(select(cond, x * y, z * x), select(cond, y, z) * x);
    check(select(cond, x - y, x - z), x - select(cond, y, z));
    check(select(cond, y - x, z - x), select(cond, y, z) - x);
    check(select(cond, x + y, x - z), select(cond, y, 0 - z) + x);
    check(select(cond, y + x, x - z), select(cond, y, 0 - z) + x);
    check(select(cond, x - z, x + y), select(cond, 0 - z, y) + x);
    check(select(cond, x - z, y + x), select(cond, 0 - z, y) + x);
    check(select(cond, x / y, z / y), select(cond, x, z) / y);
    check(select(cond, x % y, z % y), select(cond, x, z) % y);

    {
        Expr b[12];
        for (int i = 0; i < 12; i++) {
            b[i] = Variable::make(Bool(), unique_name('b'));
        }

        // Some rules that collapse selects
        check(select(b[0], x, select(b[1], x, y)),
              select(b[0] || b[1], x, y));
        check(select(b[0], x, select(b[1], y, x)),
              select(!b[1] || b[0], x, y));
        check(select(b[0], select(b[1], x, y), x),
              select(!b[1] && b[0], y, x));
        check(select(b[0], select(b[1], y, x), x),
              select(b[0] && b[1], y, x));

        // Ternary boolean expressions in two variables
        check(b[0] || (b[0] && b[1]), b[0]);
        check((b[0] && b[1]) || b[0], b[0]);
        check(b[0] && (b[0] || b[1]), b[0]);
        check((b[0] || b[1]) && b[0], b[0]);
        check(b[0] && (b[0] && b[1]), b[0] && b[1]);
        check((b[0] && b[1]) && b[0], b[0] && b[1]);
        check(b[0] || (b[0] || b[1]), b[0] || b[1]);
        check((b[0] || b[1]) || b[0], b[0] || b[1]);

        // A nasty unsimplified boolean Expr seen in the wild
        Expr nasty = ((((((((((((((((((((((((((((((((((((((((((((b[0] && b[1]) || (b[2] && b[1])) || b[0]) || b[2]) || b[0]) || b[2]) && ((b[0] && b[6]) || (b[2] && b[6]))) || b[0]) || b[2]) || b[0]) || b[2]) && ((b[0] && b[3]) || (b[2] && b[3]))) || b[0]) || b[2]) || b[0]) || b[2]) && ((b[0] && b[7]) || (b[2] && b[7]))) || b[0]) || b[2]) || b[0]) || b[2]) && ((b[0] && b[4]) || (b[2] && b[4]))) || b[0]) || b[2]) || b[0]) || b[2]) && ((b[0] && b[8]) || (b[2] && b[8]))) || b[0]) || b[2]) || b[0]) || b[2]) && ((b[0] && b[5]) || (b[2] && b[5]))) || b[0]) || b[2]) || b[0]) || b[2]) && ((b[0] && b[10]) || (b[2] && b[10]))) || b[0]) || b[2]) || b[0]) || b[2]) && ((b[0] && b[9]) || (b[2] && b[9]))) || b[0]) || b[2]);
        check(nasty, b[0] || b[2]);
    }

    {
        // verify that likely(const-bool) is *not* simplified.
        check(likely(t), likely(t));
        check(likely(f), likely(f));

        // verify that !likely(e) -> likely(!e)
        check(!likely(t), likely(f));
        check(!likely(f), likely(t));
        check(!likely(x == 2), likely(x != 2));

        // can_prove(likely(const-true)) = true
        // can_prove(!likely(const-false)) = true
        internal_assert(can_prove(likely(t)));
        internal_assert(can_prove(!likely(f)));

        // unprovable cases
        internal_assert(!can_prove(likely(f)));
        internal_assert(!can_prove(!likely(t)));
        internal_assert(!can_prove(!likely(x == 2)));
    }
}

void check_math() {
    Var x = Var("x");

    check(Halide::sqrt(4.0f), 2.0f);
    check(Halide::log(0.5f + 0.5f), 0.0f);
    check(Halide::exp(Halide::log(2.0f)), 2.0f);
    check(Halide::pow(4.0f, 0.5f), 2.0f);
    check(Halide::round(1000.0f * Halide::pow(Halide::exp(1.0f), Halide::log(10.0f))), 10000.0f);

    check(Halide::floor(0.98f), 0.0f);
    check(Halide::ceil(0.98f), 1.0f);
    check(Halide::round(0.6f), 1.0f);
    check(Halide::round(-0.5f), 0.0f);
    check(Halide::trunc(-1.6f), -1.0f);
    check(Halide::floor(round(x)), round(x));
    check(Halide::ceil(ceil(x)), ceil(x));
}

void check_overflow() {
    Expr overflowing[] = {
        make_const(Int(32), 0x7fffffff) + 1,
        make_const(Int(32), 0x7ffffff0) + 16,
        (make_const(Int(32), 0x7fffffff) +
         make_const(Int(32), 0x7fffffff)),
        make_const(Int(32), 0x08000000) * 16,
        (make_const(Int(32), 0x00ffffff) *
         make_const(Int(32), 0x00ffffff)),
        make_const(Int(32), 0x80000000) - 1,
        0 - make_const(Int(32), 0x80000000),
        make_const(Int(64), (int64_t)0x7fffffffffffffffLL) + 1,
        make_const(Int(64), (int64_t)0x7ffffffffffffff0LL) + 16,
        (make_const(Int(64), (int64_t)0x7fffffffffffffffLL) +
         make_const(Int(64), (int64_t)0x7fffffffffffffffLL)),
        make_const(Int(64), (int64_t)0x0800000000000000LL) * 16,
        (make_const(Int(64), (int64_t)0x00ffffffffffffffLL) *
         make_const(Int(64), (int64_t)0x00ffffffffffffffLL)),
        make_const(Int(64), (int64_t)0x8000000000000000LL) - 1,
        0 - make_const(Int(64), (int64_t)0x8000000000000000LL),
    };
    Expr not_overflowing[] = {
        make_const(Int(32), 0x7ffffffe) + 1,
        make_const(Int(32), 0x7fffffef) + 16,
        make_const(Int(32), 0x07ffffff) * 2,
        (make_const(Int(32), 0x0000ffff) *
         make_const(Int(32), 0x00008000)),
        make_const(Int(32), 0x80000001) - 1,
        0 - make_const(Int(32), 0x7fffffff),
        make_const(Int(64), (int64_t)0x7ffffffffffffffeLL) + 1,
        make_const(Int(64), (int64_t)0x7fffffffffffffefLL) + 16,
        make_const(Int(64), (int64_t)0x07ffffffffffffffLL) * 16,
        (make_const(Int(64), (int64_t)0x00000000ffffffffLL) *
         make_const(Int(64), (int64_t)0x0000000080000000LL)),
        make_const(Int(64), (int64_t)0x8000000000000001LL) - 1,
        0 - make_const(Int(64), (int64_t)0x7fffffffffffffffLL),
    };

    for (Expr e : overflowing) {
        internal_assert(!is_const(simplify(e)))
            << "Overflowing expression should not have simplified: " << e << "\n";
    }
    for (Expr e : not_overflowing) {
        internal_assert(is_const(simplify(e)))
            << "Non-everflowing expression should have simplified: " << e << "\n";
    }

    // We also risk 64-bit overflow when computing the constant bounds of subexpressions
    Expr x = Variable::make(halide_type_of<int64_t>(), "x");
    Expr y = Variable::make(halide_type_of<int64_t>(), "y");

    Expr zero = make_const(Int(64), 0);
    Expr two_32 = make_const(Int(64), (int64_t)1 << 32);
    Expr neg_two_32 = make_const(Int(64), -((int64_t)1 << 32));
    Expr min_64 = make_const(Int(64), INT64_MIN);
    Expr max_64 = make_const(Int(64), INT64_MAX);
    for (int x_pos = 0; x_pos <= 1; x_pos++) {
        for (int y_pos = 0; y_pos <= 1; y_pos++) {
            // Mul
            {
                Scope<Interval> scope;
                if (x_pos) {
                    scope.push("x", {zero, two_32});
                } else {
                    scope.push("x", {neg_two_32, zero});
                }
                if (y_pos) {
                    scope.push("y", {zero, two_32});
                } else {
                    scope.push("y", {neg_two_32, zero});
                }
                if (x_pos == y_pos) {
                    internal_assert(!is_const(simplify((x * y) < two_32, true, scope)));
                } else {
                    internal_assert(!is_const(simplify((x * y) > neg_two_32, true, scope)));
                }
            }
            // Add/Sub
            {
                Scope<Interval> scope;
                if (x_pos) {
                    scope.push("x", {zero, max_64});
                } else {
                    scope.push("x", {min_64, zero});
                }
                if (y_pos) {
                    scope.push("y", {zero, max_64});
                } else {
                    scope.push("y", {min_64, zero});
                }
                if (x_pos && y_pos) {
                    internal_assert(!is_const(simplify((x + y) < two_32, true, scope)));
                } else if (x_pos && !y_pos) {
                    internal_assert(!is_const(simplify((x - y) < two_32, true, scope)));
                } else if (!x_pos && y_pos) {
                    internal_assert(!is_const(simplify((x - y) > neg_two_32, true, scope)));
                } else {
                    internal_assert(!is_const(simplify((x + y) > neg_two_32, true, scope)));
                }
            }
        }
    }
}

template<typename T>
void check_clz(uint64_t value, uint64_t result) {
    Expr x = Variable::make(halide_type_of<T>(), "x");
    check(Let::make("x", cast<T>(Expr(value)), count_leading_zeros(x)), cast<T>(Expr(result)));
}

template<typename T>
void check_ctz(uint64_t value, uint64_t result) {
    Expr x = Variable::make(halide_type_of<T>(), "x");
    check(Let::make("x", cast<T>(Expr(value)), count_trailing_zeros(x)), cast<T>(Expr(result)));
}

template<typename T>
void check_popcount(uint64_t value, uint64_t result) {
    Expr x = Variable::make(halide_type_of<T>(), "x");
    check(Let::make("x", cast<T>(Expr(value)), popcount(x)), cast<T>(Expr(result)));
}

void check_bitwise() {
    Expr x = Var("x");

    // Check bitshift operations
    check(cast(Int(16), x) << 10, cast(Int(16), x) * 1024);
    check(cast(Int(16), x) >> 10, cast(Int(16), x) / 1024);

    // Shift by negative amount is a shift in the opposite direction
    check(cast(Int(16), x) << -10, cast(Int(16), x) / 1024);
    check(cast(Int(16), x) >> -10, cast(Int(16), x) * 1024);

    // Shift by >= type size is an overflow
    check_is_sio(cast(Int(16), x) << 20);
    check_is_sio(cast(Int(16), x) >> 20);

    // Check bitwise_and. (Added as result of a bug.)
    // TODO: more coverage of bitwise_and and bitwise_or.
    check(cast(UInt(32), x) & Expr((uint32_t)0xaaaaaaaa),
          cast(UInt(32), x) & Expr((uint32_t)0xaaaaaaaa));

    // Check constant-folding of bitwise ops (and indirectly, reinterpret)
    check(Let::make(x.as<Variable>()->name, 5, (((~x) & 3) | 16) ^ 33), ((~5 & 3) | 16) ^ 33);
    check(Let::make(x.as<Variable>()->name, 5, (((~cast<uint8_t>(x)) & 3) | 16) ^ 33), make_const(UInt(8), ((~5 & 3) | 16) ^ 33));

    check_clz<int8_t>(10, 4);
    check_clz<int16_t>(10, 12);
    check_clz<int32_t>(10, 28);
    check_clz<int64_t>(10, 60);
    check_clz<uint8_t>(10, 4);
    check_clz<uint16_t>(10, 12);
    check_clz<uint32_t>(10, 28);
    check_clz<uint64_t>(10, 60);
    check_clz<uint64_t>(10ULL << 32, 28);

    check_ctz<int8_t>(64, 6);
    check_ctz<int16_t>(64, 6);
    check_ctz<int32_t>(64, 6);
    check_ctz<int64_t>(64, 6);
    check_ctz<uint8_t>(64, 6);
    check_ctz<uint16_t>(64, 6);
    check_ctz<uint32_t>(64, 6);
    check_ctz<uint64_t>(64, 6);
    check_ctz<uint64_t>(64ULL << 32, 38);

    check_popcount<int8_t>(0xa5, 4);
    check_popcount<int16_t>(0xa5a5, 8);
    check_popcount<int32_t>(0xa5a5a5a5, 16);
    check_popcount<int64_t>(0xa5a5a5a5a5a5a5a5, 32);
    check_popcount<uint8_t>(0xa5, 4);
    check_popcount<uint16_t>(0xa5a5, 8);
    check_popcount<uint32_t>(0xa5a5a5a5, 16);
    check_popcount<uint64_t>(0xa5a5a5a5a5a5a5a5, 32);
}

void check_lets() {
    Expr x = Var("x"), y = Var("y");
    Expr v = Variable::make(Int(32, 4), "v");
    Expr a = Variable::make(Int(32), "a");
    Expr b = Variable::make(Int(32), "b");
    // Check constants get pushed inwards
    check(Let::make("x", 3, x + 4), 7);

    // Check ramps in lets get pushed inwards
    check(Let::make("v", ramp(x * 2 + 7, 3, 4), v + Expr(broadcast(2, 4))),
          ramp(x * 2 + 9, 3, 4));

    // Check broadcasts in lets get pushed inwards
    check(Let::make("v", broadcast(x, 4), v + Expr(broadcast(2, 4))),
          broadcast(x + 2, 4));

    // Check that dead lets get stripped
    check(Let::make("x", 3 * y * y * y, 4), 4);
    check(Let::make("a", 3 * y * y * y, Let::make("b", 4 * a * a * a, b - b)), 0);
    check(Let::make("a", b / 2, a - a), 0);
    check(Let::make("a", b / 2 + (x + y) * 64, a - a), 0);
    check(Let::make("x", 3 * y * y * y, x - x), 0);
    check(Let::make("x", 0, 0), 0);

    // Check that lets inside an evaluate node get lifted
    check(Evaluate::make(Let::make("x", Call::make(Int(32), "dummy", {3, x, 4}, Call::Extern), Let::make("y", 10, x + y + 2))),
          LetStmt::make("x", Call::make(Int(32), "dummy", {3, x, 4}, Call::Extern), Evaluate::make(x + 12)));
}

void check_inv(Expr before) {
    Expr after = simplify(before);
    internal_assert(before.same_as(after))
        << "Expressions should be equal by value and by identity: "
        << " Before: " << before << "\n"
        << " After: " << after << "\n";
}

void check_invariant() {
    // Check a bunch of expressions *don't* simplify. These should try
    // and then fail to match every single rule (which should trigger
    // fuzz testing of each as a side effect). The final expression
    // should be exactly the same object as the input.
    for (Type t : {UInt(1), UInt(8), UInt(16), UInt(32), UInt(64),
                   Int(8), Int(16), Int(32), Int(64),
                   Float(32), Float(64)}) {
        Expr x = Variable::make(t, "x");
        Expr y = Variable::make(t, "y");
        Expr z = Variable::make(t, "z");
        Expr w = Variable::make(t, "w");
        check_inv(x + y);
        check_inv(x - y);
        check_inv(x % y);
        check_inv(x * y);
        check_inv(x / y);
        check_inv(min(x, y));
        check_inv(max(x, y));
        check_inv(x == y);
        check_inv(x != y);
        check_inv(x < y);
        check_inv(x <= y);
        if (t.is_bool()) {
            check_inv(x && y);
            check_inv(x || y);
            check_inv(!x);
        }
        check_inv(select(x == y, z, w));
    }
}

int main(int argc, char **argv) {
    check_invariant();
    check_casts();
    check_algebra();
    check_vectors();
    check_bounds();
    check_math();
    check_boolean();
    check_overflow();
    check_bitwise();
    check_lets();

    // Miscellaneous cases that don't fit into one of the categories above.
    Expr x = Var("x"), y = Var("y");

    // Check that constant args to a stringify get combined
    check(Call::make(type_of<const char *>(), Call::stringify, {3, std::string(" "), 4}, Call::Intrinsic),
          std::string("3 4"));

    check(Call::make(type_of<const char *>(), Call::stringify, {3, x, 4, std::string(", "), 3.4f}, Call::Intrinsic),
          Call::make(type_of<const char *>(), Call::stringify, {std::string("3"), x, std::string("4, 3.400000")}, Call::Intrinsic));

    {
        // Check that contiguous prefetch call get collapsed
        Expr base = Variable::make(Handle(), "buf");
        check(Call::make(Int(32), Call::prefetch, {base, x, 4, 1, 64, 4, min(x + y, 128), 256}, Call::Intrinsic),
              Call::make(Int(32), Call::prefetch, {base, x, min(x + y, 128) * 256, 1}, Call::Intrinsic));
    }

    // This expression is a good stress-test. It caused exponential
    // slowdown at one point in time, and constant folding leading to
    // overflow at another.
    {
        Expr e = x;
        for (int i = 0; i < 100; i++) {
            e = max(e, 1) / 2;
        }
        check(e, e);
    }

    // This expression used to cause infinite recursion.
    check(Broadcast::make(-16, 2) < (ramp(Cast::make(UInt(16), 7), Cast::make(UInt(16), 11), 2) - Broadcast::make(1, 2)),
          Broadcast::make(-15, 2) < (ramp(make_const(UInt(16), 7), make_const(UInt(16), 11), 2)));

    {
        // Verify that integer types passed to min() and max() are coerced to match
        // Exprs, rather than being promoted to int first. (TODO: This doesn't really
        // belong in the test for Simplify, but IROperator has no test unit of its own.)
        Expr one = cast<uint16_t>(1);
        const int two = 2;  // note that type is int, not uint16_t
        Expr r1, r2, r3;

        r1 = min(one, two);
        internal_assert(r1.type() == halide_type_of<uint16_t>());
        r2 = min(one, two, one);
        internal_assert(r2.type() == halide_type_of<uint16_t>());
        // Explicitly passing 'two' as an Expr, rather than an int, will defeat this logic.
        r3 = min(one, Expr(two), one);
        internal_assert(r3.type() == halide_type_of<int>());

        r1 = max(one, two);
        internal_assert(r1.type() == halide_type_of<uint16_t>());
        r2 = max(one, two, one);
        internal_assert(r2.type() == halide_type_of<uint16_t>());
        // Explicitly passing 'two' as an Expr, rather than an int, will defeat this logic.
        r3 = max(one, Expr(two), one);
        internal_assert(r3.type() == halide_type_of<int>());
    }

    {
        Expr x = Variable::make(UInt(32), "x");
        Expr y = Variable::make(UInt(32), "y");
        // This is used to get simplified into broadcast(x - y, 2) which is
        // incorrect when there is overflow.
        Expr e = simplify(max(ramp(x, y, 2), broadcast(x, 2)) - max(broadcast(y, 2), ramp(y, y, 2)));
        Expr expected = max(ramp(x, y, 2), broadcast(x, 2)) - max(ramp(y, y, 2), broadcast(y, 2));
        check(e, expected);
    }

    // Check that provably-true require() expressions are simplified away
    {
        Expr result(42);

        check(require(Expr(1) > Expr(0), result, "error"), result);
        check(require(x == x, result, "error"), result);
    }

    // Check that is_nan() returns a boolean result for constant inputs
    {
        check(Halide::is_nan(cast<float16_t>(Expr(0.f))), const_false());
        check(Halide::is_nan(Expr(0.f)), const_false());
        check(Halide::is_nan(Expr(0.0)), const_false());

        check(Halide::is_nan(Expr(cast<float16_t>(std::nanf("1")))), const_true());
        check(Halide::is_nan(Expr(std::nanf("1"))), const_true());
        check(Halide::is_nan(Expr(std::nan("1"))), const_true());
    }

    // Check that is_inf() returns a boolean result for constant inputs
    {
        constexpr float inf32 = std::numeric_limits<float>::infinity();
        constexpr double inf64 = std::numeric_limits<double>::infinity();

        check(Halide::is_inf(cast<float16_t>(Expr(0.f))), const_false());
        check(Halide::is_inf(Expr(0.f)), const_false());
        check(Halide::is_inf(Expr(0.0)), const_false());

        check(Halide::is_inf(Expr(cast<float16_t>(inf32))), const_true());
        check(Halide::is_inf(Expr(inf32)), const_true());
        check(Halide::is_inf(Expr(inf64)), const_true());

        check(Halide::is_inf(Expr(cast<float16_t>(-inf32))), const_true());
        check(Halide::is_inf(Expr(-inf32)), const_true());
        check(Halide::is_inf(Expr(-inf64)), const_true());
    }

    // Check that is_finite() returns a boolean result for constant inputs
    {
        constexpr float inf32 = std::numeric_limits<float>::infinity();
        constexpr double inf64 = std::numeric_limits<double>::infinity();

        check(Halide::is_finite(cast<float16_t>(Expr(0.f))), const_true());
        check(Halide::is_finite(Expr(0.f)), const_true());
        check(Halide::is_finite(Expr(0.0)), const_true());

        check(Halide::is_finite(Expr(cast<float16_t>(std::nanf("1")))), const_false());
        check(Halide::is_finite(Expr(std::nanf("1"))), const_false());
        check(Halide::is_finite(Expr(std::nan("1"))), const_false());

        check(Halide::is_finite(Expr(cast<float16_t>(inf32))), const_false());
        check(Halide::is_finite(Expr(inf32)), const_false());
        check(Halide::is_finite(Expr(inf64)), const_false());

        check(Halide::is_finite(Expr(cast<float16_t>(-inf32))), const_false());
        check(Halide::is_finite(Expr(-inf32)), const_false());
        check(Halide::is_finite(Expr(-inf64)), const_false());
    }

    {
        using ConciseCasts::i32;

        // Wrap all in i32() to ensure C++ won't optimize our multiplies away at compiletime
        Expr e = max(max(max(i32(-1074233344) * i32(-32767), i32(-32783) * i32(32783)), i32(32767) * i32(-32767)), i32(1074200561) * i32(32783)) / i32(64);
        Expr e2 = e / i32(2);
        check_is_sio(e2);
    }

    {
        using ConciseCasts::i16;

        const Expr a = Expr(std::numeric_limits<int16_t>::lowest());
        const Expr b = Expr(std::numeric_limits<int16_t>::max());

        check(a >> 14, i16(-2));
        check(a << 14, i16(0));
        check(a >> 15, i16(-1));
        check(a << 15, i16(0));

        check(b >> 14, i16(1));
        check(b << 14, i16(-16384));
        check(b >> 15, i16(0));
        check(b << 15, i16(-32768));
    }

    {
        using ConciseCasts::u16;

        const Expr a = Expr(std::numeric_limits<uint16_t>::lowest());
        const Expr b = Expr(std::numeric_limits<uint16_t>::max());

        check(a >> 15, u16(0));
        check(b >> 15, u16(1));
        check(a << 15, u16(0));
        check(b << 15, Expr((uint16_t)0x8000));
    }

    {
        using ConciseCasts::i64;

        const Expr a = Expr(std::numeric_limits<int64_t>::lowest());
        const Expr b = Expr(std::numeric_limits<int64_t>::max());

        check(a >> 62, i64(-2));
        check_is_sio(a << 62);
        check(a >> 63, i64(-1));
        check(a << 63, i64(0));

        check(b >> 62, i64(1));
        check_is_sio(b << 62);
        check(b >> 63, i64(0));
        check(b << 63, Expr(std::numeric_limits<int64_t>::lowest()));
    }

    {
        using ConciseCasts::u64;

        const Expr a = Expr(std::numeric_limits<uint64_t>::lowest());
        const Expr b = Expr(std::numeric_limits<uint64_t>::max());

        check(a >> 63, u64(0));
        check(b >> 63, u64(1));
        check(a << 63, u64(0));
        check(b << 63, Expr((uint64_t)0x8000000000000000ULL));
    }

    // Check a bounds-related fuzz tester failure found in issue https://github.com/halide/Halide/issues/3764
    check(Let::make("b", 105, 336 / max(cast<int32_t>(cast<int16_t>(Variable::make(Int(32), "b"))), 38) + 29), 32);

    printf("Success!\n");

    return 0;
}<|MERGE_RESOLUTION|>--- conflicted
+++ resolved
@@ -256,10 +256,7 @@
     check((x * 4 + y) / 2, y / 2 + x * 2);
     check((y + x * 4) / 2, y / 2 + x * 2);
     check((x * 2 - y) / 2, (0 - y) / 2 + x);
-<<<<<<< HEAD
-=======
     check((x * -2 - y) / 2, (0 - y) / 2 - x);
->>>>>>> 00b12f7a
     check((y - x * 4) / 2, y / 2 - x * 2);
     check((x + 3) / 2 + 7, (x + 17) / 2);
     check((x / 2 + 3) / 5, (x + 6) / 10);
@@ -276,10 +273,7 @@
     check(((x * 4 - y) + z) / 2, (z - y) / 2 + x * 2);
     check(((x * 4 + y) - z) / 2, (y - z) / 2 + x * 2);
     check(((x * 2 - y) - z) / 2, (0 - y - z) / 2 + x);
-<<<<<<< HEAD
-=======
     check(((x * -2 - y) - z) / 2, (0 - y - z) / 2 - x);
->>>>>>> 00b12f7a
     check((x + (y * 4 + z)) / 2, (x + z) / 2 + y * 2);
     check(((x + y * 4) + z) / 2, (x + z) / 2 + y * 2);
     check((x + (y * 4 - z)) / 2, (x - z) / 2 + y * 2);
