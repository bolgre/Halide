/*
  This file is the core of the autoscheduler. Most of the code here is
  about navigating the search space and computing the
  featurization. This also contains the top-level interface into the
  autoscheduler. Interesting functions below are:
  TODO

  Environment variables used (directly or indirectly):

  HL_BEAM_SIZE
  Beam size to use in the beam search. Defaults to 32. Use 1 to get a greedy search instead.

  HL_CYOS
  "Choose-your-own-schedule". If set to 1, lets you navigate the search tree by hand in the terminal. Whee! This is for debugging the autoscheduler.

  HL_FEATURE_FILE -> output
  Write out a training sample for the selected schedule into this file. Needs to be augmented with the runtime using augment_sample before it can be used to train.

  HL_MACHINE_PARAMS
  An architecture description string. Used by Halide master to configure the cost model. We only use the first term. Set it to the number of cores to target.

  HL_PERMIT_FAILED_UNROLL
  Set to 1 to tell Halide not to freak out if we try to unroll a loop that doesn't have a constant extent. Should generally not be necessary, but sometimes the autoscheduler's model for what will and will not turn into a constant during lowering is inaccurate, because Halide isn't perfect at constant-folding.

  HL_SCHEDULE_FILE
  Write out a human-and-machine readable block of scheduling source code for the selected schedule into this file.

  HL_RANDOM_DROPOUT
  percent chance of accepting each state in the beam. Normalized by the number of decisions made, so 5 would be there's a 5 percent chance of never rejecting any states.

  HL_SEED
  Random seed used by the random dropout.

  HL_WEIGHTS_DIR
  When training or schedule, read weights from this directory

  HL_WEIGHTS_OUT_DIR
  When training, output updated weights here

  HL_NO_SUBTILING
  If set to 1, limits the search space to that of Mullapudi et al.

*/
#include <set>
#include <queue>
#include <algorithm>
#include <fstream>
#include <chrono>
#include <iostream>
#include <random>
#include <unordered_map>
#include <unordered_set>
#include <fstream>
#include <sstream>
#include <random>

#include "Halide.h"
#include "CostModel.h"
#include "Featurization.h"
#include "FunctionDAG.h"
#include "PerfectHashMap.h"
#include "Errors.h"
#include "NetworkSize.h"
#include "AutoSchedule.h"

namespace Halide {
namespace Internal {
namespace Autoscheduler {

// How small should an innermost loop cluster be before you just
// entirely unroll the thing. Sized for an architecture with 16 vector
// registers.
const int kUnrollLimit = 16;
const vector<int> gpu_serial_sizes({1,2,4,8});

namespace {

using std::string;
using std::vector;
using std::map;
using std::set;
using std::pair;

#define MAX_THREADS_PER_BLOCK 1024
#define TAG_MORE_LOOPS_WITH_GPU_THREADS_BLOCKS 0

struct RNG {
    std::mt19937 gen;
    std::uniform_real_distribution<double> dis;

    RNG(uint32_t seed)
        : gen{seed}
        , dis{0.0, 100.0}
    {}

    double operator()() {
        return dis(gen);
    }
};

int64_t get_shared_memory_limit() {
    // HL_SHARED_MEMORY_LIMIT is in KB
    std::string limit = get_env_variable("HL_SHARED_MEMORY_LIMIT");
    return atoi(limit.c_str()) * 1024; // Convert to bytes
}

bool compute_root_and_inline_only() {
    static bool only = get_env_variable("HL_COMPUTE_ROOT_AND_INLINE_ONLY") == "1";
    return only;
}

uint32_t get_dropout_threshold() {
    string random_dropout_str = get_env_variable("HL_RANDOM_DROPOUT");
    if (!random_dropout_str.empty()) {
        return atoi(random_dropout_str.c_str());
    } else {
        return 100;
    }
}

bool random_dropout(RNG &rng, size_t num_decisions) {
    static double random_dropout_threshold = get_dropout_threshold();
    if (random_dropout_threshold >= 100) return false;

    // The random dropout threshold is the chance that we operate
    // entirely greedily and never discard anything.
    double t = random_dropout_threshold;
    t /= 100;
    t = std::pow(t, 1.0f / num_decisions);
    t *= 100;

    double r = rng();
    bool drop_it = r >= t;
    return drop_it;
}

bool get_may_subtile() {
    string no_subtiling_str = get_env_variable("HL_NO_SUBTILING");
    if (no_subtiling_str == "1") {
        return false;
    } else {
        return true;
    }
}

bool may_subtile() {
    static bool b = get_may_subtile();
    return b;
}

// creates tilings for gpu blocks loops or gpu threads loops. 
// Innermost thread loop is always the vectorized dim and its extent is a multiple of 32. 
// Other loop extents are sized to be powers of 2 such that total extent is < 1024
// called either when we are creating parallel -> (blocks, threads) loop when computing at root
// OR when we are creating none -> (threads, SIMD) loop when computing at a serial loop 
// threads_inner = True when we're generating block tilings, False when generating thread tilings
// max_s hold max gpu_thread counts of all siblings in each dimension. Used to make sure union of
// thread counts is under 1024 threshold.
vector<vector<int64_t>> generate_gpu_tilings(const vector<int64_t> &s, const vector<int64_t> &max_s,
                                            int d, int vector_dim, bool threads_inner) {
    vector<vector<int64_t>> result;
    if (d == -1) {
        result.push_back(vector<int64_t>());
    } else {
        // set max thread count 64 for now in all dims
        int64_t max_threads_extent = 64, total_threads_limit = 512; // less than 1024 to limit states
        int factor = 2;
        vector<vector<int64_t>> v;
        v = generate_gpu_tilings(s, max_s, d - 1, vector_dim, threads_inner);

        for (auto t : v) {
            t.push_back(0);

            int64_t min_threads = ( (d == vector_dim) ? 32 : 1 ); 

            for (int64_t threads_ext = min_threads; threads_ext <= s[d]; threads_ext *= factor) {
                // reject if inner exceeds hardware thread limit
                if (threads_ext > max_threads_extent) {
                    break;
                }
                // reject if union of extents of this loop so far and sibling thread loops 
                // is greater than thread count limit or if there are more than three thread 
                // loops with extent > 1
                int64_t max_threads_used = (d < (int)(max_s.size())) ? std::max(threads_ext, max_s[d]) : threads_ext;

                int not_ext1 = (max_threads_used > 1) ? 1 : 0;
                for (int dim = d+1; dim < (int)(max_s.size()); dim++) {
                    max_threads_used *= max_s[dim];
                    not_ext1 += ( (max_s[dim] > 1) ? 1 : 0 );
                }
                for (int dim = 0; dim < d; dim++) {
                    int64_t blocks_at_dim, threads_at_dim;
                    if (threads_inner) {
                        blocks_at_dim = t[dim];
                        threads_at_dim = (s[dim] + blocks_at_dim - 1) / blocks_at_dim;
                    } else {
                        threads_at_dim = t[dim];
                    }
                    int64_t union_threads = (dim < (int)(max_s.size())) ? std::max(threads_at_dim, max_s[dim]) : threads_at_dim;
                    max_threads_used *= union_threads;
                    not_ext1 += ( (union_threads > 1) ? 1 : 0 );
                }
                if ( (max_threads_used > total_threads_limit) || not_ext1 > 3) {
                    break;
                }
                if (threads_inner) {
                    int64_t other_ext = (s[d] + threads_ext - 1) / threads_ext;
                    t.back() = other_ext;
                }
                else {
                    t.back() = threads_ext;
                }
                result.push_back(t);
            }

            // The sequence above (in terms of the inner loop) goes 
            // (32 64 128 256 512 ... ) x (1 2 4 8 16 ... ) 
            // but 16 may be an important threads tiling factor 
            int64_t threads16 = 16;
            int64_t other16 = (s[d] + threads16 - 1) / threads16;
            if (threads16 < s[d] && other16 < s[d] && other16 > 1) {
                if (threads_inner)
                    t.back() = other16;
                else
                    t.back() = threads16;
                result.push_back(t);
            }            
        }
    }
    return result;
}

// used for creating default serial loop tiling options inside gpu threads loop
vector<vector<int64_t>> generate_serial_tilings(const vector<int64_t> &s, int d, const vector<int> &serial_sizes) {
    vector<vector<int64_t>> result;
    if (d == -1) {
        result.push_back(vector<int64_t>());
    } else {
        vector<vector<int64_t>> v;
        v = generate_serial_tilings(s, d - 1, serial_sizes);
        for (auto t : v) {
            t.push_back(0);
            for (int inner : serial_sizes) {
                int outer = (s[d] + inner - 1) / inner;
                t.back() = outer;
                result.push_back(t);
            }
        }
    }
    return result;
}


// inner_sizes is optional vector of fixed sizes to choose from for inner loop.
// used for GPU schedules when we split a 'none' loop into a parallel loop and a serial loop
vector<vector<int64_t>> generate_tilings(const vector<int64_t> &s, int d, int factor, 
                                         bool allow_splits, const Target& target,
                                         const vector<int> &inner_sizes = vector<int>()) {
    vector<vector<int64_t>> result;
    if (d == -1) {
        result.push_back(vector<int64_t>());
    } else {
        vector<vector<int64_t>> v;
        v = generate_tilings(s, d - 1, factor, allow_splits, target);
        // If we're already generated tons of tiling configs for the
        // inner loops, search the outer loops with coarser
        // granularity.
        while (v.size() > (size_t)factor * 100) {
            factor *= 2;
        }

        for (auto t : v) {
            bool is_full = false, is_one = false;
            // Skip trivial tilings
            if ((size_t)d == s.size() - 1) {
                is_one = is_full = true;
                for (int i = 0; i < d; i++) {
                    is_one &= (t[i] == 1);
                    is_full &= (t[i] == s[i]);
                }
            }
            t.push_back(0);
            if (!allow_splits) {
                if (!is_one) {
                    t.back() = 1;
                    result.push_back(t);
                }
                if (s[d] != 1 && !is_full && is_one) {
                    t.back() = s[d];
                    result.push_back(t);
                }
            } else {
                if (!inner_sizes.empty()) { // using fixed set of inner loop extents
                    for (int inner : inner_sizes) {
                        int outer = (s[d] + inner - 1) / inner;
                        if (is_one && outer == 1) continue;
                        if (is_full && outer == s[d]) continue;
                        t.back() = outer;
                        result.push_back(t);
                    }
                } else {
                    int max_inner = 0;
                    for (int inner = 1; inner < s[d]; inner *= factor) {
                        int outer = (s[d] + inner - 1) / inner;
                        if (is_one && outer == 1) continue;
                        if (is_full && outer == s[d]) continue;
                        // Stop when we hit inner sizes that would do too much recompute
                        if (inner > 1 && inner * outer * 7 > s[d] * 8) break;
                        max_inner = inner;
                        t.back() = outer;
                        result.push_back(t);
                    }

                    for (int outer = 1; outer <= s[d]; outer *= factor) {
                        int inner = (s[d] + outer - 1) / outer;
                        if (is_one && outer == 1) continue;
                        if (is_full && outer == s[d]) continue;
                        // Stop when we get into the regime covered by the loop above.
                        if (outer > 1 && inner < max_inner * 2) break;
                        // Or when the wasted compute gets too bad.
                        if (inner * outer * 7 > s[d] * 8) break;
                        t.back() = outer;
                        result.push_back(t);
                    }

                    // The sequence above (in terms of the inner loop) goes 1 2 4 8 16 ...
                    // but 3 is an important inner tiling factor for matrix multiply ops.
                    int inner3 = 3;
                    int outer3 = (s[d] + inner3 - 1) / inner3;
                    if (factor == 2 && inner3 < s[d] && outer3 < s[d] && outer3 > 1) {
                        if (inner3 * outer3 * 7 <= s[d] * 8) {
                            t.back() = outer3;
                            result.push_back(t);
                        }
                    }
                }
            }
        }
    }
    return result;
}

template<typename T>
using NodeMap = PerfectHashMap<FunctionDAG::Node, T>;

template<typename T>
using StageMap = PerfectHashMap<FunctionDAG::Node::Stage, T>;

enum GPU_parallelism { block, thread, serial, simd, parallelized, none };

// We're going to do a tree search over possible schedules to find an
// optimal one. A tree search requires a state, and a function that
// gives you children of the state (with costs). The following struct
// represents the state, which is a partial schedule.
//
// A partial schedule is a tree. Each node is some portion of the for
// loop nest of some Func. If there are no children, it's the
// innermost set of loops. If there are children, it's a loop over
// tiles of that Func.
struct LoopNest {
    mutable RefCount ref_count;

    // The size of the outer loop, and the split factor used to create
    // the inner loop. Put another way, the number of tiles, and the
    // size of each tile. Sizes are stored from innermost dimension to outermost.
    vector<int64_t> size, split_factor;

    // The nodes inside the loop body
    vector<IntrusivePtr<const LoopNest>> children;

    // Funcs inlined into this inner loop, and the number of times they are called. Only valid if children is empty.
    NodeMap<int64_t> inlined;

    // Funcs realized inside this inner loop
    set<const FunctionDAG::Node *> store_at;

    // The total bounds required of the given Func for one
    // representative iteration of this loop. Computed lazily and
    // cached. entries are immutable so that bounds are shared across
    // different instances.
    mutable NodeMap<Bound> bounds;

    const FunctionDAG::Node *node = nullptr;
    const FunctionDAG::Node::Stage *stage = nullptr;
    int stage_idx = 0;

    // Is this the innermost loop of this func?
    bool innermost = false;

    // Are we permitted to tile this loop?
    bool tileable = false;

    // Is this the parallel outer loop?
    bool parallel = false;

    // What dimension is this Func vectorized over, in terms of the args of the Func?
    int vector_dim = -1;

    // Which loop corresponds to the innermost storage dimension and will be vectorized. -1 means none of them.
    int vectorized_loop_index = -1;

    // Apply gpu threads to this loop nest
    GPU_parallelism gpu_label = none;

    // given a newly inserted node f into this LoopNest, get union of thread counts in each dimension 
    // across all siblings of f. 
    vector<int64_t> get_union_thread_counts(const FunctionDAG::Node *f) {
        vector<int64_t> max_size{0,0,0};
        // find the loop nests we just created and get max gpu_thread extents of other children
        for (auto &c : children) {
            if (c->node != f && c->gpu_label == thread) {
                for (int dim = 0; dim < (int)(c->size.size()); dim++) {
                    if ( dim >= (int)(max_size.size()) ) {
                        max_size.push_back(c->size[dim]);
                    } else {
                        max_size[dim] = std::max(max_size[dim], c->size[dim]); 
                    }
                }
            }
        }
        return max_size;
    }

    // given a newly inserted node f into this LoopNest, gets the size of the new node
    const vector<int64_t> * get_pure_size(const FunctionDAG::Node *f) {
        for (auto &c : children) {
            if (c->node == f && f->dimensions > 0) {
                if (c->stage->index == 0) {
                    return &(c->size);
                }
            } 
        }
        return nullptr;
    }

    // get the loop nests of a newly inserted node, f, that is marked GPU threads. Tiles 
    // the newly inserted loop nests of f into a threads loop outside a serial loop. 
    // V is the vectorized dimension of f. Adds loopnests created from each tiling option in result.
    bool add_gpu_thread_tilings(const FunctionDAG::Node *f, 
                                const MachineParams &params,
                                const Target &target, 
                                int v, 
                                vector<IntrusivePtr<const LoopNest>> &result) {
        const vector<int64_t> *pure_size = this->get_pure_size(f);
        vector<int64_t> max_size = this->get_union_thread_counts(f);

        internal_assert(pure_size);
        auto tilings = generate_gpu_tilings(*pure_size, max_size, (int)(pure_size->size() - 1), v, false);

        bool made_child = false;
        for (const auto &t : tilings) {
            LoopNest *new_parent = new LoopNest;
            new_parent->copy_from(*(this));
            for (auto &c : new_parent->children) {
                if (c->node == f) {
                    c = c->parallelize_in_tiles(params, t, new_parent, target);
                }
            }
            result.emplace_back(new_parent);
            made_child = true;
        }
        return made_child;
    }

    void copy_from(const LoopNest &n) {
        size = n.size;
        children = n.children;
        inlined = n.inlined;
        store_at = n.store_at;
        bounds = n.bounds;
        node = n.node;
        stage = n.stage;
        stage_idx = n.stage_idx;
        innermost = n.innermost;
        tileable = n.tileable;
        parallel = n.parallel;
        vector_dim = n.vector_dim;
        vectorized_loop_index = n.vectorized_loop_index;
        gpu_label = n.gpu_label;
    };

    static void hash_combine(uint64_t &h, uint64_t next) {
        // From boost
        h ^= (next + 0x9e3779b9 + (h<<6) + (h>>2));
    }

    // Hash the loop structure and sizes up to a fixed depth
    void structural_hash(uint64_t &h, int depth, int parallelism) const {
        if (depth < 0) return;

        // Which Funcs are store_at this level?
        for (const auto *n : store_at) {
            hash_combine(h, n->id);
        }

        hash_combine(h, -1);

        // Which Funcs are compute_at this level?
        for (const auto &c : children) {
            hash_combine(h, c->stage->id);
        }

        // Add a barrier to ensure that moving something from the last
        // compute_at to the first inlined doesn't result in the same
        // hash.
        hash_combine(h, -1);

        // Which Funcs are inlined at this level?
        for (auto it = inlined.begin(); it != inlined.end(); it++) {
            hash_combine(h, it.key()->id);
        }

        hash_combine(h, -1);

        if (depth > 0) {
            // What are the loop sizes of the children?
            for (const auto &c : children) {
                for (int64_t s : c->size) {
                    if (depth == 1) {
                        // Just take the most significant bit: is it one or not?
                        s = (s > 1) ? 1 : 0;
                    }
                    hash_combine(h, s);
                }
            }

            // Which dimension are we vectorized over?
            hash_combine(h, vectorized_loop_index);
        }

        if (depth > 1) {
            // Descend into children
            for (const auto &c : children) {
                c->structural_hash(h, depth - 2, parallelism);
            }
        }
    }

    size_t funcs_realized_or_inlined() const {
        size_t count = inlined.size() + store_at.size();
        for (const auto &c : children) {
            count += c->funcs_realized_or_inlined();
        }
        return count;
    }

    struct Sites {
        const LoopNest *compute = nullptr, *store = nullptr, *produce = nullptr, *innermost = nullptr, *task = nullptr;
        bool inlined = false;
    };

    void get_sites(StageMap<Sites> &sites,
                   const LoopNest *task = nullptr,
                   const LoopNest *parent = nullptr) const {
        if (!task && !is_root()) {
            task = this;
        }
        for (const auto &c : children) {
            c->get_sites(sites, task, this);
        }
        if (parent && node != parent->node) {
            auto &s = sites.get_or_create(stage);
            s.compute = parent;
            s.produce = this;
            s.task = task;
        }
        for (auto f : store_at) {
            for (const auto &s : f->stages) {
                sites.get_or_create(&s).store = this;
            }
        }
        for (auto it = inlined.begin(); it != inlined.end(); it++) {
            auto &s = sites.get_or_create(&(it.key()->stages[0]));
            s.inlined = true;
            s.compute = s.store = s.produce = s.innermost = this;
            s.task = task;
        }
        if (innermost) {
            sites.get_or_create(stage).innermost = this;
        }
    }

    void set_working_set_at_task_feature(int64_t working_set,
                                         StageMap<ScheduleFeatures> *features) const {
        for (const auto &c : children) {
            c->set_working_set_at_task_feature(working_set, features);
            features->get(c->stage).working_set_at_task = working_set;
        }
    }

    double producer_storage_stride(const LoadJacobian& jac, int producer_innermost_dim, const FunctionDAG::Edge* e, const Bound& producer_store_bounds) const {
        // The producer's storage dimensions (from innermost outward)
        std::vector<int64_t> storage_dims;
        storage_dims.push_back(producer_innermost_dim >= 0 ? producer_innermost_dim : 0);
        for (int i = 0; i < e->producer->dimensions; i++) {
            if (i == storage_dims[0]) {
                continue;
            }

            storage_dims.push_back(i);
        }

        std::vector<int64_t> storage_strides;
        int64_t storage_stride = 1;
        for (std::size_t i = 0; i < storage_dims.size(); i++) {
            storage_strides.push_back(storage_stride);
            storage_stride *= producer_store_bounds->region_required(storage_dims[i]).extent();
        }

        double stride = 0;
        for (std::size_t i = 0; i < storage_dims.size(); i++) {
            auto jac_stride = jac(i, vectorized_loop_index);

            float s = (float)jac_stride.numerator / (float)jac_stride.denominator;
            stride += s * storage_strides[i];
        }

        return stride;
    }

    bool all_strides_exist(const LoadJacobian& jac, const FunctionDAG::Edge* e) const {
        for (int i = 0; i < e->producer->dimensions; i++) {
            auto stride = jac(i, vectorized_loop_index);

            if (!stride.exists) {
                return false;
            }
        }
        return true;
    }

    double num_shared_mem_loads_per_warp(const LoadJacobian& jac, int producer_innermost_dim, const FunctionDAG::Edge* e, const Bound& producer_store_bounds, double bytes, bool producer_has_been_scheduled, int num_threads) const {
        // Assume worst case serialized loads if the stride
        // is unknown
        if (!all_strides_exist(jac, e)) {
            return num_threads;
        }

        auto num_loads = [this, &jac, &e, &producer_store_bounds, &bytes, &num_threads](int innermost_dim) -> int {
            double stride = producer_storage_stride(jac, innermost_dim, e, producer_store_bounds);

            // No bank conflicts when stride is 0
            if (stride == 0) {
                return 1;
            }

            int num_bank_accesses[32] = {0};
            int largest_index[32] = {-1};

            stride = std::abs(stride);

            // Each bank is 4 bytes so adjust the stride based
            // on width of data being loaded
            int num_banks_per_access = (bytes / 4);
            stride *= num_banks_per_access;

            // Compute counts of which banks are accessed
            // Multiple accesses to the same bank with different
            // indices will be serialized
            for (int i = 0; i < num_threads; i++) {
                for (int j = 0; j < num_banks_per_access; j++) {
                    int index = (int)(i * stride) + j;
                    int bank = index % 32;
                    if (largest_index[bank] != index) {
                        num_bank_accesses[bank]++;
                    }
                    largest_index[bank] = index;
                }
            }

            int max_accesses = 0;
            for (int i = 0; i < 32; i++) {
                max_accesses = std::max(max_accesses, num_bank_accesses[i]);
            }

            return max_accesses;
        };


        if (producer_has_been_scheduled) {
            return num_loads(producer_innermost_dim);
        }

        // Assume best case if producer has not been scheduled: try all the
        // possible innermost dimensions and take the best
        int min_loads = 32;
        for (int i = 0; i < e->producer->dimensions; i++) {
            min_loads = std::min(min_loads, num_loads(i));
        }

        return min_loads;
    }

    double num_global_mem_loads_per_warp(const LoadJacobian& jac, int producer_innermost_dim, const FunctionDAG::Edge* e, const Bound& producer_store_bounds, double bytes, bool producer_has_been_scheduled, int num_threads) const {
        // Assume worst case serialized loads if the stride
        // is unknown
        if (!all_strides_exist(jac, e)) {
            return num_threads;
        }

        auto num_loads = [this, &jac, &e, &producer_store_bounds, &bytes, &num_threads](int innermost_dim) -> int {
            double stride = producer_storage_stride(jac, innermost_dim, e, producer_store_bounds);

            if (stride == 0) {
                return 1;
            }

            // Each words is 4 bytes so adjust the stride based
            // on width of data being loaded
            int num_words_per_access = (bytes / 4);
            stride = std::abs(stride);
            stride *= num_words_per_access;

            int last_block_accessed = -1;
            int num_accesses = 0;
            for (int i = 0; i < num_threads; i++) {
                for (int j = 0; j < num_words_per_access; j++) {
                    int index = (int)(i * stride) + j;
                    int block = index / 4;
                    if (block != last_block_accessed) {
                        last_block_accessed = block;
                        num_accesses++;
                    }
                }
            }
            return num_accesses;
        };

        if (producer_has_been_scheduled) {
            return num_loads(producer_innermost_dim);
        }

        // Assume best case if producer has not been scheduled: try all the
        // possible innermost dimensions and take the best
        int min_loads = 32;
        for (int i = 0; i < e->producer->dimensions; i++) {
            min_loads = std::min(min_loads, num_loads(i));
        }

        return min_loads;
    }

    std::pair<int, int> compute_warp_features(ScheduleFeatures& features) const {
        int num_thread_loops = 0;
        int64_t num_threads = 1;

        if (vectorized_loop_index != -1) {
            num_thread_loops = 1;
            num_threads *= size[vectorized_loop_index];
        }

        for (std::size_t i = 0; i < size.size() && num_thread_loops < 3; i++) {
            if (size[i] == 1 || (int)i == vectorized_loop_index) {
                continue;
            }

            num_threads *= size[i];
            num_thread_loops++;
        }

        int num_full_warps = num_threads / 32;
        features.warp_lane_utilization = 1;

        int partial_warp_lanes = num_threads % 32;
        if (partial_warp_lanes != 0) {
            features.warp_lane_utilization = (num_full_warps + partial_warp_lanes / 32.) / (num_full_warps + 1);
        }

        return {num_full_warps, partial_warp_lanes};
    }

    void compute_features(const FunctionDAG &dag,
                          const MachineParams &params,
                          const Target& target,
                          const StageMap<Sites> &sites,
                          int64_t instances,
                          int64_t parallelism,
                          const LoopNest *parent,
                          const LoopNest *grandparent,
                          const LoopNest &root,
                          int64_t *working_set,
                          StageMap<ScheduleFeatures> *features) const {

        int64_t working_set_here = 0;

        int64_t loop_instances = 1, parallel_tasks = 1;
        bool in_impure = false;
        for (int idx = (int)size.size() - 1; idx >= 0; idx--) {
            size_t i = size[idx];
            loop_instances *= i;
            if (stage->loop[idx].pure && !in_impure) {
                if (params.parallelism > 1 &&
                    (parallel || (parent->is_root() && parallel_tasks < params.parallelism))) {
                    // Either we've picked our parallel tiling, or
                    // it's not yet determined. Assume we'll not split
                    // any loops and just stop after we hit the
                    // required number of cores
                    parallel_tasks *= i;
                    if (!parallel && parallel_tasks > params.parallelism * 8) {
                        // We would split this loop
                        parallel_tasks = params.parallelism * 8;
                    }
                }
            } else if (i != 1) {
                in_impure = true;
            }
        }

        int64_t subinstances = instances * loop_instances;

        for (const auto *node : store_at) {
            // Figure out the features at the store_at level
            const auto &bounds = get_bounds(node);

            for (size_t s = 0; s < node->stages.size(); s++) {
                // TODO: Lift invariants from this loop. Most of it's the same for every stage.
                internal_assert(!node->is_input);
                ScheduleFeatures &feat = features->get_or_create(&(node->stages[s]));

                feat.num_realizations = subinstances;

                feat.points_computed_per_realization = 1;
                feat.num_scalars = feat.num_vectors = subinstances;
                bool vectorized = false;
                for (int i = 0; i < (int)node->stages[s].loop.size(); i++) {
                    const auto &p = bounds->loops(s, i);
                    int64_t extent = p.extent();
                    feat.points_computed_per_realization *= extent;
                    if (i == sites.get(&(node->stages[s])).produce->vectorized_loop_index) {
                        // Assumes that we're not going to split
                        // things such that non-native-width
                        // vectorization is a problem, except for the
                        // tail.
                        feat.num_vectors *= extent / node->stages[s].vector_size;
                        feat.num_scalars *= extent % node->stages[s].vector_size;
                        vectorized = true;
                    } else {
                        feat.num_vectors *= extent;
                        feat.num_scalars *= extent;
                    }
                }
                if (!vectorized) {
                    feat.num_vectors = 0;
                }
                feat.points_computed_total = feat.points_computed_per_realization * feat.num_realizations;

                feat.bytes_at_realization = node->bytes_per_point;
                for (int i = 0; i < node->dimensions; i++) {
                    const auto &p = bounds->region_computed(i);
                    feat.bytes_at_realization *= p.extent();
                }
                int64_t innermost_storage_extent = 1;
                int v = sites.get(&(node->stages[s])).produce->vector_dim;
                if (v >= 0 && node->dimensions > 0) {
                    innermost_storage_extent = bounds->region_computed(v).extent();
                }
                feat.innermost_bytes_at_realization = node->bytes_per_point * innermost_storage_extent;

                if (!is_root()) {
                    feat.bytes_at_task = feat.bytes_at_realization;
                    feat.innermost_bytes_at_task = feat.innermost_bytes_at_realization;
                }
            }
        }

        if (is_root()) {
            // TODO: This block of code is repeated below. Refactor
            for (const auto &c : children) {
                c->compute_features(dag, params, target, sites, subinstances, parallelism, this, parent, root, &working_set_here, features);
            }

            for (const auto *node : store_at) {
                auto &feat = features->get(&(node->stages[0]));
                working_set_here += feat.bytes_at_production;
            }
            for (const auto *node : store_at) {
                for (const auto &s : node->stages) {
                    auto &feat = features->get(&s);
                    feat.working_set_at_realization = working_set_here;
                }
            }
            for (const auto &c : children) {
                if (c->node != node) {
                    auto &feat = features->get(c->stage);
                    feat.working_set_at_production = working_set_here;
                }
            }

            // Figure out the root-level features for every Func
            for (auto it = features->begin(); it != features->end(); it++) {
                const auto *stage = it.key();
                const auto *node = stage->node;
                auto &feat = it.value();
                const auto &root_bounds = root.get_bounds(node);

                feat.bytes_at_root = node->bytes_per_point;
                for (int i = 0; i < node->dimensions; i++) {
                    const auto &p = root_bounds->region_computed(i);
                    feat.bytes_at_root *= p.extent();
                }

                feat.working_set_at_root = working_set_here;

                // What innermost storage extent means for inlined
                // Funcs is unclear, because we haven't selected which
                // storage dimension is innermost.
                auto *p = sites.get(stage).produce;
                if (p) {
                    int64_t innermost_storage_extent = 1;
                    int v = p->vector_dim;
                    if (v >= 0 && node->dimensions > 0) {
                        innermost_storage_extent = root_bounds->region_computed(v).extent();
                    }
                    feat.innermost_bytes_at_root = node->bytes_per_point * innermost_storage_extent;
                } else {
                    feat.innermost_bytes_at_root = 0;
                }

                feat.points_computed_minimum = 1;
                for (int i = 0; i < (int)stage->loop.size(); i++) {
                    const auto &p = root_bounds->loops(stage->index, i);
                    feat.points_computed_minimum *= p.extent();
                }

                if (node->stages.size() == 1 && !node->is_output) {
                    int64_t points_computed_minimum_if_inlined = 0;
                    for (auto *e : node->outgoing_edges) {
                        points_computed_minimum_if_inlined += features->get(e->consumer).points_computed_minimum * e->calls;
                    }
                    feat.points_computed_minimum = std::min(feat.points_computed_minimum, (double)points_computed_minimum_if_inlined);
                }
            }

            return;
        }

        int64_t subparallelism = parallel_tasks * parallelism;

        // Figure out the features at the compute_at level
        internal_assert(!stage->node->is_input);
        ScheduleFeatures &feat = features->get_or_create(stage);

        if (innermost) {
            if (vectorized_loop_index >= 0 && vectorized_loop_index < (int) size.size()) {
                feat.vector_size = size[vectorized_loop_index];
            } else {
                feat.vector_size = 1;
            }
            if (feat.vector_size == 1) {
                // They're all scalars
                feat.num_scalars += feat.num_vectors;
                feat.num_vectors = 0;
            }
        } else {
            // These will get progressively overwritten as we visit the children

            size_t idx = 0;
            feat.innermost_loop_extent = 1;
            feat.innermost_pure_loop_extent = 1;
            for (const auto &l : stage->loop) {
                feat.innermost_loop_extent *= size[idx];
                if (!l.rvar) {
                    feat.innermost_pure_loop_extent *= size[idx];
                }
                idx++;
            }
        }

        const bool at_task = parent->is_root();
        const bool at_production = parent->node != node;
        const bool at_pure_production = at_production && stage_idx == 0;

        if (at_task) {
            if (parallel) {
                const auto &bounds = get_bounds(node);
                feat.bytes_at_task = node->bytes_per_point;
                int64_t innermost_storage_extent = 1;
                for (int i = 0; i < node->dimensions; i++) {
                    int64_t outer = 1;
                    for (size_t l = 0; l < stage->loop.size(); l++) {
                        if (stage->loop[l].var == node->func.args()[i]) {
                            outer = size[l];
                            break;
                        }
                    }
                    const auto &p = bounds->region_computed(i);
                    int64_t extent = p.extent();
                    extent /= outer;
                    feat.bytes_at_task *= extent;
                    if (i == vector_dim) {
                        innermost_storage_extent = extent;
                    }
                }
                feat.innermost_bytes_at_task = node->bytes_per_point * innermost_storage_extent;
            } else {
                // How this loop will be parallelized is not yet
                // determined. Use optimistic values for the features.
                feat.bytes_at_task = (feat.bytes_at_realization + params.parallelism - 1) / params.parallelism;
                feat.innermost_bytes_at_task = std::min(feat.bytes_at_task, feat.innermost_bytes_at_realization);
            }

            feat.unique_bytes_read_per_task = 0;
            feat.unique_lines_read_per_task = 0;

            vector<const FunctionDAG::Edge *> pending;
            set<const FunctionDAG::Node *> done;
            for (const auto *e : stage->incoming_edges) {
                pending.push_back(e);
            }
            while (!pending.empty()) {
                const auto *e = pending.back();
                pending.pop_back();
                if (done.count(e->producer)) continue;
                done.insert(e->producer);
                const auto &site = sites.get(&(e->producer->stages[0]));
                if (site.store->is_root()) {
                    const auto &b = get_bounds(e->producer);
                    int64_t bytes = e->producer->bytes_per_point, lines = 1;
                    int64_t max_extent = 1;
                    int vector_dim = (e->producer->is_input ? 0 :
                                      site.produce != nullptr ? site.produce->vector_dim :
                                      -1);
                    for (int i = 0; i < e->producer->dimensions; i++) {
                        int64_t extent = b->region_required(i).extent();
                        max_extent = std::max(extent, max_extent);
                        bytes *= extent;
                        if (i != vector_dim) {
                            lines *= extent;
                        }
                    }
                    if (!e->producer->is_input && site.produce == nullptr) {
                        lines /= max_extent;
                    }
                    feat.unique_bytes_read_per_task += bytes;
                    feat.unique_lines_read_per_task += lines;

                } else if (site.produce != nullptr) {
                    // Computation must be nested inside this task or inlined into it.
                    for (const auto &s : e->producer->stages) {
                        for (const auto *e2 : s.incoming_edges) {
                            pending.push_back(e2);
                        }
                    }
                }
            }

        }

        if (at_production) {
            feat.num_productions = instances;
            feat.inner_parallelism = parallel_tasks;
            feat.outer_parallelism = parallelism;
            feat.native_vector_size = stage->vector_size;

            const auto &bounds = parent->get_bounds(node);

            feat.bytes_at_production = node->bytes_per_point;
            for (int i = 0; i < node->dimensions; i++) {
                const auto &p = bounds->region_computed(i);
                feat.bytes_at_production *= p.extent();
            }
            int64_t innermost_storage_extent = 1;
            if (vector_dim >= 0 && node->dimensions > 0) {
                innermost_storage_extent = bounds->region_computed(vector_dim).extent();
            }
            feat.innermost_bytes_at_production = node->bytes_per_point * innermost_storage_extent;
        }

        // Recurse inwards
        for (const auto &c : children) {
            c->compute_features(dag, params, target, sites, subinstances, subparallelism, this, parent, root, &working_set_here, features);
        }
        for (const auto *node : store_at) {
            auto &feat = features->get(&(node->stages[0]));
            working_set_here += feat.bytes_at_production;
        }
        for (const auto *node : store_at) {
            for (const auto &s : node->stages) {
                auto &feat = features->get(&s);
                feat.working_set_at_realization = working_set_here;
            }
        }
        for (const auto &c : children) {
            if (c->node != node) {
                auto &feat = features->get(c->stage);
                feat.working_set_at_production = working_set_here;
            }
        }

        if (at_task) {
            set_working_set_at_task_feature(working_set_here, features);
        }

        if (at_production) {
            feat.working_set = working_set_here;
        }

        if (innermost) {
            bool parent_unrolled =
                (feat.innermost_pure_loop_extent <= kUnrollLimit &&
                 parent->node == node);

            if (parent_unrolled) {
                const auto &grandparent_bounds = grandparent->get_bounds(node);
                for (size_t i = 0; i < parent->size.size(); i++) {
                    if (!stage->loop[i].rvar) {
                        const auto &l = grandparent_bounds->loops(parent->stage->index, i);
                        parent_unrolled &= l.constant_extent();
                    }
                }
            }

            if (parent_unrolled) {
                feat.unrolled_loop_extent = feat.innermost_pure_loop_extent;
            } else {
                feat.unrolled_loop_extent = 1;
            }
        }

        *working_set += working_set_here;

        int64_t bytes_loaded = 0, lines_loaded = 0, allocation_bytes_loaded = 0;
        double num_dense_loads = 0, num_broadcasts = 0, num_gathers = 0, num_stride_2_loads = 0, num_stride_3_loads = 0, num_stride_4_loads = 0, num_loads = 0;
        double num_shared_mem_loads = 0;
        double num_global_mem_loads = 0;
        int num_full_warps = 0;
        int num_partial_warp_lanes = 0;
        bool gpu_thread = target.has_gpu_feature() && gpu_label == thread;
        if (gpu_thread) {
            auto warp_features = compute_warp_features(feat);
            num_full_warps = warp_features.first;
            num_partial_warp_lanes = warp_features.second;
        }
        feat.num_full_warps = num_full_warps;

        if (innermost || at_production || gpu_thread) { // These are the sites at which we compute load footprints
            // Pick the site at which we will compute the footprint relationship
            const auto &consumer_site = sites.get(stage);
            const auto *consumer_store_site = innermost ? parent : consumer_site.store;
            const auto *consumer_task_site = consumer_site.task;
            int64_t consumer_instances = innermost ? instances : feat.num_realizations;
            if (consumer_instances == 0) {
                root.dump(" ", nullptr);
            }
            internal_assert(consumer_instances != 0) << node->func.name() << " " << innermost << " " << instances << " " << feat.num_realizations << "\n";

            vector<const FunctionDAG::Node::Stage *> pending;
            pending.emplace_back(stage);
            vector<pair<LoadJacobian, FunctionDAG::Node *>> jacobians;
            vector<pair<LoadJacobian, FunctionDAG::Node *>> thread_jacobians;
            set<const FunctionDAG::Node *> done;
            while (!pending.empty()) {
                auto p = pending.back();
                pending.pop_back();
                const auto &next_edges = p->incoming_edges;
                for (const auto *e : next_edges) {
                    internal_assert(sites.contains(&(e->producer->stages[0]))) << "No site found for " << e->producer->func.name() << "\n";

                    const auto &site = sites.get(&(e->producer->stages[0]));

                    bool producer_has_been_scheduled = e->producer->is_input || (site.produce != nullptr);

                    if (innermost) {
                        if (e->consumer == stage) {
                            for (auto &j : e->load_jacobians) {
                                jacobians.emplace_back(j, e->producer);
                            }
                        } else {
                            // Consumer was inlined. Concat the jacobians to look through it.
                            decltype(jacobians) new_jacobians;
                            for (auto &j1 : jacobians) {
                                if (e->consumer->node == j1.second) {
                                    for (auto &j2 : e->load_jacobians) {
                                        LoadJacobian j = j2 * j1.first;
                                        new_jacobians.emplace_back(j, e->producer);
                                    }
                                } else {
                                    new_jacobians.emplace_back(std::move(j1));
                                }
                            }
                            jacobians.swap(new_jacobians);
                        }
                    }

                    if (gpu_thread) {
                        if (e->consumer == stage) {
                            for (auto &j : e->load_jacobians) {
                                // Thread loops may not be innermost so in the
                                // Jacobians we need to account for the stride
                                // of the inner loops
                                thread_jacobians.emplace_back(j * split_factor, e->producer);
                            }
                        } else {
                            // Consumer was inlined. Concat the jacobians to look through it.
                            decltype(jacobians) new_jacobians;
                            for (auto &j1 : jacobians) {
                                if (e->consumer->node == j1.second) {
                                    for (auto &j2 : e->load_jacobians) {
                                        LoadJacobian j = (j2 * split_factor) * j1.first;
                                        new_jacobians.emplace_back(j, e->producer);
                                    }
                                } else {
                                    new_jacobians.emplace_back(std::move(j1));
                                }
                            }
                            thread_jacobians.swap(new_jacobians);
                        }
                    }

                    if (site.inlined) {
                        // Recursively examine the inputs
                        pending.emplace_back(&(e->producer->stages[0]));
                        continue;
                    }

                    const auto *producer_compute_site = site.compute;
                    const auto *producer_store_site = site.store;
                    const auto &bounds = consumer_store_site->get_bounds(e->producer);
                    const auto &task_bounds = consumer_task_site->get_bounds(e->producer);
                    const auto &producer_compute_bounds = producer_compute_site->get_bounds(e->producer);
                    const auto &producer_store_bounds = producer_store_site->get_bounds(e->producer);
                    int64_t footprint = e->producer->bytes_per_point;
                    int64_t compute_footprint = footprint;
                    int64_t store_footprint = footprint;
                    int64_t task_footprint = footprint;
                    int64_t line_footprint = 1;
                    int64_t compute_line_footprint = 1;
                    int64_t store_line_footprint = 1;
                    int64_t task_line_footprint = 1;

                    if (e->producer->is_input) {
                        internal_assert(producer_store_site->is_root());
                        internal_assert(producer_compute_site->is_root());
                    }

                    if (innermost) {

                        // Grab the jacobians that describe the memory dependence
                        for (const auto &jac : jacobians) {
                            if (jac.second != e->producer) continue;
                            double n = jac.first.count();
                            // internal_assert(n < 1024 * 1024 * 1024) << "Implausibly large n: " << jac.count() << " " << next_count << "\n";
                            // Classify
                            bool vector_broadcast = true;
                            bool dense_vector_load = true;
                            bool stride_2_vector_load = true;
                            bool stride_3_vector_load = true;
                            bool stride_4_vector_load = true;
                            int producer_innermost_dim =
                                (e->producer->is_input ? 0 : // Assume default storage layout for inputs
                                 !producer_has_been_scheduled ? -1 :
                                 site.produce->vector_dim);
                            if (vectorized_loop_index >= 0) {
                                for (int i = 0; i < e->producer->dimensions; i++) {
                                    auto stride = jac.first(i, vectorized_loop_index);
                                    vector_broadcast &= stride == 0;
                                    if (i == producer_innermost_dim || !producer_has_been_scheduled) {
                                        dense_vector_load &= stride == 1;
                                        stride_2_vector_load &= stride == 2;
                                        stride_3_vector_load &= stride == 3;
                                        stride_4_vector_load &= stride == 4;
                                    } else {
                                        dense_vector_load &= stride == 0;
                                        stride_2_vector_load &= stride == 0;
                                        stride_3_vector_load &= stride == 0;
                                        stride_4_vector_load &= stride == 0;
                                        // TODO: Check for strided loads across non-innermost dims, and use to count the number of pages, cache lines, etc
                                    }
                                }
                            }

                            // Is this load loop-invariant over an
                            // unrolled block? If so, we amortize the
                            // number of loads to account for LICM.
                            int64_t amortization = 1;
                            if (feat.unrolled_loop_extent > 1) {
                                for (size_t idx = 0; idx < stage->loop.size(); idx++) {
                                    if (!stage->loop[idx].rvar) {
                                        bool loop_invariant = true;
                                        for (int i = 0; i < e->producer->dimensions; i++) {
                                            if (!(jac.first(i, idx) == 0)) {
                                                loop_invariant = false;
                                                break;
                                            }
                                        }
                                        if (loop_invariant) {
                                            amortization *= parent->size[idx];
                                        }
                                    }
                                }
                            }
                            // TODO: LICM still acts for the innermost loop of non-unrolled things

                            n /= amortization;

                            num_loads += n;
                            if (vector_broadcast) {
                                num_broadcasts += n;
                            } else if (dense_vector_load) {
                                num_dense_loads += n;
                            } else if (stride_2_vector_load) {
                                num_stride_2_loads += n;
                            } else if (stride_3_vector_load) {
                                num_stride_3_loads += n;
                            } else if (stride_4_vector_load) {
                                num_stride_4_loads += n;
                            } else {
                                num_gathers += n;
                            }
                        }
                    }

                    if (gpu_thread) {
                        int producer_innermost_dim =
                            (e->producer->is_input ? 0 : // Assume default storage layout for inputs
                             !producer_has_been_scheduled ? -1 :
                             site.produce->vector_dim);

                        // Shared or global memory?
                        bool is_shared_mem = producer_store_site->gpu_label == block;

                        double bytes = e->producer->bytes_per_point;

                        // Grab the jacobians that describe the memory dependence
                        for (const auto &jac : thread_jacobians) {
                            if (jac.second != e->producer) continue;
                            double n = jac.first.count();
                            // internal_assert(n < 1024 * 1024 * 1024) << "Implausibly large n: " << jac.count() << " " << next_count << "\n";

                            // Is this load loop-invariant over an
                            // unrolled block? If so, we amortize the
                            // number of loads to account for LICM.
                            int64_t amortization = 1;
                            if (feat.unrolled_loop_extent > 1) {
                                for (size_t idx = 0; idx < stage->loop.size(); idx++) {
                                    if (!stage->loop[idx].rvar) {
                                        bool loop_invariant = true;
                                        for (int i = 0; i < e->producer->dimensions; i++) {
                                            if (!(jac.first(i, idx) == 0)) {
                                                loop_invariant = false;
                                                break;
                                            }
                                        }
                                        if (loop_invariant) {
                                            amortization *= parent->size[idx];
                                        }
                                    }
                                }
                            }
                            // TODO: LICM still acts for the innermost loop of non-unrolled things

                            n /= amortization;

                            if (is_shared_mem) {
                                num_shared_mem_loads += instances * num_full_warps * n * num_shared_mem_loads_per_warp(
                                    jac.first,
                                    producer_innermost_dim,
                                    e,
                                    producer_store_bounds,
                                    bytes,
                                    producer_has_been_scheduled,
                                    32
                                );

                                if (num_partial_warp_lanes > 0) {
                                    num_shared_mem_loads += instances * n * num_shared_mem_loads_per_warp(
                                        jac.first,
                                        producer_innermost_dim,
                                        e,
                                        producer_store_bounds,
                                        bytes,
                                        producer_has_been_scheduled,
                                        num_partial_warp_lanes
                                    );
                                }
                            } else {
                                num_global_mem_loads += instances * num_full_warps * n * num_global_mem_loads_per_warp(
                                    jac.first,
                                    producer_innermost_dim,
                                    e,
                                    producer_store_bounds,
                                    bytes,
                                    producer_has_been_scheduled,
                                    32
                                );

                                if (num_partial_warp_lanes > 0) {
                                    num_global_mem_loads += instances * n * num_global_mem_loads_per_warp(
                                        jac.first,
                                        producer_innermost_dim,
                                        e,
                                        producer_store_bounds,
                                        bytes,
                                        producer_has_been_scheduled,
                                        num_partial_warp_lanes
                                    );
                                }
                            }
                        }
                    }

                    // Already dealt with the footprints for this producer via some other path
                    if (done.find(e->producer) != done.end()) {
                        continue;
                    }

                    done.insert(e->producer);

                    int64_t max_extent = 1, max_compute_extent = 1, max_store_extent = 1, max_task_extent = 1;

                    for (int i = 0; i < e->producer->dimensions; i++) {
                        auto p = bounds->region_required(i);
                        auto compute_p = producer_compute_bounds->region_computed(i);
                        auto store_p = producer_store_bounds->region_required(i);
                        auto task_p = task_bounds->region_required(i);

                        internal_assert(store_p.min() <= store_p.max()) << store_p.min() << " " << store_p.max() << "\n";
                        internal_assert(compute_p.min() <= compute_p.max()) << compute_p.min() << " " << compute_p.max() << "\n";
                        internal_assert(task_p.min() <= task_p.max()) << task_p.min() << " " << task_p.max() << "\n";

                        int64_t extent = p.extent();
                        int64_t compute_extent = compute_p.extent();
                        int64_t store_extent = store_p.extent();
                        int64_t task_extent = task_p.extent();

                        max_extent = std::max(extent, max_extent);
                        max_compute_extent = std::max(compute_extent, max_compute_extent);
                        max_store_extent = std::max(store_extent, max_store_extent);
                        max_task_extent = std::max(task_extent, max_task_extent);

                        footprint *= extent;
                        compute_footprint *= compute_extent;
                        store_footprint *= store_extent;
                        task_footprint *= task_extent;

                        bool dense = ((e->producer->is_input && i == 0) ||
                                      (site.produce != nullptr && i == site.produce->vector_dim));
                        if (!dense) {
                            line_footprint *= extent;
                            compute_line_footprint *= compute_extent;
                            store_line_footprint *= store_extent;
                            task_line_footprint *= task_extent;
                        }
                    }

                    if (!producer_has_been_scheduled) {
                        // Optimistically assume it gets vectorized
                        // along whatever dimension makes these
                        // numbers the smallest.
                        line_footprint /= max_extent;
                        compute_line_footprint /= max_compute_extent;
                        store_line_footprint /= max_store_extent;
                        task_line_footprint /= max_task_extent;
                    }

                    int64_t store_instances_per_consumption = 1;

                    if (producer_has_been_scheduled && !e->producer->is_input) {
                        const auto &producer_feat = features->get_or_create(&(e->producer->stages[0]));

                        if (producer_feat.num_realizations) {
                            // The producer's realization is nested inside this Func's realization
                            const int64_t producer_store_instances = producer_feat.num_realizations;
                            if (producer_store_instances > consumer_instances) {
                                store_instances_per_consumption = producer_store_instances / consumer_instances;
                            }
                        }
                    }

                    allocation_bytes_loaded += compute_footprint;

                    if (store_instances_per_consumption > 1) {
                        // The producer is nested inside the consumer
                        bytes_loaded += store_footprint; // * store_instances_per_consumption;
                        // Due to folding, the actual buffer size is smaller than the bounds at the store level
                        lines_loaded += store_line_footprint; // * store_instances_per_consumption;
                    } else {
                        // The consumer is consuming some portion of a larger producer computed earlier
                        bytes_loaded += footprint;
                        lines_loaded += line_footprint;
                    }
                }
            }
        }

        if (at_production) {
            // Properties of the realization, but the values are
            // computable at the production site because that's where
            // the consumers are.
            internal_assert(bytes_loaded >= 0) << "Negative bytes loaded: " << bytes_loaded << "\n";
            feat.allocation_bytes_read_per_realization = allocation_bytes_loaded;
            feat.unique_bytes_read_per_realization = bytes_loaded;
            feat.unique_lines_read_per_realization = lines_loaded;

            if (!at_pure_production) {
                // Also pessimistically assume this update definition relies on the entirety of the produced region so far.
                // TODO: This overbills scatters, or writes to a restriction region.
                internal_assert(bytes_loaded >= 0) << "Negative bytes at production: " << feat.bytes_at_production << "\n";
                feat.unique_bytes_read_per_realization += feat.bytes_at_production;
                feat.unique_lines_read_per_realization += feat.bytes_at_production / feat.innermost_bytes_at_production;
                feat.allocation_bytes_read_per_realization += feat.bytes_at_production;
            }
        }

        if (innermost) {
            feat.points_computed_per_production = subinstances / feat.num_productions;
            feat.vector_loads_per_vector = num_dense_loads + 2 * num_stride_2_loads + 3 * num_stride_3_loads + 4 * num_stride_4_loads;
            feat.scalar_loads_per_vector = num_broadcasts + feat.vector_size * num_gathers;
            feat.scalar_loads_per_scalar = num_loads;
            if (stage->index > 0) {
                // Assume a self-load
                feat.vector_loads_per_vector++;
                feat.scalar_loads_per_scalar++;
            }
            feat.unique_bytes_read_per_vector = bytes_loaded;
            feat.unique_lines_read_per_vector = lines_loaded;
        }

        if (gpu_thread) {
            feat.num_shared_mem_loads = num_shared_mem_loads;
            feat.num_global_mem_loads = num_global_mem_loads;
        }

        // Track features for inlined Funcs
        for (auto it = inlined.begin(); it != inlined.end(); it++) {
            const auto *f = it.key();
            internal_assert(f);
            auto &inlined_feat = features->get_or_create(&(f->stages[0]));
            inlined_feat.inlined_calls += it.value() * subinstances;
            inlined_feat.num_vectors += it.value() * feat.num_vectors;
            inlined_feat.num_scalars += it.value() * feat.num_scalars;
            inlined_feat.native_vector_size = stage->vector_size;
            if (inlined_feat.vector_size > 0) {
                inlined_feat.vector_size = std::min(inlined_feat.vector_size, (double)stage->vector_size);
            } else {
                inlined_feat.vector_size = feat.vector_size;
            }
            if (inlined_feat.innermost_pure_loop_extent > 0) {
                inlined_feat.innermost_pure_loop_extent = std::min(inlined_feat.innermost_pure_loop_extent,
                                                                   feat.innermost_pure_loop_extent);
            } else {
                inlined_feat.innermost_pure_loop_extent = feat.innermost_pure_loop_extent;
            }
            inlined_feat.inner_parallelism = 1;
            inlined_feat.outer_parallelism = parallelism;
        }
    }

    bool is_root() const {
        return node == nullptr;
    }

    const Bound &set_bounds(const FunctionDAG::Node *f, BoundContents *b) const {
        return bounds.emplace(f, b);
    }

    const Bound &get_bounds(const FunctionDAG::Node *f) const {
        // debug(0) << "get_bounds of " << f->func.name() << " in loop over " << (is_root() ? "root" : node->func.name()) << '\n';
        if (bounds.contains(f)) {
            const Bound &b = bounds.get(f);
            // debug(0) << "Getting bounds of " << f->func.name() << " at site:\n";
            // dump("  ");
            b->validate();
            return b;
        }
        auto bound = f->make_bound();
        // Compute the region required
        if (f->is_output && is_root()) {
            internal_assert(f->outgoing_edges.empty()) << "Outputs that access other outputs not yet supported\n";
            // It's an output.
            // Use the bounds estimate
            for (int i = 0; i < f->dimensions; i++) {
                bound->region_required(i) = f->estimated_region_required[i];
            }
        } else {
            internal_assert(!f->outgoing_edges.empty())
                << "No consumers of " << f->func.name()
                << " at loop over " << (is_root() ? "root" : node->func.name()) << '\n';
            auto init = Span::empty_span();
            for (int i = 0; i < f->dimensions; i++) {
                bound->region_required(i) = init;
            }

            for (const auto *e : f->outgoing_edges) {
                // Ignore consumers outside of this loop nest
                if (!is_root() &&
                    (stage != e->consumer) &&
                    !stage->downstream_of(*(e->consumer->node))) {
                    continue;
                }
                /*
                if (!computes(e->consumer->node)) {
                    // debug(0) << "Skipping edge from " << e->producer->func.name() << " to " << e->consumer->func.name() << "\n";
                    continue;
                }
                */
                // debug(0) << "Expanding footprint along edge " << e->producer->func.name() << " -> " << e->consumer->func.name() << "\n";
                const auto &c_bounds = get_bounds(e->consumer->node);
                const auto *consumer_loop = &(c_bounds->loops(e->consumer->index, 0)); // For the concrete sizes of the loop
                e->expand_footprint(consumer_loop, &(bound->region_required(0)));
            }
        }

        f->required_to_computed(&(bound->region_required(0)), &(bound->region_computed(0)));

        for (int i = 0; i < (int)f->stages.size(); i++) {
            f->loop_nest_for_region(i, &(bound->region_computed(0)), &(bound->loops(i, 0)));
        }

        const Bound &b = set_bounds(f, bound);
        b->validate();
        return b;
    }

    void dump(string prefix, const LoopNest *parent) const {
        if (!is_root()) {
            debug(0) << prefix << node->func.name();
            prefix += " ";

            for (size_t i = 0; i < size.size(); i++) {
                debug(0) << " " << size[i];
                if (innermost && i == (size_t) vectorized_loop_index) {
                    debug(0) << 'v';
                }
                if (parent->get_bounds(node)->loops(stage->index, i).constant_extent()) {
                    debug(0) << 'c';
                }
            }
            /*
            const auto &bounds = get_bounds(node);
            for (size_t i = 0; i < size.size(); i++) {
                const auto &p = bounds->loops(stage->index, i);
                debug(0) << " [" << p.first << ", " << p.second << "]";
            }
            */

            debug(0) << " (" << vectorized_loop_index << ", " << vector_dim << ")";
        }

        if (tileable) {
            debug(0) << " t";
        }
        if (innermost) {
            debug(0) << " *\n";
        } else if (gpu_label == block) {
            debug(0) << " gpu_block\n";
        } else if (gpu_label == serial) {
            debug(0) << " gpu_serial\n";
        } else if (gpu_label == none) {
            debug(0) << " gpu_none\n";
        } else if (gpu_label == simd) {
            debug(0) << " gpu_simd\n";
        } else if (gpu_label == thread) {
            debug(0) << " gpu_thread\n";
        } else if (gpu_label == parallelized) {
            debug(0) << " gpu_parallelized\n";
        } else if (parallel) {
            debug(0) << " p\n";
        } else {
            debug(0) << '\n';
        }
        for (auto p : store_at) {
            debug(0) << prefix << "realize: " << p->func.name() << " with " << p->stages.size() << " stages\n";
        }
        for (size_t i = children.size(); i > 0; i--) {
            children[i-1]->dump(prefix, this);
        }
        for (auto it = inlined.begin(); it != inlined.end(); it++) {
            debug(0) << prefix << "inlined: " << it.key()->func.name() << " " << it.value() << '\n';
        }
        /*
          for (auto p : bounds) {
          debug(0) << prefix << "bounds: " << p.first.name();
          for (auto d : p.second.region) {
          debug(0) << " [" << d.first << ", " << d.second << "]";
          }
          debug(0) << '\n';
          }
        */
    }

    bool calls(const FunctionDAG::Node *f) const {
        for (const auto &c : children) {
            if (c->calls(f)) return true;
        }
        for (const auto *e : f->outgoing_edges) {
            if (e->consumer == stage) {
                return true;
            }
            if (inlined.contains(e->consumer->node)) {
                return true;
            }
        }
        return false;
    }

    int64_t max_inlined_calls() const {
        int64_t result = 0;
        for (auto it = inlined.begin(); it != inlined.end(); it++) {
            result = std::max(result, it.value());
        }
        for (const auto &c : children) {
            result = std::max(result, c->max_inlined_calls());
        }
        return result;
    }

    bool accesses_input_buffer() const {
        for (const auto &c : children) {
            if (c->accesses_input_buffer()) return true;
        }
        if (is_root()) return false;

        auto check = [&](const FunctionDAG::Node::Stage *s) {
            for (const auto *e : s->incoming_edges) {
                if (e->producer->is_input) return true;
            }

            for (int t = 0; t < (int)PipelineFeatures::ScalarType::NumScalarTypes; t++) {
                if (s->features.op_histogram[(int)PipelineFeatures::OpType::ImageCall][t] > 0) return true;
            }
            return false;
        };

        if (check(stage)) return true;
        for (auto it = inlined.begin(); it != inlined.end(); it++) {
            if (check(&(it.key()->stages[0]))) return true;
        }
        return false;
    }

    bool computes(const FunctionDAG::Node *f) const {
        if (f == node) {
            return true;
        }
        if (inlined.contains(f)) {
            return true;
        }
        for (const auto &c : children) {
            if (c->computes(f)) return true;
        }
        return false;
    }

    void inline_func(const FunctionDAG::Node *f) {
        // Inline it into the children
        for (size_t i = 0; i < children.size(); i++) {
            if (children[i]->calls(f)) {
                std::unique_ptr<LoopNest> new_child{new LoopNest};
                new_child->copy_from(*children[i]);
                new_child->inline_func(f);
                children[i] = new_child.release();
            }
        }

        // Inline it here if there are any direct calls
        if (innermost) {
            int64_t calls = 0;
            for (const auto *e : f->outgoing_edges) {
                if (inlined.contains(e->consumer->node)) {
                    calls += inlined.get(e->consumer->node) * e->calls;
                }
                if (e->consumer == stage) {
                    calls += e->calls;
                }
            }
            if (calls) {
                inlined.insert(f, calls);
            }
        }
    }

    void compute_here(const FunctionDAG::Node *f, 
                      bool tileable, 
                      int v, 
<<<<<<< HEAD
                      bool in_threads_loop,
                      const Target &target) {
      
=======
                      bool in_threads_loop) {
>>>>>>> 087b1f80
        const auto &bounds = get_bounds(f);

        if (!may_subtile()) {
            // This loop is no longer tileable
            this->tileable = false;
        }

        for (int s = (int)f->stages.size() - 1; s >= 0; s--) {
            LoopNest *node = new LoopNest;
            node->node = f;
            node->stage_idx = s;
            node->stage = &f->stages[s];
            node->innermost = true;
            node->vectorized_loop_index = -1;
            node->tileable = tileable && (is_root() || may_subtile());

            // always set gpu_label as thread if legal. 
            // if !in_threads_loop we are computing either at root level or inside a serial loop 
            // set gpu_label to none, then call parallelize_in_tiles to create a parallel, serial, SIMD loop
            // if compute_root set gpu_label to none, parallelize_in_tiles creates block and thread loops later 
            // if computing at serial loop set gpu_label to thread.
            if (target.has_gpu_feature()) {
                if (is_root()) {
                    node->gpu_label = none;
                } else if (!in_threads_loop) {
                    node->gpu_label = thread;
                } else {
                    node->gpu_label = serial;
                }
            }
            
            // Set up a bound for the inside of the
            // loop. computed/required is still the full region, but
            // the loop nest will be a single representative point.
            auto single_point = bounds->make_copy();
            size_t loop_dim = f->stages[s].loop.size();
            node->size.resize(loop_dim);

            int64_t total_extent = 1;
            int64_t vector_size = 1;
            for (size_t i = 0; i < loop_dim; i++) {
                const auto &l = bounds->loops(s, i);
                // Initialize the loop nest
                node->size[i] = l.extent();
                total_extent *= node->size[i];

                // Use the first loop iteration to represent the inner
                // loop. We'll shift it to a later one once we decide
                // on vectorization.
                single_point->loops(s, i) = Span(l.min(), l.min(), true);

                internal_assert(l.max() >= l.min()) << i << " " << l.max() << " " << l.min() << "\n";

                if (f->dimensions &&
                    node->size[i] >= 1 &&
                    f->stages[s].loop[i].var == f->func.args()[v]) {
                    node->vectorized_loop_index = (int)i;
                    vector_size = (int64_t)(node->stage->vector_size);
                    single_point->loops(s, i).set_extent(vector_size);
                    node->size[i] += vector_size - 1;
                    node->size[i] /= vector_size;

                    // Shift the loops along by some multiple of the
                    // vector size, to pick a more representative vector
                    // than the first.
                    int64_t shift = vector_size * (node->size[i] / 2);
                    single_point->loops(s, i).translate(shift);
                } else {
                    int64_t shift = node->size[i] / 2;
                    single_point->loops(s, i).translate(shift);
                }
            }
            // Leave region required blank inside the computation of a Func
            node->set_bounds(f, std::move(single_point));
            node->vector_dim = v;

            if (node->vectorized_loop_index >= 0) {
                // Split off the single vector as an inner loop nest.
                node->innermost = false;

                LoopNest *one_vector = new LoopNest;
                one_vector->node      = node->node;
                one_vector->stage     = node->stage;
                one_vector->stage_idx = node->stage_idx;
                one_vector->tileable  = false;
                one_vector->vectorized_loop_index = node->vectorized_loop_index;
                one_vector->vector_dim = v;
                one_vector->size.resize(loop_dim, 1);
                one_vector->innermost = true;
                one_vector->gpu_label = simd;
                auto b = node->get_bounds(f)->make_copy();
                // Set the region computed inside this node to be the first vector lane
                b->loops(s, node->vectorized_loop_index).set_extent(1);
                one_vector->set_bounds(f, b);
                one_vector->size[node->vectorized_loop_index] = vector_size;

                node->children.emplace_back(one_vector);
            }

            children.emplace_back(node);
        }
    }

    // Return all possible ways to parallelize this loop
    IntrusivePtr<const LoopNest> parallelize_in_tiles(const MachineParams &params,
                                                      const vector<int64_t> &tiling,
                                                      const LoopNest *parent, 
                                                      const Target& target) const {

        // Split this loop and move factors to the inner loop
        LoopNest *inner = new LoopNest, *outer = new LoopNest;
        inner->node      = outer->node      = node;
        inner->stage     = outer->stage     = stage;
        inner->stage_idx = outer->stage_idx = stage_idx;
        inner->tileable  = outer->tileable  = tileable && may_subtile();
        inner->vector_dim = outer->vector_dim = vector_dim;
        inner->vectorized_loop_index = outer->vectorized_loop_index = vectorized_loop_index;

        if (target.has_gpu_feature()) {
            if (gpu_label == none) {
                inner->gpu_label = serial;
                outer->gpu_label = parallelized;
                outer->parallel = true;
            } else if (gpu_label == parallelized) {
                inner->gpu_label = thread; // compute root funcs always allowed to use GPU threads
                outer->gpu_label = block;
                outer->parallel = true;
            } else if (gpu_label == thread) {
                inner->gpu_label = serial;
                outer->gpu_label = thread;
                outer->parallel = false;
            } else {
                internal_error << "invalid gpu label " << gpu_label << " for parallelized loop\n";
            }
        }
       
        outer->size = size;
        outer->innermost = false;

        if (!target.has_gpu_feature()) 
            outer->parallel = true; 
         
        outer->tileable = may_subtile();

        // First make an inner loop representing a 1x1x1... tile
        inner->size.resize(size.size(), 1);
        inner->innermost = innermost;
        inner->children = children;
        inner->inlined = inlined;
        inner->bounds = bounds;
        inner->store_at = store_at;

        auto b = inner->get_bounds(node)->make_copy();

        // Then move factors from the outer loop to the inner loop
        auto parent_bounds = parent->get_bounds(node);

        for (size_t i = 0; i < stage->loop.size(); i++) {
            int l = stage->loop[i].pure_dim;

            int64_t outer_extent;
            if (l >= 0) {
                internal_assert(l < (int)tiling.size()) << l << " " << tiling.size() << "\n";
                outer_extent = tiling[l];
            } else {
                // RVars are moved inwards
                outer_extent = 1;
            }

            inner->size[i] = (outer->size[i] + outer_extent - 1) / outer_extent;
            // Recompute the outer size given the selected inner size
            outer_extent = (outer->size[i] + inner->size[i] - 1) / inner->size[i];

            outer->size[i] = outer_extent;
            const auto &p = parent_bounds->loops(stage_idx, i);
            int64_t min = p.min();
            int64_t extent = p.extent();
            extent = (extent + outer_extent - 1) / outer_extent;
            // Pick a better representative loop iteration
            min += (outer_extent / 2) * extent;
            bool compile_time_constant_bounds = p.constant_extent() || ((outer_extent > 1) && stage->loop[i].pure);
            b->loops(stage_idx, i) = Span(min, min + extent - 1, compile_time_constant_bounds);
        }
        outer->set_bounds(node, b);

        outer->children.emplace_back(inner);
        return outer;
    }

    // Return all possible ways to compute f in tiles.
    // in_threads_loop tracks whether or not function is going to be placed inside a
    // loop marked gpu_threads, in which case f's loops cannot be gpu_threads
    vector<IntrusivePtr<const LoopNest>> compute_in_tiles(const FunctionDAG::Node *f,
                                                          const LoopNest *parent,
                                                          const MachineParams &params,
                                                          const Target &target,
                                                          int v,
                                                          bool in_realization,
                                                          bool in_threads_loop) const {
        internal_assert(f);

        vector<IntrusivePtr<const LoopNest>> result;

        // Some pruning to not waste time on terrible states
        if (parent) {
            const auto &bounds_here = get_bounds(f);
            const auto &bounds_at_parent = parent->get_bounds(f);

            // Don't descend into loops that break our ability to
            // vectorize if we could have vectorized one level up.
            const auto &p = bounds_here->region_computed(v);
            const auto &p_parent = bounds_at_parent->region_computed(v);
            int64_t e = p.extent();
            int64_t ep = p_parent.extent();
            if (ep >= f->vector_size && e < f->vector_size) return result;

            // Don't descend into loops if the bounds required don't shrink
            int64_t total_here = 1, total_at_parent = 1;
            for (int i = 0; i < f->dimensions; i++) {
                const auto &range_here = bounds_here->region_computed(i);
                const auto &range_at_parent = bounds_at_parent->region_computed(i);
                total_here *= range_here.extent();
                total_at_parent *= range_at_parent.extent();
            }

            if (total_here >= total_at_parent) return result;
        }

        // Figure out which child we can fuse this into
        int child = -1;
        bool called_by_multiple_children = false;
        for (int i = 0; i < (int)children.size(); i++) {
            if (children[i]->calls(f)) {
                if (child != -1) {
                    called_by_multiple_children = true;
                }
                child = i;
            }
        }

        // HACK (when true)
        const bool force_only_output_compute_root = false;

        if ((!is_root() || f->is_output || !force_only_output_compute_root) &&
            !innermost &&
            (!in_realization || size.empty() || vector_dim == -1 || size[vector_dim] == 1)) {
            
            // Place the computation inside this loop
            std::unique_ptr<LoopNest> r{new LoopNest};
            r->copy_from(*this);
            r->compute_here(f, true, v, in_threads_loop, target);

            if (!in_realization) {
                r->store_at.insert(f);
            } else {
                r->tileable = false;
            }

            // if GPU and creating a threads loop INSIDE a block loop, create child for each thread tiling
            if ( !is_root() && !in_threads_loop && target.has_gpu_feature() ) {
                bool made_child = r->add_gpu_thread_tilings(f, params, target, v, result);
                if (!made_child) // no good thread tilings, just keep r with the untiled thread loop inserted
                    result.emplace_back(r.release());
            } else { // computing at root or inside a threads loop
                result.emplace_back(r.release());
            }
        }

        if (f->is_output || compute_root_and_inline_only()) {
            // Not permitted to compute at tiles of some consumer
            return result;
        }

        if (tileable) {
            // Generate a list of tile sizes to try
            auto tilings = generate_tilings(size, (int)(size.size() - 1), 2, !in_realization, target);

            if (tilings.size() > 10000) {
                debug(0) << "Warning: lots of tilings: " << tilings.size() << "\n";
            }

            for (auto t : tilings) {
                if (parent->is_root()) {
                    const auto &l = stage->loop;
                    // Skip root-level tilings that would leave too
                    // many cores idle, and root-level tilings that
                    // would force serialization of dimensions we have
                    // decided to parallelize over in an earlier pass.
                    int total = 1;
                    size_t idx = 0;
                    for (auto s : t) {
                        if (l[idx].pure) {
                            total *= s;
                        }
                        idx++;
                    }

                    const double tasks_per_core = (double)total / params.parallelism;
                    const double idle_cores = std::ceil(tasks_per_core) / tasks_per_core;
                    if (idle_cores > 1.1) continue;
                }

                // Tile this loop and place the computation at some coarser granularity
                LoopNest *inner = new LoopNest, *outer = new LoopNest;
                inner->node      = outer->node      = node;
                inner->stage     = outer->stage     = stage;
                inner->stage_idx = outer->stage_idx = stage_idx;
                inner->tileable  = outer->tileable  = tileable && may_subtile();
                inner->vector_dim = outer->vector_dim = vector_dim;
                inner->vectorized_loop_index = outer->vectorized_loop_index = vectorized_loop_index;
                outer->size = size;
                outer->innermost = false;
                outer->parallel = parallel;
                inner->parallel = false;

                // First make an inner loop representing a 1x1x1... tile
                inner->size.resize(size.size(), 1);
                inner->innermost = innermost;
                inner->children = children;
                inner->inlined = inlined;
                inner->bounds = bounds;
                inner->store_at = store_at;

                {
                    auto b = inner->get_bounds(node)->make_copy();

                    // Then move factors from the outer loop to the inner loop
                    auto parent_bounds = parent->get_bounds(node);

                    for (size_t i = 0; i < t.size(); i++) {
                        int64_t outer_extent = t[i];
                        inner->size[i] = (outer->size[i] + outer_extent - 1) / outer_extent;
                        outer->size[i] = outer_extent;
                        const auto &p = parent_bounds->loops(stage_idx, i);
                        int64_t min = p.min();
                        int64_t original_extent = p.extent();
                        int64_t inner_extent = (original_extent + outer_extent - 1) / outer_extent;
                        // Pick a more representative loop iteration
                        min += (outer_extent / 2) * inner_extent;
                        bool compile_time_constant_extent =
                            (p.constant_extent() || outer_extent > 1) &&
                            (inner_extent == 1 || outer_extent == 1 || stage->index == 0);
                        b->loops(stage_idx, i) = Span(min, min + inner_extent - 1, compile_time_constant_extent);
                    }

                    // Region_{computed/required} on outer is now
                    // wrong, but it doesn't matter because consumers
                    // only look at the loops in get_bounds. Still,
                    // this is weird.
                    outer->set_bounds(node, b);
                }

                if (!in_realization) {
                    outer->store_at.insert(f);
                }

                bool may_slide = (!in_realization &&
                                  f->stages.size() == 1 &&
                                  !target.has_gpu_feature()); // disable sliding for GPU, often not useful
                if (may_slide) {
                    // should NEVER get here for GPU schedules, no sliding on GPU
                    // Store here, but compute further in. Currently
                    // don't have to worry about the constraints this
                    // places on parallelism, as we forced all the
                    // parallelism to the outer loop.
                    auto opts = inner->compute_in_tiles(f, outer, params, target, v, true, in_threads_loop);
                    for (IntrusivePtr<const LoopNest> &n : opts) {
                        LoopNest *store_at_outer_compute_further_in = new LoopNest;
                        store_at_outer_compute_further_in->copy_from(*outer);
                        store_at_outer_compute_further_in->children.emplace_back(std::move(n));
                        result.emplace_back(store_at_outer_compute_further_in);
                    }
                }

                outer->tileable &= !in_realization;

                if (!target.has_gpu_feature()) {
                    outer->children.emplace_back(inner);
                    // Site the computation inside the outer loop
                    outer->compute_here(f, true, v, in_threads_loop, target);
                    result.emplace_back(outer);
                } else {
                    // Rules for assigning gpu_labels when splitting a loop:
                    // threaded loops can be split into: (threaded, serial) or (serial, threaded)
                    // block loops can only be split into: blocks, serial
                    // serial loops can only be split into: serial, serial
                    switch (gpu_label) { 
                        case thread: {
                            // create new loop nests for gpu_label assignment (serial, threads)
                            LoopNest *serial_outer = new LoopNest, *threaded_inner = new LoopNest;
                            serial_outer->copy_from(*outer);
                            threaded_inner->copy_from(*inner);

                            serial_outer->gpu_label = serial;
                            threaded_inner->gpu_label = thread;

                            serial_outer->children.emplace_back(threaded_inner);
                            serial_outer->compute_here(f, true, v, false, target);

                            // find the child we just created inside serial_outer to retile it into 
                            // a gpu threads and serial loop
                            bool made_child = serial_outer->add_gpu_thread_tilings(f, params, target, v, result);

                            if (made_child) 
                                delete serial_outer;
                            else // no good thread tilings, just add serial_outer with untiled thread loop inserted
                                result.emplace_back(serial_outer);

                            // create (threads, serial) option
                            internal_assert(in_threads_loop); // threads loop can't be inside threads loop
                            outer->gpu_label = thread; 
                            inner->gpu_label = serial;

                            outer->children.emplace_back(inner);
                            outer->compute_here(f, true, v, true, target);
                            result.emplace_back(outer);
                            break;
                        }

                        case block: {
                            internal_assert(!in_threads_loop);
                            outer->gpu_label = block;
                            inner->gpu_label = serial;

                            outer->children.emplace_back(inner);
                            outer->compute_here(f, true, v, false, target);
                            
                            bool made_child = outer->add_gpu_thread_tilings(f, params, target, v, result);

                            if (made_child) 
                                delete outer;
                            else // no good thread tilings, just add the untiled thread loop
                                result.emplace_back(outer);
                            break;
                        }

                        case serial: {
                            outer->gpu_label = serial;
                            inner->gpu_label = serial;

                            outer->children.emplace_back(inner);
                            outer->compute_here(f, true, v, in_threads_loop, target);

                            if (!in_threads_loop) {
                                bool made_child = outer->add_gpu_thread_tilings(f, params, target, v, result);
                    
                                if (made_child) 
                                    delete outer;
                                else // no good thread tilings, just add the untiled thread loop
                                    result.emplace_back(outer);
                            } else { // inside a threads loop, can't generate thread loop tilings
                                result.emplace_back(outer);
                            }
                            break;
                        }
                        case simd: {
                            internal_error << "attempting to split a SIMD loop\n";
                            break;
                        }
                        case none: {
                            internal_error << "attempting to split a loop with none gpu_label " << is_root() << " num children " << (int)(children.size()) << "\n";
                            break;
                        }
                        case parallelized: {
                            internal_error << "attempting to split a loop with parallelized gpu_label\n";
                            break;
                        }
                    } 
                } 
            }
        }

        if (child >= 0 && !called_by_multiple_children && !in_realization &&
            (may_subtile() || is_root())) {
            // Push the Func further inwards in the loop nest

            // See if it's appropriate to slide over this loop
            // Can't slide at the root level, or no parallelism
            bool may_slide = (params.parallelism == 1) || !is_root();

            // Disable sliding for GPU schedules because it's usually not useful 
            may_slide &= !target.has_gpu_feature();

            const auto &c = children[child];
            int num_ones = 0;
            for (size_t i = 0; i < c->size.size(); i++) {
                int64_t s = c->size[i];
                num_ones += (s == 1) ? 1 : 0;
            }

            // Only slide over single-dimensional loops
            may_slide &= num_ones == ((int)c->size.size() - 1);
            // Don't slide funcs with update stages
            may_slide &= f->stages.size() == 1;

            // Don't slide over the vector dimension
            may_slide &= (c->vectorized_loop_index == -1 ||
                          c->size[c->vectorized_loop_index] == 1);

            for (int store_here = 0; store_here < 2; store_here++) {
                if (store_here && !may_slide) {
                    // We place all our parallel loops at the root
                    // level, so this would constrain parallelism.
                    continue;
                }
                if (is_root() && num_ones == (int)c->size.size() && params.parallelism > 1) {
                    // Don't fuse into serial loops, or we could never parallelize this Func.
                    continue;
                }

                in_threads_loop |= (children[child]->gpu_label == thread);
                auto opts = children[child]->compute_in_tiles(f, this, params, target, v, store_here, in_threads_loop);
                for (IntrusivePtr<const LoopNest> &n : opts) {
                    // (Only valid if one child calls f) Push the
                    // computation into the child. Possibly leaving
                    // the storage out here.
                    LoopNest *r = new LoopNest;
                    r->copy_from(*this);
                    if (store_here) {
                        r->store_at.insert(f);
                    }
                    r->children[child] = n;
                    result.emplace_back(r);
                }
            }
        }

        return result;
    }

    // Note that StageScheduleState is movable-but-not-copyable thanks to its ostringstream member.
    struct StageScheduleState {
        double num_cores = 0; // How much parallelism do we need to exploit with this Func?
        int vector_dim = -1; // Which storage dimension is vectorized? We need to reorder it innermost.
        int vectorized_loop_index = -1;
        struct FuncVar {
            VarOrRVar orig;
            VarOrRVar var;
            string accessor;
            int64_t extent = 0;
            size_t index = 0;
            bool innermost_pure_dim = false, outermost = false, parallel = false, exists = false, pure = false, constant_extent = false;
            bool vectorized = false;
            bool gpu_threads = false;
            FuncVar() : orig(Var()), var(Var()) {}
        };
        const FunctionDAG::Node* node;
        bool parallel = false;
        bool vectorized = false;
        FuncVar vectorized_var;
        vector<FuncVar> vars; // In order from innermost to outermost. Each group of d is one tiling.
        vector<FuncVar> ordered_vars; // In order from innermost to outermost. Each group of d is one tiling.
        vector<int64_t> gpu_thread_extents;
        vector<StageScheduleState*> ancestors; // From outermost in
        std::ostringstream schedule_source;
    };

    void apply(LoopLevel here,
               StageMap<std::unique_ptr<StageScheduleState>> &state_map,
               double num_cores,
               int depth,
               const LoopNest *parent,
               const LoopNest *compute_site,
               const Target& target,
               std::vector<StageScheduleState*>& ancestors) const {
        if (is_root()) {
            for (auto &c : children) {
                Func(c->node->func).compute_root();
                c->apply(LoopLevel::root(), state_map, num_cores, 1, this, c.get(), target, ancestors);
                if (c->stage_idx == 0) {
                    auto &state = state_map.get(c->stage);
                    state->schedule_source << "\n    .compute_root()";
                    // TODO: Omitting logic for printing store_root() assumes everything store_root is also compute root
                }
            }
        } else {
            if (parent && parent->node != node) {
                compute_site = this;
            }

            const auto &symbolic_loop = stage->loop;
            const auto &parent_bounds = parent->get_bounds(node);
            if (!state_map.contains(stage)) {
                StageScheduleState *state = new StageScheduleState;
                state->node = node;
                state->num_cores = num_cores;
                state->vector_dim = vector_dim;
                state->vectorized_loop_index = vectorized_loop_index;
                state->ancestors = ancestors;
                for (size_t i = 0; i < symbolic_loop.size(); i++) {
                    StageScheduleState::FuncVar fv;
                    const auto &l = symbolic_loop[i];
                    fv.var = VarOrRVar(l.var, !l.pure);
                    fv.orig = fv.var;
                    fv.accessor = l.accessor;
                    const auto &p = parent_bounds->loops(stage_idx, i);
                    fv.extent = p.extent();
                    fv.constant_extent = p.constant_extent();
                    fv.outermost = true;
                    fv.parallel = l.pure && target.has_gpu_feature() ? gpu_label == block : parallel;
                    fv.exists = true;
                    fv.pure = l.pure;
                    fv.index = i;
                    fv.innermost_pure_dim = (i == (size_t) vectorized_loop_index);
                    state->vars.push_back(fv);
                }
                // Bubble the innermost pure dimension to the front of the pure dimensions
                for (int i = vectorized_loop_index - 1;
                     i >= 0 && state->vars[i].pure; i--) {
                    std::swap(state->vars[i], state->vars[i+1]);
                }
                state_map.emplace(stage, std::unique_ptr<StageScheduleState>(state));
            }
            auto &state = *(state_map.get(stage));

            // The getter for grabbing Func handles is reverse topological order
            Stage s = Func(node->func);
            if (stage_idx > 0) {
                s = Func(node->func).update(stage_idx - 1);
            }

            if (stage_idx == 0 && parent->node != node) {
                // Pick a memory type
                double bytes = node->bytes_per_point;
                for (int i = 0; i < node->dimensions; i++) {
                    const auto &p = parent_bounds->region_computed(i);
                    bytes *= p.extent();
                }
                if (bytes < 64000 && depth > 2) {
                    // If it's probably a small allocation, and it's
                    // made more than once, use stack-scoped
                    // storage. Otherwise let the compiler pick heap
                    // or stack as it likes.
                    if (!target.has_gpu_feature()) {
                        Func(node->func).store_in(MemoryType::Stack);
                        state.schedule_source << "\n    .store_in(MemoryType::Stack)";
                    }
                }
            }

            // Pick a tail strategy for any splits of pure vars. RVars always use guardwithif
            auto pure_var_tail_strategy = TailStrategy::Auto;
            if (!compute_site->accesses_input_buffer() && !node->is_output) {
                // Roundup is lowest overhead, provided it doesn't
                // expand the bounds read on the input or written on
                // the output. However, you can only really use it on
                // pure stages that don't access the input anywhere in
                // their loop nest.
                pure_var_tail_strategy = TailStrategy::RoundUp;
            } else if (stage_idx == 0) {
                // Pure stages that access the input use shiftinwards
                pure_var_tail_strategy = TailStrategy::ShiftInwards;
            } else {
                // For pure vars in update stages that access the
                // input, it's not safe to round up or redundantly
                // recompute
                pure_var_tail_strategy = TailStrategy::GuardWithIf;
            }

            if (!size.empty()) {
                if (innermost) {
                    if (vectorized_loop_index >= 0) {
                        size_t i = 0;
                        while (!state.vars[i].innermost_pure_dim) i++;
                        auto &v = state.vars[i];
                        internal_assert(v.innermost_pure_dim && v.exists) << v.var.name() << "\n";
                        // Is the result of a split

                        // The vector size for gpu depends on the width of the
                        // stage's types and will often be 1, in which case we
                        // don't want to vectorize the loop
                        if (!target.has_gpu_feature() || stage->vector_size > 1) {
                            state.schedule_source
                                << "\n    .vectorize(" << v.var.name() << ")";
                            s.vectorize(v.var);
                            v.vectorized = true;
                            state.vectorized = true;
                            state.vectorized_var = v;
                        }
                    }
                } else {
                    // Grab the innermost loop for this node
                    const LoopNest *innermost_loop = this, *child = nullptr;
                    while (!innermost_loop->innermost) {
                        for (const auto &c : innermost_loop->children) {
                            if (c->node == node) {
                                if (!child) {
                                    child = c.get();
                                }
                                innermost_loop = c.get();
                                break;
                            }
                        }
                    }

                    // Do the implied splits
                    vector<StageScheduleState::FuncVar> new_inner;
                    for (size_t i = 0; i < symbolic_loop.size(); i++) {
                        StageScheduleState::FuncVar v;
                        StageScheduleState::FuncVar &parent = state.vars[i];

                        parent.gpu_threads = gpu_label == thread && symbolic_loop[i].pure;

                        int64_t factor = (parent.extent + size[parent.index] - 1) / size[parent.index];
                        int64_t innermost_size = innermost_loop->size[parent.index];

                        if (child && parent.innermost_pure_dim) {
                            // Ensure the split is a multiple of the
                            // vector size. With all these rounded
                            // divs going on it can drift.
                            factor = ((factor + innermost_size - 1) / innermost_size) * innermost_size;
                        }

                        if (child && innermost_size > factor) {
                            factor = innermost_size;
                        }

                        if (!parent.exists || factor == 1) {
                            v.exists = false;
                            v.extent = 1;
                        } else if (size[parent.index] == 1 && !(child &&
                                                                child->innermost &&
                                                                parent.innermost_pure_dim &&
                                                                parent.var.name() == parent.orig.name())) {
                            // Not split in this dimension
                            v = parent;
                            v.parallel = false;

                            parent.exists = false;
                            parent.extent = 1;
                        } else {
                            VarOrRVar inner(Var(parent.var.name() + "i"));
                            if (parent.var.is_rvar) {
                                inner = RVar(parent.var.name() + "i");
                            }

                            auto tail_strategy = pure_var_tail_strategy;
                            // If it's an RVar, or not the outermost split and we're in an update, we need a guard with if instead.
                            if (parent.var.is_rvar || (stage_idx != 0 && !parent.outermost)) {
                                tail_strategy = TailStrategy::GuardWithIf;
                            }

                            if (factor > parent.extent && tail_strategy == TailStrategy::ShiftInwards) {
                                // Don't shift all the way off the image.
                                tail_strategy = TailStrategy::GuardWithIf;
                            }

                            s.split(parent.var, parent.var, inner, (int)factor, tail_strategy);
                            state.schedule_source
                                << "\n    .split("
                                << parent.var.name() << ", "
                                << parent.var.name() << ", "
                                << inner.name() << ", "
                                << factor << ", "
                                << "TailStrategy::" << tail_strategy << ")";
                            v = parent;
                            parent.extent = size[parent.index];
                            v.constant_extent = (tail_strategy != TailStrategy::GuardWithIf);
                            v.var = inner;
                            v.accessor.clear();
                            v.extent = factor;
                            v.parallel = false;
                            v.gpu_threads = false;
                            v.outermost = false;
                        }
                        new_inner.push_back(v);
                    }

                    if (child->innermost) {
                        // Maybe do some unrolling

                        int64_t product_of_pure_loops = 1;
                        bool all_pure_loops_constant_size = true;
                        for (size_t i = 0; i < symbolic_loop.size(); i++) {
                            if (state.vars[i].pure) {
                                product_of_pure_loops *= state.vars[i].extent;
                                all_pure_loops_constant_size &= state.vars[i].constant_extent;
                            }
                        }

                        if (product_of_pure_loops <= kUnrollLimit && all_pure_loops_constant_size) {
                            // There's a hope we can fit anything compute-at this level into registers if we fully unroll
                            // TODO: 16 should be the number of vector registers in the architecture
                            std::stable_sort(state.vars.begin(), state.vars.begin() + symbolic_loop.size(),
                                             [](const StageScheduleState::FuncVar &a, const StageScheduleState::FuncVar &b) {
                                                 return a.pure && !b.pure;
                                             });

                            for (size_t i = 0; i < symbolic_loop.size(); i++) {
                                if (state.vars[i].pure && state.vars[i].exists && state.vars[i].extent > 1) {
                                    s.unroll(state.vars[i].var);
                                    state.schedule_source << "\n    .unroll(" << state.vars[i].var.name() << ")";
                                }
                            }
                        }
                    }

                    bool found = false;
                    for (const auto &v : state.vars) {
                        if (!v.exists) continue;
                        here = LoopLevel(node->func, v.var);
                        found = true;
                        break;
                    }
                    if (!found) {
                        here = LoopLevel(node->func, Var::outermost());
                    }
                    // internal_assert(found) << "Could not find appropriate compute_at location for children of " << node->func.name() << "\n";
                    state.vars.insert(state.vars.begin(), new_inner.begin(), new_inner.end());
                }
            }
            if (innermost) {
                internal_assert(store_at.empty());
                internal_assert(children.empty());
                return;
            }


            for (auto f : store_at) {
                Func(f->func).store_at(here);
            }
            for (auto s : size) {
                num_cores /= s;
            }
            here.lock();
            string loop_level;
            if (here.is_root()) {
                loop_level = "_root()";
            } else {
                loop_level = "_at(" + here.func() + ", " + here.var().name() + ")";
            }
            for (auto &c : children) {
                if (c->node != node) {
                    Func(c->node->func).compute_at(here);
                }
                ancestors.push_back(state_map.get(stage).get());
                c->apply(here, state_map, num_cores, depth + 1, this, compute_site, target, ancestors);
                ancestors.pop_back();
                if (c->node != node && c->stage_idx == 0) {
                    auto &state = *(state_map.get(c->stage));
                    state.schedule_source << "\n    .compute" << loop_level;
                }
            }
            for (auto f : store_at) {
                bool computed_here = false;
                for (auto &c : children) {
                    if (c->node == f) {
                        computed_here = true;
                        break;
                    }
                }
                if (!computed_here) {
                    auto &state = *(state_map.get(&(f->stages[0])));
                    state.schedule_source << "\n    .store" << loop_level;
                }
            }
        }
    }

};

struct State {
    mutable RefCount ref_count;
    IntrusivePtr<const LoopNest> root;
    IntrusivePtr<const State> parent;
    double cost = 0;
    int num_funcs_scheduled = 0;
    bool penalized = false;

    State() = default;
    State(const State &) = delete;
    State(State &&) = delete;
    void operator=(const State &) = delete;
    void operator=(State &&) = delete;

    static int cost_calculations;

    uint64_t structural_hash(int depth, int parallelism) const {
        uint64_t h = num_funcs_scheduled;
        internal_assert(root.defined());
        root->structural_hash(h, depth, parallelism);
        return h;
    }

    // Compute the parent and depth of every loop nest node
    void compute_loop_nest_parents(map<const LoopNest *, pair<const LoopNest *, int>> &p,
                                   const LoopNest *here, int depth) {
        for (const auto &c : here->children) {
            p.emplace(c.get(), pair<const LoopNest *, int>{here, depth});
            compute_loop_nest_parents(p, c.get(), depth+1);
        }
    }

    const LoopNest *deepest_common_ancestor(const map<const LoopNest *, pair<const LoopNest *, int>> &parent,
                                            const LoopNest *a, const LoopNest *b) {
        if (a->is_root()) return a;
        if (b->is_root()) return b;
        if (a == b) return a;

        // Walk the deeper one up until they're at the same depth
        auto it_a = parent.find(a);
        auto it_b = parent.find(b);
        internal_assert(it_a != parent.end() && it_b != parent.end());
        while (it_a->second.second > it_b->second.second) {
            a = it_a->second.first;
            it_a = parent.find(a);
        }
        while (it_b->second.second > it_a->second.second) {
            b = it_b->second.first;
            it_b = parent.find(b);
        }

        while (1) {
            // Walk each up one
            a = it_a->second.first;
            b = it_b->second.first;
            if (a == b) return a;
            it_a = parent.find(a);
            it_b = parent.find(b);
            internal_assert(it_a != parent.end() && it_b != parent.end());
        }

        // unreachable
        return nullptr;
    }

    void compute_featurization(const FunctionDAG &dag, const MachineParams &params, const Target& target, StageMap<ScheduleFeatures> *features) {
        StageMap<LoopNest::Sites> sites;
        sites.make_large(dag.nodes[0].stages[0].max_id);
        features->make_large(dag.nodes[0].stages[0].max_id);
        internal_assert(root.defined());
        root->get_sites(sites);

        // For the input nodes and unscheduled outputs, the compute
        // and store sites are root, and the produce and innermost
        // sites are unset (nullptr)
        for (const auto &n : dag.nodes) {
            if (n.is_input || n.is_output) {
                for (const auto &stage : n.stages) {
                    auto &s = sites.get_or_create(&stage);
                    if (s.compute == nullptr) {
                        s.compute = root.get();
                        s.store = root.get();
                    }
                }
            }
        }

        // For the unscheduled nodes, give them sites as deep as they
        // could possibly be. We'll ignore the possibility of inlining
        // them for now.
        map<const LoopNest *, pair<const LoopNest *, int>> parent;
        compute_loop_nest_parents(parent, root.get(), 0);
        for (const auto &n : dag.nodes) {
            if (sites.contains(&(n.stages[0]))) {
                continue;
            }
            const LoopNest *loop = nullptr;
            for (const auto *e : n.outgoing_edges) {
                const auto &consumer_site = sites.get(e->consumer);
                const LoopNest *l = consumer_site.innermost;
                if (!l) l = consumer_site.compute;
                if (!l) {
                    dump();
                    internal_error << e->producer->func.name() << " -> " << e->consumer->name << "\n";
                }
                if (loop) {
                    loop = deepest_common_ancestor(parent, l, loop);
                } else {
                    loop = l;
                }
            }
            internal_assert(loop)
                << "Could not compute plausible site for unscheduled Func: "
                << n.func.name() << "\n";
            for (auto &stage : n.stages) {
                auto &site = sites.get_or_create(&stage);
                site.compute = loop;
                site.store = loop;
            }
        }

        root->compute_features(dag, params, target, sites, 1, 1, nullptr, nullptr, *root, nullptr, features);

        for (const auto &n : dag.nodes) {
            if (sites.get(&(n.stages[0])).produce == nullptr) {
                internal_assert(!features->contains(&(n.stages[0])))
                    << "Somehow an input or unscheduled node ended up in the featurization: "
                    << n.func.name() << "\n";
            }
        }
    }

    void save_featurization(const FunctionDAG &dag, const MachineParams &params, const Target& target, const std::string &feature_file) {
        StageMap<ScheduleFeatures> features;
        compute_featurization(dag, params, target, &features);

        std::ofstream binfile(feature_file, std::ios::binary | std::ios_base::trunc);
        for (const auto &n : dag.nodes) {
            if (n.is_input) continue;
            for (size_t stage_idx = n.stages.size(); stage_idx > 0; stage_idx--) {
                const auto &s = n.stages[stage_idx - 1];
                const size_t num_schedule_features = ScheduleFeatures::num_features();
                const size_t num_pipeline_features = PipelineFeatures::num_features();
                const auto &sched_feat = features.get(&s);

                float buf[num_schedule_features + num_pipeline_features];
                // Save them as floats
                for (size_t i = 0; i < num_schedule_features; i++) {
                    buf[i] = sched_feat[i];
                }

                for (size_t i = 0; i < num_pipeline_features; i++) {
                    buf[i + num_schedule_features] = s.features[i];
                }

                binfile.write((const char *)buf, sizeof(buf));
            }
        }
        binfile.close();
        internal_assert(!binfile.fail()) << "Failed to write " << feature_file;
    }

    bool contains_store_at(const set<const FunctionDAG::Node *>& outermost_store_at, const IntrusivePtr<const LoopNest>& parent) {
        for (const auto& c : parent->children) {
            if (c->store_at.size() > 0) {
                return true;
            }

            // At production for c: if not store_at root or outermost, then it
            // must implicitly be store_at parent's level, so reject it
            bool at_production = c->node != parent->node;
            if (at_production && root->store_at.count(c->node) == 0 && outermost_store_at.count(c->node) == 0) {
                return true;
            }

            if (contains_store_at(outermost_store_at, c)) {
                return true;
            }
        }

        return false;
    }

    // For GPU, only allow store_at root or inside the outermost loop nest. Any
    // store_ats further in will be hoisted and expanded, increasing the
    // amount of shared memory required.
    bool contains_store_at_further_in_than_outermost() {
        for (const auto& child : root->children) {
            for (const auto& grandchild : child->children) {
                if (contains_store_at(child->store_at, grandchild)) {
                    return true;
                }
            }
        }
        return false;
    }

    std::pair<int64_t, int64_t> working_set_total(const StageMap<ScheduleFeatures>& features, const IntrusivePtr<const LoopNest>& loop_nest) {
        int64_t working_set_r = 0;
        int64_t working_set_p = 0;
        for (const auto* n : loop_nest->store_at) {
            working_set_r += features.get(&(n->stages[0])).bytes_at_realization;
            working_set_p += features.get(&(n->stages[0])).bytes_at_production;
        }

        for (const auto& c : loop_nest->children) {
            auto result = working_set_total(features, c);
            working_set_r += result.first;
            working_set_p += result.second;
        }

        return {working_set_r, working_set_p};
    }

    bool exceeds_shared_memory_limit(const StageMap<ScheduleFeatures>& features, const Target &target) {
        if (!target.has_gpu_feature()) {
            return false;
        }

        static int64_t limit = get_shared_memory_limit();

        if (limit == 0) {
            return false;
        }

        for (const auto& c : root->children) {
            // If the working set is too large on the GPU, shared memory will be
            // exhausted, so reject any such schedules
            auto result = working_set_total(features, c);
            if (result.first > limit) {
                return true;
            }
        }

        return false;
    }

    bool calculate_cost(const FunctionDAG &dag, const MachineParams &params, const Target& target, CostModel *cost_model, bool verbose = false) {
        StageMap<ScheduleFeatures> features;
        compute_featurization(dag, params, target, &features);

        cost = 0;

        if (verbose) {
            for (auto it = features.begin(); it != features.end(); it++) {
                auto &stage = *(it.key());
                const auto &feat = it.value();
                debug(0) << "Schedule features for " << stage.stage.name() << "\n";
                feat.dump();
            }
        }

        if (exceeds_shared_memory_limit(features, target)) {
            return false;
        }

        // use either deep network or linear model to predict cost
        if (cost_model) {

            // Perform any quick rejection tests before enqueuing this
            for (auto it = features.begin(); it != features.end(); it++) {
                auto &feat = it.value();
                if (!it.key()->node->is_wrapper) { // It's OK to repeatedly stage data
                    if (feat.points_computed_total + feat.inlined_calls > 8 * feat.points_computed_minimum) {
                        cost = 1e50;
                        return true; //false;
                    } else if (false && feat.points_computed_total + feat.inlined_calls < feat.points_computed_minimum) {
                        // Some kind of shift-invariance failure
                        // probably. The representative loop iteration
                        // picked does a lot less than the average
                        // amount of work that must be done by a loop
                        // iteration, assuming no redundant work is
                        // done, so none of the features can be
                        // trusted. A benign reason for this to occur
                        // is if you either need 1 or 2 values from a
                        // func depending on the loop iteration, and
                        // we were unlucky and picked one of the
                        // iterations that only required 1 value as
                        // the representative one.
                        /*
                        user_warning << "Shift invariance failure for " << it.key()->name
                                     << ", discarding potential schedule: "
                                     << feat.points_computed_total
                                     << " " << feat.inlined_calls
                                     << " " << feat.points_computed_minimum << "\n";
                        dump();
                        */
                        cost = 1e50;
                        return false;
                    }
                }
            }

            // Avoid code size explosion from recursive inlining.
            if (root->max_inlined_calls() >= 256) {
                cost = 1e50;
                return false;
            }

            int num_stages = (int)features.size();

            Runtime::Buffer<float> schedule_features;

            // Won't actually run anything until we call evaluate_costs...
            cost_model->enqueue(num_stages, &schedule_features, &cost);

            // index of current stage whose features we are reading
            int stage = 0;
            // load schedule features into input buffer
            for (const auto &n : dag.nodes) {
                if (n.is_input) continue; // Inputs are computed outside of the pipeline and don't count.
                if (stage >= num_stages) break;
                for (auto it = n.stages.rbegin(); it != n.stages.rend(); it++) {
                    internal_assert(features.contains(&*it)) << n.func.name() << "\n";
                    const auto &feat = features.get(&*it);
                    for (size_t i = 0; i < ScheduleFeatures::num_features(); i++) {
                        schedule_features(i, stage) = feat[i];
                    }
                    stage += 1;
                }
            }
            internal_assert(stage == num_stages);
        } else {
            // We have no throughput predictor.
            for (auto it = features.begin(); it != features.end(); it++) {
                auto &stage = *(it.key());
                const auto &feat = it.value();

                // Reject silly schedules. They're not even useful for
                // training data, as they potentially take the age of
                // the universe to benchmark.
                if (feat.points_computed_total + feat.inlined_calls > 1000*feat.points_computed_minimum) return false;
                if (feat.inlined_calls >= 64) return false;

                double compute_cost = 0;
                const int *pipeline_feat = (const int *)(&stage.features.op_histogram[0][0]);
                double per_element_compute_cost = 0;
                for (size_t i = 0; i < sizeof(stage.features.op_histogram) / sizeof(int); i++) {
                    per_element_compute_cost += pipeline_feat[i];
                }

                if (feat.inlined_calls > 0) {
                    const double per_element_compute_cost_of_memcpy = 1 + 2*stage.node->dimensions;
                    per_element_compute_cost = std::max(0.0, per_element_compute_cost - per_element_compute_cost_of_memcpy);
                }

                // Assume that narrow types are cheaper because they
                // vectorize wider, and just count the number of
                // vectors computed.
                compute_cost = per_element_compute_cost * (feat.num_vectors + feat.num_scalars);

                // Figure out vector overcompute
                const int native_vector_size = feat.native_vector_size;
                const double idle_simd_lanes = (double)native_vector_size / feat.vector_size;
                compute_cost *= idle_simd_lanes;

                {
                    // Few parallel tasks may be a bad idea due to
                    // waiting for the long pole to finish.  Say
                    // we have a huge number of tasks relative to
                    // cores. We'd expect their start times to
                    // eventually become evenly spaced, which
                    // means we get a little triangle of idle
                    // cores with total area 0.5 * task_size *
                    // num_cores at the end. This bloats the total
                    // amount of work by:
                    //   (0.5 * task_size * num_cores + task_size * num_tasks) / (task_size * num_tasks)
                    // = (0.5 * num_cores + num_tasks) / num_tasks

                    internal_assert(feat.inner_parallelism > 0 && feat.outer_parallelism > 0);

                    const double num_tasks = feat.inner_parallelism;
                    const double num_cores = (double)params.parallelism / feat.outer_parallelism;
                    double idle_core_wastage = (0.5 * num_cores + num_tasks) / num_tasks;

                    // Evaluated at num_tasks = num_cores, this
                    // gives a ridiculous 1.5x multiplier. Our
                    // argument doesn't hold because the tasks
                    // start synchronized. Just cap it at 20%
                    // wastage.
                    idle_core_wastage = std::min(idle_core_wastage, 1.2);

                    if (verbose) {
                        debug(0) << "idle_core_wastage_1 = " << idle_core_wastage << "\n";
                    }

                    // Cores can also be idle if the number of
                    // tasks is small and not a multiple of the
                    // number of cores. E.g. 9 tasks on 8 cores
                    // takes about the same amount of time as 16
                    // tasks.
                    idle_core_wastage *= std::ceil(num_tasks / num_cores) * (num_cores / num_tasks);

                    compute_cost *= idle_core_wastage;

                    if (verbose) {
                        debug(0) << "idle_core_wastage_2 = " << idle_core_wastage << "\n";
                    }
                }

                double cold_cache_misses = 0, cost_of_cold_miss = 0, capacity_cache_misses = 0, cost_of_capacity_miss = 0;
                if (feat.inlined_calls == 0) {
                    // Estimate the number of cold cache misses on the data that this reads from and their cost
                    // Cost dominated by lines not bytes due to streaming prefetchers
                    cold_cache_misses = (feat.unique_lines_read_per_realization +
                                         feat.unique_bytes_read_per_realization * 1e-3);

                    cold_cache_misses *= feat.num_realizations;
                    //int64_t footprint = std::min(feat.allocation_bytes_read_per_realization, feat.bytes_read_per_realization);
                    int64_t footprint = feat.allocation_bytes_read_per_realization;
                    //cost_of_miss = std::sqrt(footprint) * 40 * 5e-3;
                    cost_of_cold_miss = footprint * 40 * 1e-4;

                    // Now estimate the number of capacity-related cache misses using the total number of bytes read.

                    // We have a number of unique bytes read. Call the
                    // cache level large enough to fit it L(n+1). The
                    // next cache level in is Ln. How many misses will
                    // we incur in Ln? If we load randomly within the
                    // footprint, we'll miss some constant fraction of
                    // the time. The cost of such a miss is the cost
                    // of going out to cache level L(n+1). Note that
                    // *cold* misses, by contrast, go out to the cache
                    // level that fits the entire source allocation,
                    // not just the footprint accessed of it.
                    capacity_cache_misses = feat.num_vectors * (feat.vector_loads_per_vector + feat.scalar_loads_per_vector);
                    capacity_cache_misses += feat.num_scalars * feat.scalar_loads_per_scalar;
                    capacity_cache_misses *= 1e-2;
                    cost_of_capacity_miss = feat.unique_bytes_read_per_realization * 40 * 1e-4;

                    // We'll assume multiway caches work well and ignore the other 'C' (conflict cache misses).
                }

                double memory_load_cost = cold_cache_misses * cost_of_cold_miss + capacity_cache_misses * cost_of_capacity_miss;

                double cache_misses = 0, cost_of_miss = 0;
                if (feat.inlined_calls == 0) {
                    // Estimate the number of cache misses on the data that this writes to and their cost
                    int64_t lines_written_per_realization = feat.inner_parallelism * (feat.bytes_at_task / feat.innermost_bytes_at_task);
                    cache_misses = 1e1 * lines_written_per_realization + feat.bytes_at_realization * 1e-2;
                    cache_misses *= feat.num_realizations;
                    //cost_of_miss = std::sqrt(feat.bytes_at_production) * 40 * 5e-3;
                    cost_of_miss = feat.bytes_at_production * 40 * 2e-6;
                }

                double memory_store_cost = cache_misses * cost_of_miss;

                // Penalize writing partial cache lines. Assume a cache line is two simd vectors.
                const double native_cache_line_size = 2 * idle_simd_lanes; // two full vectors
                const double cache_line_wastage = std::max(1.0, native_cache_line_size / feat.innermost_pure_loop_extent);
                memory_store_cost *= cache_line_wastage;

                // Malloc aint free. Small allocations should go on the stack, but this isn't totally reliable.
                double cost_of_mallocs = feat.num_realizations * 1e2;

                // Penalize working sets that start to fall out of cache
                double ws = 1e-6 * feat.working_set;
                double cost_of_working_set = ws * ws * ws * 40 * feat.num_realizations;

                if (verbose) {
                    debug(0) << "Cost model for " << stage.stage.name() << " "
                             << compute_cost << " + "
                             << memory_load_cost << " + "
                             << memory_store_cost << " + "
                             << cost_of_mallocs << " + "
                             << cost_of_working_set << '\n';
                }

                cost += compute_cost + memory_load_cost + memory_store_cost + cost_of_mallocs + cost_of_working_set;
            }
        }
        cost_calculations++;
        return true;
    }

    IntrusivePtr<State> make_child() const {
        State *s = new State;
        s->parent = this;
        s->root = root;
        s->cost = cost;
        s->num_funcs_scheduled = num_funcs_scheduled;
        return s;
    }

    IntrusivePtr<State> random_child(const FunctionDAG &dag,
                                     const MachineParams &params,
                                     const Target &target,
                                     std::mt19937 &rng) const {
        int count = 0;
        IntrusivePtr<State> child;
        std::function<void(IntrusivePtr<State> &&)> accept = [&](IntrusivePtr<State> &&candidate) {
            count++;
            if (rng() % count == 0) {
                child = std::move(candidate);
            }
        };

        generate_children(dag, params, target, nullptr, accept);
        return child;
    }

    void generate_children(const FunctionDAG &dag,
                           const MachineParams &params,
                           const Target &target,
                           CostModel *cost_model,
                           std::function<void(IntrusivePtr<State> &&)> &accept_child) const {

        internal_assert(root.defined() && root->is_root());

        if (num_funcs_scheduled == 2*(int)dag.nodes.size()) {
            return;
        }

        int next_node = num_funcs_scheduled / 2;
        int phase = num_funcs_scheduled % 2;

        if (!may_subtile()) {
            // When emulating the older search space, we do all
            // parallelizing last, so that it is independent of the
            // tiling decisions.
            next_node = num_funcs_scheduled % dag.nodes.size();
            phase = num_funcs_scheduled / dag.nodes.size();
        }

        // Enumerate all legal ways to schedule the next Func
        const FunctionDAG::Node *node = &dag.nodes[next_node];
        for (const auto *e : node->outgoing_edges) {
            internal_assert(root->computes(e->consumer->node))
                << "Partially scheduled code doesn't compute " << e->consumer->name
                << ", which is one of the consumers of " << node->func.name();
        }

        if (node->is_input) {
            // We don't need to schedule nodes that represent inputs,
            // and there are no other decisions to be made about them
            // at this time.
            // debug(0) << "Skipping over scheduling input node: " << node->func.name() << "\n";
            auto child = make_child();
            child->num_funcs_scheduled++;
            accept_child(std::move(child));
            return;
        }

        if (!node->outgoing_edges.empty() && !root->calls(node)) {
            debug(0) << "In state:\n";
            dump();
            debug(0) << node->func.name() << " is consumed by:\n";
            for (const auto *e : node->outgoing_edges) {
                debug(0) << e->consumer->name << "\n";
                debug(0) << "Which in turn consumes:\n";
                for (const auto *e2 : e->consumer->incoming_edges) {
                    debug(0) << "  " << e2->producer->func.name() << "\n";
                }
            }
            internal_error << "Pipeline so far doesn't use next Func: " << node->func.name() << '\n';
        }

        int num_children = 0;

        if (phase == 0) {
            // Injecting realizations
            {
                // 1) Inline it
                if (node->stages.size() == 1 && !node->is_output) {
                    auto child = make_child();
                    LoopNest *new_root = new LoopNest;
                    new_root->copy_from(*root);
                    new_root->inline_func(node);
                    child->root = new_root;
                    child->num_funcs_scheduled++;
                    // TODO: filter children here instead of calculating the cost of children we don't want.
                    if (child->calculate_cost(dag, params, target, cost_model)) {
                        internal_assert(child->root->computes(node)) << "Failed to inline " << node->func.name() << '\n';
                        num_children++;
                        accept_child(std::move(child));
                    } else {
                        // Discarding state....
                    }
                }
            }

            // Some search-space pruning. If a node is pointwise, and
            // so are all its inputs and so is its sole output, and
            // inlining it is legal, just inline it. This saves time
            // on long chains of pointwise things.
            bool must_inline = node->is_pointwise && (num_children > 0) && (node->outgoing_edges.size() == 1);
            if (must_inline) {
                for (const auto *e : node->stages[0].incoming_edges) {
                    must_inline &= e->producer->is_pointwise;
                }
                for (const auto *e : node->outgoing_edges) {
                    must_inline &= (e->consumer->node->is_pointwise || e->consumer->node->is_boundary_condition);
                }
                if (must_inline) {
                    return;
                }
            }

            // Construct a list of plausible dimensions to vectorize over
            // TODO: Pre-prune the list of sane dimensions to
            // vectorize a Func over to reduce branching factor.
            vector<int> vector_dims;
            for (int v = 0; v < node->dimensions; v++) {
                const auto &p = root->get_bounds(node)->region_computed(v);
                if ((node->is_output && v == 0) || p.extent() >= node->vector_size) {
                    vector_dims.push_back(v);
                }
            }

            if (vector_dims.empty()) {
                vector_dims.push_back(0);
            }

            // HACK: May only vectorize across x, if there is one
            /*
            for (int v = 0; v < node->dimensions; v++) {
                if (node->func.args()[v] == "x") {
                    vector_dims.clear();
                    vector_dims.push_back(v);
                    break;
                }
            }
            */

            // 2) Realize it somewhere
            for (int vector_dim : vector_dims) {
                // Outputs must be vectorized over their innermost
                // dimension, because we don't have control of the
                // storage. TODO: Go inspect to see which dimension has a
                // stride==1 constraint instead of assuming 0.
                if (vector_dim > 0 && (node->is_output || node->is_input)) break;

                auto tile_options = root->compute_in_tiles(node, nullptr, params, target, vector_dim, false, false);
                for (IntrusivePtr<const LoopNest> &n : tile_options) {
                    auto child = make_child();
                    child->root = std::move(n);
                    child->num_funcs_scheduled++;
                    if (child->calculate_cost(dag, params, target, cost_model)) {
                        internal_assert(child->root->computes(node)) << "Failed to inject realization of " << node->func.name() << '\n';
                        num_children++;
                        accept_child(std::move(child));
                    }
                }
            }
        } else { // second phase, parallelize compute root funcs 
            bool should_parallelize = false;
            const vector<int64_t> *pure_size = nullptr;
            if (params.parallelism > 1) {
                for (auto &c : root->children) {
                    if (c->node == node && node->dimensions > 0) {
                        if (c->stage->index == 0) {
                            pure_size = &(c->size);
                        }
                        should_parallelize = true;
                    }
                }
            }
            if (!should_parallelize) {
                // The Func must not be compute_root, so just return a copy of the parent state
                num_children++;
                auto child = make_child();
                child->num_funcs_scheduled++;
                accept_child(std::move(child));
            } else {
                // Sort / filter the options for the outermost parallel (CPU) or block (GPU) loop tilings
                struct Option {
                    vector<int64_t> tiling;
                    double idle_core_wastage;
                    bool entire;
                    bool operator<(const Option &other) const {
                        return idle_core_wastage < other.idle_core_wastage;
                    }
                };

                internal_assert(pure_size);

                if (target.has_gpu_feature()) {
                    // When GPU scheduling we approach tiling differently and in two steps.
                    // step 1) convert (none, SIMD) loops to (parallel, serial, SIMD) loops with specialized serial sizes
                    auto parallel_tilings = generate_serial_tilings(*pure_size, node->dimensions-1, gpu_serial_sizes);
                    internal_assert(parallel_tilings.size() > 0) << " zero parallel tilings\n";

                    for (auto &parallel_t: parallel_tilings) {
                        LoopNest *parallel_root = new LoopNest;
                        parallel_root->copy_from(*root);

                        vector<int64_t> max_size = parallel_root->get_union_thread_counts(node);
                        // step 1) parallelize all loop nests for this node into (parallel, serial) with given serial tiles
                        for (auto &c : parallel_root->children) {
                            if (c->node == node) { // c is a reference to a IntrusivePtr<const LoopNest>
                                c = c->parallelize_in_tiles(params, parallel_t, parallel_root, target);
                            }
                        }
                        // step 2) split all parallel loops for this node into to (blocks, thread) loop
                        const vector<int64_t> *parallel_size = nullptr;
                        int vector_dim = -1;
                        for (auto &c : parallel_root->children) {
                            if (c->node == node) {
                                if (c->stage->index == 0) {
                                    parallel_size = &(c->size);
                                    vector_dim = c->vector_dim;
                                }
                            }
                        }
                
                        auto block_tilings = 
                            generate_gpu_tilings(*parallel_size, max_size, node->dimensions-1, 
                                                 vector_dim, true);

                        // If no options, create a thread tiling as large as possible with block size (1,1,1).
                        // This can happen if the loops are too small to generate desired gpu tiles.
                        if (block_tilings.empty()) {
                            auto child = make_child();
                            LoopNest *new_root = new LoopNest;
                            new_root->copy_from(*parallel_root); 
                            for (auto &c : new_root->children) {
                                if (c->node == node) {
                                    vector<int64_t> tiling((int)(c->size.size()), 1);
                                    c = c->parallelize_in_tiles(params, tiling, new_root, target);
                                }
                            }
                            child->root = new_root;
                            child->num_funcs_scheduled++;
                            if (child->calculate_cost(dag, params, target, cost_model)) {
                                num_children++;
                                accept_child(std::move(child));
                            }
                            return;
                        }

                        for (const auto &block_t : block_tilings) {
                            auto child = make_child();
                            LoopNest *new_root = new LoopNest;
                            new_root->copy_from(*parallel_root); // copies parallel_root's info and intrusive pointers for parallel_root's children
                            for (auto &c : new_root->children) {
                                if (c->node == node) {
                                    c = c->parallelize_in_tiles(params, block_t, new_root, target);
                                }
                            }
                            child->root = new_root;
                            child->num_funcs_scheduled++;
                            if (child->calculate_cost(dag, params, target, cost_model)) {
                                num_children++;
                                accept_child(std::move(child));
                            }
                        }
                        delete parallel_root;
                    }
                } else { // scheduling for CPU, just do regular tilings
                    // Deciding on parallel task size/shape.
                    auto tilings = generate_tilings(*pure_size, node->dimensions - 1, 2, true, target);
                    // We could just parallelize the outer loop entirely
                    std::vector<int64_t> ones;
                    ones.resize(pure_size->size(), 1);
                    tilings.emplace_back(std::move(ones));
                          
                    vector<Option> options;
                    for (size_t i = 0; i < tilings.size(); i++) {
                        auto &t = tilings[i];
                        Option o;
                        o.entire = (i == tilings.size() - 1);
                        
                        for (size_t j = 0; j < pure_size->size(); j++) {
                            t[j] = ((*pure_size)[j] + t[j] - 1) / t[j];
                        }
                        
                        t.swap(o.tiling);

                        // Compute max idle cores across the other stages of the Func
                        int64_t min_total = 0, max_total = 0;
                        o.idle_core_wastage = 1;
                        for (const auto &c : root->children) {
                            if (c->node == node) {
                                int64_t total = 1;
                                for (auto &l : c->stage->loop) {
                                    if (!l.rvar) {
                                        total *= o.tiling[l.pure_dim];
                                    }
                                }
                                if (min_total != 0) {
                                    min_total = std::min(min_total, total);
                                } else {
                                    min_total = total;
                                }
                                max_total = std::max(max_total, total);
                                const double tasks_per_core = ((double)total) / params.parallelism;
                                o.idle_core_wastage = std::max(o.idle_core_wastage,
                                                               std::ceil(tasks_per_core) /
                                                               tasks_per_core);
                            }
                        }

                        // Filter out the less useful options
                        bool ok =
                            ((o.entire || min_total >= params.parallelism) &&
                             (max_total <= params.parallelism * 16 || target.has_gpu_feature()));

                        if (!ok) continue;

                        options.emplace_back(std::move(o));
                    }
                    std::sort(options.begin(), options.end());

                    // If none of the options were acceptable, don't
                    // parallelize. This tends to happen for things like
                    // compute_root color matrices.
                    if (options.empty()) {
                        num_children++;
                        auto child = make_child();
                        child->num_funcs_scheduled++;
                        accept_child(std::move(child));
                        return;
                    }

                    for (const auto &o : options) {
                        if (num_children >= 1 && (o.idle_core_wastage > 1.2 || !may_subtile())) {
                            // We have considered several options, and the
                            // remaining ones leave lots of cores idle.
                            break;
                        }

                        auto child = make_child();
                        LoopNest *new_root = new LoopNest;
                        new_root->copy_from(*root);
                        for (auto &c : new_root->children) {
                            if (c->node == node) {
                                if (may_subtile()) {
                                    c = c->parallelize_in_tiles(params, o.tiling, new_root, target);
                                } else {
                                    // Emulate the single parallelization
                                    // option from the old autoscheduler's
                                    // search space - just keep
                                    // parallelizing outer loops until
                                    // enough are parallel.
                                    vector<int64_t> tiling = c->size;
                                    int64_t total = 1;
                                    for (size_t i = c->size.size(); i > 0; i--) {
                                        if (!c->stage->loop[i-1].pure || total >= params.parallelism) {
                                            tiling[i-1] = 1;
                                        }
                                        while (tiling[i-1] > 1 &&
                                               total * tiling[i-1] > params.parallelism * 8) {
                                            tiling[i-1] /= 2;
                                        }
                                        total *= tiling[i-1];
                                    }
                                    c = c->parallelize_in_tiles(params, tiling, new_root, target);
                                }
                            }
                        }
                        child->root = new_root;
                        child->num_funcs_scheduled++;
                        if (child->calculate_cost(dag, params, target, cost_model)) {
                            num_children++;
                            accept_child(std::move(child));
                        }
                    }
                }
            }
        }


        if (num_children == 0) {
            debug(0) << "Warning: Found no legal way to schedule "
                     << node->func.name() << " in the following State:\n";
            dump();
            // internal_error << "Aborted";
        }

    }

    void dump() const {
        debug(0) << "State with cost " << cost << ":\n";
        root->dump("", nullptr);
        debug(0) << schedule_source;
    }

    string schedule_source;

    void mark_gpu_blocks(LoopNest::StageScheduleState* state, Stage& stage, const vector<VarOrRVar>& parallel_vars) {
        uint8_t n_loops_tagged_gpu_blocks = 0;

        for (auto& v : parallel_vars) {
            if (n_loops_tagged_gpu_blocks >= 3) {
                break;
            }

            state->schedule_source << "\n    .gpu_blocks(" << v.name() << ")";
            stage.gpu_blocks(v);
            n_loops_tagged_gpu_blocks++;
        }
    }

    void mark_gpu_threads(LoopNest::StageScheduleState* state, Stage& stage) {
        uint8_t num_loops_tagged_gpu_thread = 0;
        int64_t total_threads = 1;
        int max_threads[3] = {1024, 1024, 64};

        for (const auto& v : state->vars) {
            if (!v.exists || !v.gpu_threads)  {
                continue;
            }

            if (num_loops_tagged_gpu_thread >= 3 || total_threads >= MAX_THREADS_PER_BLOCK || v.extent > max_threads[num_loops_tagged_gpu_thread]) {
                break;
            }

            state->schedule_source << "\n    .gpu_threads(" << v.var.name() << ")";
            stage.gpu_threads(v.var);
            num_loops_tagged_gpu_thread++;
        }
    }

    bool can_fuse_gpu(const vector<int64_t>& parallel_extents) {
        int64_t total = 1;
        for (auto extent : parallel_extents) {
            total *= extent;
        }

        // Max grid size
        return total < 65535;
    }

    void apply_schedule(const FunctionDAG &dag, const MachineParams &params, const Target &target) {
        StageMap<std::unique_ptr<LoopNest::StageScheduleState>> state_map;
        std::vector<LoopNest::StageScheduleState*> ancestors;

        root->apply(LoopLevel::root(), state_map, params.parallelism, 0, nullptr, nullptr, target, ancestors);

        std::ostringstream src;

        // Print handles for all the Funcs
        int i = (int)(dag.nodes.size() - 1);
        for (const auto &n : dag.nodes) {
            if (!n.is_input) {
                src << "Func " << n.func.name() << " = get_pipeline().get_func(" << i << ");\n";
            }
            i--;
        }

        // Gather all Vars and RVars so that we can declare them in the emitted source
        map<string, string> vars, rvars;
        for (auto &p : state_map) {
            for (auto &v : p.second->vars) {
                if (v.exists) {
                    if (v.var.is_rvar) {
                        rvars.emplace(v.var.name(), v.accessor);
                    } else {
                        vars.emplace(v.var.name(), v.accessor);
                    }
                }
            }
        }
        if (!vars.empty()) {
            string prefix = "Var ";
            for (const auto &p : vars) {
                if (p.second.empty()) {
                    src << prefix << p.first << "(\"" << p.first << "\")";
                } else {
                    src << prefix << p.first << "(" << p.second << ")";
                }
                prefix = ", ";
            }
            src << ";\n";
        }
        if (!rvars.empty()) {
            string prefix = "RVar ";
            for (const auto &p : rvars) {
                if (p.second.empty()) {
                    src << prefix << p.first << "(\"" << p.first << "\")";
                } else {
                    src << prefix << p.first << "(" << p.second << ")";
                }
                prefix = ", ";
            }
            src << ";\n";
        }

        for (auto &p : state_map) {
            if (p.first->node->is_input) continue;

            Stage stage(p.first->stage);

            // Do all the reorders and pick which vars to
            // parallelize.
            vector<VarOrRVar> vars;
            int64_t parallel_tasks = 1;
            vector<VarOrRVar> parallel_vars;
            vector<int64_t> parallel_extents;
            bool any_parallel_vars = false, any_parallel_rvars = false;
            for (auto it = p.second->vars.rbegin(); it != p.second->vars.rend(); it++) {
                if (!it->exists || it->extent == 1) continue;
                if (!it->parallel) break;
                any_parallel_rvars |= it->var.is_rvar;
                any_parallel_vars |= !it->var.is_rvar;
                parallel_tasks *= it->extent;
                parallel_extents.push_back(it->extent);
                parallel_vars.push_back(it->var);
            }

            if (p.second->vars.size() > 1) {
                p.second->schedule_source << "\n    .reorder(";

                bool first = true;
                for (auto &v : p.second->vars) {
                    if (v.exists) {
                        vars.push_back(v.var);
                        p.second->ordered_vars.push_back(v);
                        if (!first) {
                            p.second->schedule_source << ", ";
                        }
                        first = false;
                        p.second->schedule_source << v.var.name();
                    }
                }
                p.second->schedule_source << ")";
                stage.reorder(vars);
            }

            // Halide doesn't let you fuse an RVar with a Var, even if
            // they are both pure.
            bool can_fuse = !(any_parallel_vars && any_parallel_rvars) && (!target.has_gpu_feature() || can_fuse_gpu(parallel_extents));
            if (can_fuse && (!target.has_gpu_feature() || can_fuse_gpu(parallel_extents))) {
                for (size_t i = 1; i < parallel_vars.size(); i++) {
                    // Outermost, and next outermost. Preserve the inner
                    // name to not invalidate any compute_ats.
                    p.second->schedule_source << "\n    .fuse(" << parallel_vars[i].name()
                                              << ", " << parallel_vars[i-1].name()
                                              << ", " << parallel_vars[i].name() << ")";
                    stage.fuse(parallel_vars[i], parallel_vars[i-1], parallel_vars[i]);
                }
                if (!parallel_vars.empty()) {
                    if (target.has_gpu_feature()) {
                        p.second->schedule_source << "\n    .gpu_blocks(" << parallel_vars.back().name() << ")";
                        stage.gpu_blocks(parallel_vars.back());
                    } else {
                        p.second->schedule_source << "\n    .parallel(" << parallel_vars.back().name() << ")";
                        stage.parallel(parallel_vars.back());
                    }
                }
            } else {
                if (target.has_gpu_feature()) {
                    mark_gpu_blocks(p.second.get(), stage, parallel_vars);
                } else {
                    for (const auto &v : parallel_vars) {
                        p.second->schedule_source << "\n    .parallel(" << v.name() << ")";
                        stage.parallel(v);
                    }
                }
            }

            if (!parallel_vars.empty()) {
                p.second->parallel = true;
            }

            // Reorder the vector dimension innermost
            if (p.first->index == 0 && p.second->vector_dim > 0) {
                vector<Var> storage_vars = Func(p.first->node->func).args();
                for (int i = p.second->vector_dim; i > 0; i--) {
                    std::swap(storage_vars[i], storage_vars[i-1]);
                }
                p.second->schedule_source << "\n    .reorder_storage(";
                bool first = true;
                for (auto v : storage_vars) {
                    if (!first) {
                        p.second->schedule_source << ", ";
                    }
                    first = false;
                    p.second->schedule_source << v.name();
                }
                p.second->schedule_source << ")";
                Func(p.first->node->func).reorder_storage(storage_vars);
            }

            if (target.has_gpu_feature()) {
                mark_gpu_threads(p.second.get(), stage);
            }
        }

        for (auto &p : state_map) {
            if (p.first->node->is_input) continue;

            // Dump the schedule source string
            src << p.first->name
                << p.second->schedule_source.str()
                << ";\n";
        }

        schedule_source = src.str();
        bool in_quotes = false;
        for (auto &c : schedule_source) {
            in_quotes ^= (c == '"');
            if (!in_quotes && c == '$') c = '_';
        }
    }
};



int State::cost_calculations = 0;

// A priority queue of states, sorted according to increasing
// cost. Never shrinks, to avoid reallocations.
// Can't use std::priority_queue because it doesn't support unique_ptr.
class StateQueue {
private:
    struct CompareStates {
        bool operator()(const IntrusivePtr<State> &a, const IntrusivePtr<State> &b) const {
            return a->cost > b->cost;
        }
    };

    std::vector<IntrusivePtr<State>> storage;
    size_t sz = 0;
public:
    void emplace(IntrusivePtr<State> &&s) {
        if (sz >= storage.size()) {
            storage.resize(std::max(sz * 2, (size_t)64));
        }
        internal_assert(sz < storage.size()) << sz << " " << storage.size() << "\n";
        storage[sz] = std::move(s);
        sz++;
        std::push_heap(storage.begin(), storage.begin() + sz, CompareStates{});
    }

    IntrusivePtr<State> pop() {
        internal_assert(sz <= storage.size()) << sz << " " << storage.size() << "\n";
        std::pop_heap(storage.begin(), storage.begin() + sz, CompareStates{});
        sz--;
        return std::move(storage[sz]);
    }

    const IntrusivePtr<State> &top() {
        return storage[0];
    }

    bool empty() const {
        return sz == 0;
    }

    size_t size() const {
        return sz;
    }

    void swap(StateQueue &other) {
        storage.swap(other.storage);
        std::swap(sz, other.sz);
    }

    IntrusivePtr<State> operator[](int idx) const {
        return storage[idx];
    }

    void resort() {
        std::make_heap(storage.begin(), storage.begin() + sz, CompareStates{});
    }

    void clear() {
        for (size_t i = 0; i < sz; i++) {
            storage[i] = IntrusivePtr<State>{};
        }
        sz = 0;
    }
};

void configure_pipeline_features(const FunctionDAG &dag,
                                 const MachineParams &params,
                                 CostModel *cost_model) {
    cost_model->reset();
    const int pipeline_feat_size = head1_w * head1_h;
    static_assert(sizeof(PipelineFeatures) - 7 * sizeof(int) ==
                  sizeof(int) * pipeline_feat_size,
                  "Incorrect size for pipeline features");
    int num_stages = 0;
    for (const auto &n : dag.nodes) {
        if (!n.is_input) num_stages += (int)n.stages.size();
    }
    Runtime::Buffer<float> pipeline_features(head1_w, head1_h, num_stages);
    int stage = 0;
    for (const auto &n : dag.nodes) {
        if (n.is_input) continue;
        for (auto it = n.stages.rbegin(); it != n.stages.rend(); it++) {
            const auto &s = *it;
            const int *pipeline_feats = (const int *)(&(s.features)) + 7;
            // skip the first 7 features
            for (int i = 0; i < pipeline_feat_size; i++) {
                int x = i/7;
                int y = i%7;
                pipeline_features(x, y, stage) = pipeline_feats[i];
            }
            stage += 1;
        }
    }
    internal_assert(stage == num_stages);
    cost_model->set_pipeline_features(pipeline_features, params.parallelism);
}

IntrusivePtr<State> optimal_schedule_pass(FunctionDAG &dag,
                                          vector<Function> outputs,
                                          const MachineParams &params,
                                          const Target &target,
                                          CostModel *cost_model,
                                          RNG &rng,
                                          int beam_size,
                                          int pass_idx,
                                          std::unordered_set<uint64_t> &permitted_hashes) {

    if (cost_model) {
        configure_pipeline_features(dag, params, cost_model);
    }

    StateQueue q, pending;

    {
        IntrusivePtr<State> initial{new State};
        initial->root = new LoopNest;
        q.emplace(std::move(initial));
    }

    // A progress bar.
    uint32_t counter = 0;
    bool draw_progress_bar = isatty(2);
    auto tick = [&](double progress) {
        if (!draw_progress_bar) return;
        counter++;
        const int bits = 11;
        if (counter & ((1 << bits) - 1)) return;
        progress *= 78;
        debug(0) << '[';
        for (int j = 0; j < 78; j++) {
            if (j < progress) {
                debug(0) << '.';
            } else if (j - 1 < progress) {
                debug(0) << "/-\\|"[(counter >> bits) % 4];
            } else {
                debug(0) << ' ';
            }
        }
        debug(0) << ']';
        for (int j = 0; j < 80; j++) {
            debug(0) << '\b';
        }
    };

    int expanded;

    std::function<void(IntrusivePtr<State> &&)> enqueue_new_children =
        [&](IntrusivePtr<State> &&s) {

        // debug(0) << "\n** Generated child: ";
        // s->dump();
        // s->calculate_cost(dag, params, nullptr, true);

        internal_assert(s->num_funcs_scheduled == s->parent->num_funcs_scheduled + 1);

        int progress = s->num_funcs_scheduled * beam_size + expanded;
        size_t max_progress = dag.nodes.size() * beam_size * 2;
        tick(double(progress) / max_progress);
        s->penalized = false;

        q.emplace(std::move(s));
    };

    string cyos_str = get_env_variable("HL_CYOS");

    for (int i = 0; ; i++) {
        std::unordered_map<uint64_t, int> hashes;
        q.swap(pending);

        internal_assert(!pending.empty());

        if ((int)pending.size() > beam_size * 10000) {
            debug(0) << "Warning: Huge number of states generated (" << pending.size() << ").\n";
        }

        expanded = 0;
        while (expanded < beam_size && !pending.empty()) {

            IntrusivePtr<State> state {pending.pop()};

            if (beam_size > 1) {
                // Apply cost penalties to the queue according to
                // structural uniqueness.
                if (!state->penalized) {
                    uint64_t h1 = state->structural_hash(pass_idx + 1, params.parallelism);
                    uint64_t h0 = state->structural_hash(pass_idx - 1, params.parallelism);
                    int penalty = ++hashes[h1];
                    if (pass_idx > 0 && !permitted_hashes.count(h0)) {
                        // It's possible to get yourself into a state
                        // where the only things in the beam that match
                        // the hash were quick-rejected due to details not
                        // captured in the hash, so we apply a huge
                        // penalty, but leave the impermissible state in
                        // the beam.
                        // debug(0) << "\nImpermissible hash " << pass_idx << " at " << state->num_funcs_scheduled << " " << h0 << ":\n";
                        // state->dump();
                        penalty += 10;
                    }
                    if (penalty > 1) {
                        state->penalized = true;
                        state->cost *= penalty;
                        // After penalizing this state, it's no longer the
                        // best, defer it.
                        if (!pending.empty() && state->cost > pending.top()->cost) {
                            pending.emplace(std::move(state));
                            continue;
                        }
                    }
                }
            }

            if (pending.size() > 1 && random_dropout(rng, dag.nodes.size() * 2)) {
                // debug(0) << "Dropping state\n";
                continue;
            }

            if (state->num_funcs_scheduled == 2*(int)dag.nodes.size()) {
                if (false) {
                    debug(0) << "Optimal state?\n";
                    state->dump();

                    debug(0) << "\nRest of queue:\n";
                    while (!pending.empty()) {
                        pending.pop()->dump();
                    }
                }

                auto best = state;

                // Bless the reasonable stuff in the beam as permissible states to visit again
                int blessed = 0;
                while (state->cost <= 1.2 * best->cost && blessed < beam_size) {
                    const State *s = state.get();
                    while (s) {
                        uint64_t h1 = s->structural_hash(pass_idx, params.parallelism);
                        permitted_hashes.insert(h1);
                        s = s->parent.get();
                    }
                    if (pending.empty()) break;
                    state = pending.pop();
                    blessed++;
                }

                return best;
            }

            /*
            if (state->num_funcs_scheduled > 0 &&
                dag.nodes[state->num_funcs_scheduled].func.name() == "downsampled_x") {
            */
            if (false) {
                debug(0) << "\n\n**** Beam: (" << expanded << "):\n";
                state->dump();
            }

            /*
              debug(0) << "Expanding state:";
              state->dump();
              state->calculate_cost(dag, params, nullptr, true);
            */

            state->generate_children(dag, params, target, cost_model, enqueue_new_children);
            expanded++;
        }

        // Drop the other states unconsidered.
        pending.clear();

        if (cost_model) {
            // Now evaluate all the costs and re-sort them in the priority queue
            cost_model->evaluate_costs();
            q.resort();
        }

        if (cyos_str == "1") {
            // Manually discard everything in the queue except for the user-chosen option
            // Print user choices.
            debug(0) << "\n--------------------\n";
            debug(0) << "Select a schedule:\n";
            for (int choice_label = (int)q.size() - 1; choice_label >= 0; choice_label--) {
                auto state = q[choice_label];
                debug(0) << "\n[" << choice_label << "]:\n";
                state->dump();
                state->calculate_cost(dag, params, target, cost_model, true);
            }
            cost_model->evaluate_costs();

            // Select next partial schedule to expand.
            int selection = -1;
            while (selection < 0 || selection >= (int)q.size()) {
                debug(0) << "\nEnter selection: ";
                std::cin >> selection;
            }

            auto selected = q[selection];
            selected->dump();
            q.clear();
            q.emplace(std::move(selected));
        }
    }
}

IntrusivePtr<State> optimal_schedule(FunctionDAG &dag,
                                     vector<Function> outputs,
                                     const MachineParams &params,
                                     const Target &target,
                                     CostModel *cost_model,
                                     RNG &rng,
                                     int beam_size) {

    IntrusivePtr<State> best;

    std::unordered_set<uint64_t> permitted_hashes;
    int num_passes = (beam_size == 1) ? 1 : 5;

    string cyos_str = get_env_variable("HL_CYOS");
    if (cyos_str == "1") {
        num_passes = 1;
    }

    string num_passes_str = get_env_variable("HL_NUM_PASSES");
    if (!num_passes_str.empty()) {
        num_passes = std::atoi(num_passes_str.c_str());
    }

    for (int i = 0; i < num_passes; i++) {
        auto pass = optimal_schedule_pass(dag, outputs, params, target, cost_model, rng, beam_size, i, permitted_hashes);
        debug(0) << "\nPass " << i << " result:\n";
        pass->dump();

        if (i == 0 || pass->cost < best->cost) {
            best = pass;
        }
    }

    debug(0) << "Best cost: " << best->cost << "\n";

    return best;
}

void estimate_num_schedules(FunctionDAG &dag,
                            vector<Function> outputs,
                            const MachineParams &params,
                            const Target &target,
                            std::mt19937 &rng) {

    std::unordered_set<uint64_t> seen_states;

    IntrusivePtr<State> initial{new State};
    initial->root = new LoopNest;

    auto draw_sample = [&]() {
        auto prev = initial;
        while (1) {
            auto next = prev->random_child(dag, params, target, rng);
            if (!next.defined()) return prev->structural_hash(10000000, params.parallelism);
            prev = next;
        }
    };

    // From https://arxiv.org/pdf/1512.07901.pdf
    size_t w = 0, r = 0;
    double w1 = 0;
    while (1) {
        // Overflow is well-defined for size_t
        size_t next_w = w + seen_states.size();
        if (next_w < w) {
            w1 += w;
            w = seen_states.size();
        } else {
            w = next_w;
        }
        uint64_t h = draw_sample();
        if (seen_states.count(h)) {
            r++;
        } else {
            seen_states.insert(h);
        }

        debug(0) << "Estimated number of schedules: " << ((w1 + w) / std::max(r, (size_t)1)) << " (" << r << ")\n";
    }

}

}

std::string generate_schedules_new(const std::vector<Function> &outputs,
                                   const Target &target,
                                   const MachineParams &params) {

    HALIDE_TIC;

    State::cost_calculations = 0;
    string seed_str = get_env_variable("HL_SEED");
    int seed = (int)time(NULL);
    if (!seed_str.empty()) {
        seed = atoi(seed_str.c_str());
    }
    debug(0) << "Dropout seed = " << seed << '\n';
    RNG rng{(uint32_t)seed};

    string beam_size_str = get_env_variable("HL_BEAM_SIZE");
    size_t beam_size = 32;
    if (!beam_size_str.empty()) {
        beam_size = atoi(beam_size_str.c_str());
    }

    string time_limit_str = get_env_variable("HL_AUTO_SCHEDULE_TIME_LIMIT");
    double time_limit = 0;
    if (!time_limit_str.empty()) {
        time_limit = atof(time_limit_str.c_str());
    }

    string weights_in_dir = get_env_variable("HL_WEIGHTS_DIR");
    string weights_out_dir = get_env_variable("HL_WEIGHTS_OUT_DIR");
    if (weights_out_dir.empty()) {
        weights_out_dir = weights_in_dir;
    }

    string randomize_weights_str = get_env_variable("HL_RANDOMIZE_WEIGHTS");
    bool randomize_weights = randomize_weights_str == "1";

    string weights_server_hostname = get_env_variable("HL_WEIGHTS_SERVER_HOSTNAME");

    string weights_server_port_str = get_env_variable("HL_WEIGHTS_SERVER_PORT");
    int weights_server_port = 0;
    if (!weights_server_port_str.empty()) {
        weights_server_port = atoi(weights_server_port_str.c_str());
    }

    string weights_server_experiment_id_str = get_env_variable("HL_WEIGHTS_SERVER_EXPERIMENT_ID");
    int weights_server_experiment_id = 0;
    if (!weights_server_experiment_id_str.empty()) {
        weights_server_experiment_id = atoi(weights_server_experiment_id_str.c_str());
    }

    FunctionDAG dag(outputs, params, target);

    dag.dump();

    std::unique_ptr<CostModel> cost_model;
    if (get_env_variable("HL_USE_MANUAL_COST_MODEL") != "1") {
        cost_model = CostModel::make_default(weights_in_dir, weights_out_dir, randomize_weights, weights_server_hostname, weights_server_port, weights_server_experiment_id);
    }

    // HACK
    // estimate_num_schedules(dag, outputs, params, rng);

    IntrusivePtr<State> optimal;

    if (time_limit) {
        // Use a fixed running time
        auto start = std::chrono::steady_clock::now();
        for (size_t beam_size = 1; ; beam_size *= 2) {
            auto s = optimal_schedule(dag, outputs, params, target, cost_model.get(), rng, beam_size);
            if (beam_size == 1 || s->cost < optimal->cost) {
                optimal = s;
            }
            auto t = std::chrono::steady_clock::now();
            auto elapsed = std::chrono::duration_cast<std::chrono::duration<double>>(t - start).count();
            if (elapsed > time_limit / 2) {
                break;
            }
        }
    } else {
        // Use a fixed beam size
        optimal = optimal_schedule(dag, outputs, params, target, cost_model.get(), rng, beam_size);
    }

    HALIDE_TOC;

    debug(0) << "Cost evaluated this many times: " << State::cost_calculations << '\n';

    debug(0) << "** Optimal schedule:\n";

    // Just to get the debugging prints to fire
    optimal->calculate_cost(dag, params, target, cost_model.get(), true);

    // Apply the schedules
    optimal->apply_schedule(dag, params, target);

    // Print out the schedule
    optimal->dump();

    string schedule_file = get_env_variable("HL_SCHEDULE_FILE");
    if (!schedule_file.empty()) {
        debug(0) << "Writing schedule to " << schedule_file << "...\n";
        std::ofstream f(schedule_file);
        f << "// --- BEGIN machine-generated schedule\n"
          << optimal->schedule_source
          << "// --- END machine-generated schedule\n";
        f.close();
        internal_assert(!f.fail()) << "Failed to write " << schedule_file;
    }

    // Print out the predicted runtime of each Func, so we can compare them to a profile
    // optimal->print_predicted_runtimes(params);

    string feature_file = get_env_variable("HL_FEATURE_FILE");
    if (!feature_file.empty()) {
        optimal->save_featurization(dag, params, target, feature_file);
    }

    return "";
}

// Register this as the autoscheduler
struct AutoScheduler {
    AutoScheduler() {
        debug(0) << "Registering autoscheduler...\n";
        Pipeline::set_custom_auto_scheduler(*this);
    }

    string operator()(Pipeline p, const Target &target, const MachineParams &params) {
        std::vector<Function> outputs;
        for (Func f : p.outputs()) {
            outputs.push_back(f.function());
        }
        return generate_schedules_new(outputs, target, params);
    }
} auto_scheduler;

}


template<>
RefCount &ref_count<Autoscheduler::LoopNest>(const Autoscheduler::LoopNest *t) {return t->ref_count;}

template<>
void destroy<Autoscheduler::LoopNest>(const Autoscheduler::LoopNest *t) {delete t;}

template<>
RefCount &ref_count<Autoscheduler::State>(const Autoscheduler::State *t) {return t->ref_count;}

template<>
void destroy<Autoscheduler::State>(const Autoscheduler::State *t) {delete t;}

}
}<|MERGE_RESOLUTION|>--- conflicted
+++ resolved
@@ -1773,13 +1773,8 @@
     void compute_here(const FunctionDAG::Node *f, 
                       bool tileable, 
                       int v, 
-<<<<<<< HEAD
                       bool in_threads_loop,
                       const Target &target) {
-      
-=======
-                      bool in_threads_loop) {
->>>>>>> 087b1f80
         const auto &bounds = get_bounds(f);
 
         if (!may_subtile()) {
