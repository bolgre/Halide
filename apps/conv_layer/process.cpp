--- conflicted
+++ resolved
@@ -15,8 +15,6 @@
 using namespace Halide::Runtime;
 
 int main(int argc, char **argv) {
-<<<<<<< HEAD
-=======
     const int N = 5, CI = 128, CO = 128, W = 100, H = 80;
 
     Buffer<float> input(CI, W + 2, H + 2, N);
@@ -62,26 +60,6 @@
 
     // Timing code
 
-    // Manually-tuned version
-    double min_t_manual = benchmark(10, 10, [&]() {
-        conv_layer(input, filter, bias, output);
-        output.device_sync();
-    });
-    printf("Manually-tuned time: %gms\n", min_t_manual * 1e3);
->>>>>>> ec03c4cf
-
-    const int N = 5, CI = 120, CO = 24, W = 100, H = 80;
-
-    Buffer<float> input(CI, W+2, H+2, N);
-    Buffer<float> filter(CO, 3, 3, CI);
-    Buffer<float> bias(CO);
-
-    input.for_each_value([&](float &f) {f = (double)rand()/RAND_MAX;});
-    filter.for_each_value([&](float &f) {f = (double)rand()/RAND_MAX;});
-    bias.for_each_value([&](float &f) {f = (double)rand()/RAND_MAX;});
-
-    Buffer<float> output(CO, W, H, N);
-
     multi_way_bench({
         {"Manual", [&]() { conv_layer(input, filter, bias, output); output.device_sync(); }},
     #ifndef NO_AUTO_SCHEDULE
