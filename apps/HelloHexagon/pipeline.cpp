#include "Halide.h"

using namespace Halide;

// Define a 1D Gaussian blur (a [1 4 6 4 1] filter) of 5 elements.
Expr blur5(Expr x0, Expr x1, Expr x2, Expr x3, Expr x4) {
    // Widen to 16 bits, so we don't overflow while computing the stencil.
    x0 = cast<uint16_t>(x0);
    x1 = cast<uint16_t>(x1);
    x2 = cast<uint16_t>(x2);
    x3 = cast<uint16_t>(x3);
    x4 = cast<uint16_t>(x4);
    return cast<uint8_t>((x0 + 4*x1 + 6*x2 + 4*x3 + x4 + 8)/16);
}

int main(int argc, char **argv) {
    Target target = get_target_from_environment();

    std::cout << "Target: " << target.to_string() << "\n";

    Var x("x"), y("y"), c("c");

    // Takes an 8-bit input image.
    ImageParam input(UInt(8), 3);

    // Apply a boundary condition to the input.
    Func input_bounded("input_bounded");
    input_bounded(x, y, c) = BoundaryConditions::repeat_edge(input)(x, y, c);

    // Implement this as a separable blur in y followed by x.
    Func blur_y("blur_y");
    blur_y(x, y, c) = blur5(input_bounded(x, y - 2, c),
                            input_bounded(x, y - 1, c),
                            input_bounded(x, y,     c),
                            input_bounded(x, y + 1, c),
                            input_bounded(x, y + 2, c));

    Func blur("blur");
    blur(x, y, c) = blur5(blur_y(x - 2, y, c),
                          blur_y(x - 1, y, c),
                          blur_y(x,     y, c),
                          blur_y(x + 1, y, c),
                          blur_y(x + 2, y, c));

    // Schedule.

    // Require the input and output to have 3 channels.
    blur.bound(c, 0, 3);
    input.set_min(2, 0).set_extent(2, 3);

    if (target.features_any_of({Target::HVX_64, Target::HVX_128})) {
        const int vector_size = target.has_feature(Target::HVX_128) ? 128 : 64;

        // The strategy here is to split each scanline of the result
        // into chunks of multiples of the vector size, computing the
        // blur in y at each chunk. We use the RoundUp tail strategy to
        // keep the last chunk's memory accesses aligned.
        Var yo("xo");
        blur.compute_root()
            .hexagon()
<<<<<<< HEAD
            .split(x, xo, xi, vector_size*2, TailStrategy::RoundUp)
            .vectorize(xi, vector_size)
            .prefetch(y, 2)
            .parallel(y, 16);
        blur_y.compute_at(blur, y)
=======
            .split(y, yo, y, 128).parallel(yo)
            .vectorize(x, vector_size * 2, TailStrategy::RoundUp);
        blur_y
            .compute_at(blur, y)
            .vectorize(x, vector_size, TailStrategy::RoundUp);

        // Line buffer the boundary condition, which is expensive. Line
        // buffering it computes it once per row, instead of 5 times per row.
        input_bounded
            .compute_at(blur, y)
            .store_at(blur, yo)
            .align_storage(x, 64)
            .fold_storage(y, 8)
>>>>>>> 5b5639b1
            .vectorize(x, vector_size, TailStrategy::RoundUp);

        // Require scanlines of the input and output to be aligned.
        auto blur_buffer = blur.output_buffer();

        input.set_min(0, 0).set_extent(0, (input.extent(0)/vector_size)*vector_size);
        blur_buffer.set_min(0, 0).set_extent(0, (blur_buffer.extent(0)/vector_size)*vector_size);

        for (int i = 1; i < 3; i++) {
            input.set_stride(i, (input.stride(i)/vector_size)*vector_size);
            blur_buffer.set_stride(i, (blur_buffer.stride(i)/vector_size)*vector_size);
        }
    } else {
        const int vector_size = target.natural_vector_size<uint8_t>();

        blur.compute_root()
            .parallel(y, 16)
            .vectorize(x, vector_size);
        blur_y.compute_at(blur, y)
            .vectorize(x, vector_size);
    }

    std::stringstream hdr;
    hdr << argv[2] << ".h";
    blur.compile_to_header(hdr.str(), {input}, argv[2], target);
    std::stringstream obj;
    obj << argv[1] << ".o";
    blur.compile_to_object(obj.str(), {input}, argv[2], target);

    return 0;
}<|MERGE_RESOLUTION|>--- conflicted
+++ resolved
@@ -55,16 +55,10 @@
         // into chunks of multiples of the vector size, computing the
         // blur in y at each chunk. We use the RoundUp tail strategy to
         // keep the last chunk's memory accesses aligned.
-        Var yo("xo");
+        Var yo("yo");
         blur.compute_root()
             .hexagon()
-<<<<<<< HEAD
-            .split(x, xo, xi, vector_size*2, TailStrategy::RoundUp)
-            .vectorize(xi, vector_size)
             .prefetch(y, 2)
-            .parallel(y, 16);
-        blur_y.compute_at(blur, y)
-=======
             .split(y, yo, y, 128).parallel(yo)
             .vectorize(x, vector_size * 2, TailStrategy::RoundUp);
         blur_y
@@ -78,7 +72,6 @@
             .store_at(blur, yo)
             .align_storage(x, 64)
             .fold_storage(y, 8)
->>>>>>> 5b5639b1
             .vectorize(x, vector_size, TailStrategy::RoundUp);
 
         // Require scanlines of the input and output to be aligned.
