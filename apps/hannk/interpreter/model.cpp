--- conflicted
+++ resolved
@@ -164,22 +164,13 @@
     os << '}';
 
     if (is_allocated()) {
-<<<<<<< HEAD
-        os << " allocated " << name();
-    } else {
-        os << " " << name();
-    }
-
-=======
         os << " allocated";
     }
->>>>>>> 340f73d3
     if (is_constant()) {
         os << " constant";
     }
 
-<<<<<<< HEAD
-    os << std::endl;
+    os << " " << name() << std::endl;
 }
 
 Op::Op(std::vector<Tensor *> inputs, std::vector<Tensor *> outputs)
@@ -305,9 +296,6 @@
         i->dump(os);
     }
     os << std::endl;
-=======
-    os << " " << name() << std::endl;
->>>>>>> 340f73d3
 }
 
 }  // namespace hannk